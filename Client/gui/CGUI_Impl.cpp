/*****************************************************************************
 *
 *  PROJECT:     Multi Theft Auto v1.0
 *  LICENSE:     See LICENSE in the top level directory
 *  FILE:        gui/CGUI_Impl.cpp
 *  PURPOSE:     Graphical User Interface module class
 *
 *  Multi Theft Auto is available from http://www.multitheftauto.com/
 *
 *****************************************************************************/

#include "StdInc.h"
#include "CEGUIExceptions.h"

using std::list;

#define CGUI_MTA_DEFAULT_FONT       "tahoma.ttf"        // %WINDIR%/font/<...>
#define CGUI_MTA_DEFAULT_FONT_BOLD  "tahomabd.ttf"      // %WINDIR%/font/<...>
#define CGUI_MTA_CLEAR_FONT         "verdana.ttf"       // %WINDIR%/font/<...>

#define CGUI_MTA_DEFAULT_REG        "Tahoma (TrueType)"
#define CGUI_MTA_DEFAULT_REG_BOLD   "Tahoma Bold (TrueType)"
#define CGUI_MTA_CLEAR_REG          "Verdana (TrueType)"

<<<<<<< HEAD
#define CGUI_MTA_SUBSTITUTE_FONT    "cgui/unifont-13.0.04.ttf"  // GTA/MTA/<...>
=======
#define CGUI_MTA_SUBSTITUTE_FONT    "cgui/unifont.ttf"  // GTA/MTA/<...>
>>>>>>> 7b79541e
#define CGUI_MTA_SANS_FONT          "cgui/sans.ttf"     // GTA/MTA/<...>
#define CGUI_SA_HEADER_FONT         "cgui/saheader.ttf" // GTA/MTA/<...>
#define CGUI_SA_GOTHIC_FONT         "cgui/sagothic.ttf" // GTA/MTA/<...>
#define CGUI_SA_HEADER_SIZE         26
#define CGUI_SA_GOTHIC_SIZE         47
#define CGUI_MTA_SANS_FONT_SIZE     9

CGUI_Impl::CGUI_Impl(IDirect3DDevice9* pDevice) : m_HasSchemeLoaded(false), m_fCurrentServerCursorAlpha(1.0f)
{
    m_RenderOkTimer.SetMaxIncrement(100);

    // Init
    m_pDevice = pDevice;
    /*
    m_pCharacterKeyHandler = NULL;
    m_pKeyDownHandler = NULL;
    m_pMouseClickHandler = NULL;
    m_pMouseDoubleClickHandler = NULL;
    m_pMouseWheelHandler = NULL;
    m_pMouseMoveHandler = NULL;
    m_pMouseEnterHandler = NULL;
    m_pMouseLeaveHandler = NULL;
    m_pMovedHandler = NULL;
    m_pSizedHandler = NULL;
    */
    m_Channel = INPUT_CORE;

    // Create a GUI system and get the windowmanager
    m_pRenderer = new CEGUI::DirectX9Renderer(pDevice, 0);
    m_pSystem = new CEGUI::System(m_pRenderer, CEGUI::String(CalcMTASAPath(PathJoin("MTA", "logs", "CEGUI.log"))).data());

    // Get pointers to various stuff from CEGUI singletons
    m_pFontManager = CEGUI::FontManager::getSingletonPtr();
    m_pImageSetManager = CEGUI::ImagesetManager::getSingletonPtr();
    m_pSchemeManager = CEGUI::SchemeManager::getSingletonPtr();
    m_pWindowManager = CEGUI::WindowManager::getSingletonPtr();

    SetDefaultGuiWorkingDirectory(CalcMTASAPath("MTA"));

    // Set logging to Informative for debug and Standard for release
#if defined(_DEBUG) || defined(DEBUG)
    CEGUI::Logger::getSingleton().setLoggingLevel(CEGUI::Informative);
#else
    CEGUI::Logger::getSingleton().setLoggingLevel(CEGUI::Standard);
#endif

    // Load our fonts
    SString strFontsPath = PathJoin(GetSystemWindowsPath(), "fonts");

    try
    {
        m_pUniFont = (CGUIFont_Impl*)CreateFnt("unifont", CGUI_MTA_SUBSTITUTE_FONT, 9, 0, false);
        m_pFontManager->setSubstituteFont(m_pUniFont->GetFont());
    }
    catch (CEGUI::InvalidRequestException e)
    {
        SString strMessage = e.getMessage().c_str();
        BrowseToSolution("create-fonts", EXIT_GAME_FIRST | ASK_GO_ONLINE, SString("Error loading fonts!\n\n%s", *strMessage));
    }

    // Window fonts first
    m_pDefaultFont = (CGUIFont_Impl*)CreateFntFromWinFont("default-normal", CGUI_MTA_DEFAULT_REG, CGUI_MTA_DEFAULT_FONT, 9, 0);
    m_pSmallFont = (CGUIFont_Impl*)CreateFntFromWinFont("default-small", CGUI_MTA_DEFAULT_REG, CGUI_MTA_DEFAULT_FONT, 7, 0);
    m_pBoldFont = (CGUIFont_Impl*)CreateFntFromWinFont("default-bold-small", CGUI_MTA_DEFAULT_REG_BOLD, CGUI_MTA_DEFAULT_FONT_BOLD, 8, 0);
    m_pClearFont = (CGUIFont_Impl*)CreateFntFromWinFont("clear-normal", CGUI_MTA_CLEAR_REG, CGUI_MTA_CLEAR_FONT, 9);

    try
    {
        m_pSAHeaderFont = (CGUIFont_Impl*)CreateFnt("sa-header", CGUI_SA_HEADER_FONT, CGUI_SA_HEADER_SIZE, 0, true);
        m_pSAGothicFont = (CGUIFont_Impl*)CreateFnt("sa-gothic", CGUI_SA_GOTHIC_FONT, CGUI_SA_GOTHIC_SIZE, 0, true);
        m_pSansFont = (CGUIFont_Impl*)CreateFnt("sans", CGUI_MTA_SANS_FONT, CGUI_MTA_SANS_FONT_SIZE, 0, false);
    }
    catch (CEGUI::InvalidRequestException e)
    {
        SString strMessage = e.getMessage().c_str();
        BrowseToSolution("create-fonts", EXIT_GAME_FIRST | ASK_GO_ONLINE, SString("Error loading fonts!\n\n%s", *strMessage));
    }
}

CGUI_Impl::~CGUI_Impl()
{
    delete CEGUI::System::getSingletonPtr();
}

void CGUI_Impl::SetSkin(const char* szName)
{
    if (m_HasSchemeLoaded)
    {
        CEGUI::GlobalEventSet::getSingletonPtr()->removeAllEvents();
        CEGUI::SchemeManager::getSingleton().unloadScheme(m_CurrentSchemeName);
    }

    PushGuiWorkingDirectory(CalcMTASAPath(PathJoin("skins", szName)));

    CEGUI::Scheme* scheme = CEGUI::SchemeManager::getSingleton().loadScheme("CGUI.xml");
    m_CurrentSchemeName = scheme->getName().c_str();
    m_HasSchemeLoaded = true;

    PopGuiWorkingDirectory();

    CEGUI::System::getSingleton().setDefaultMouseCursor("CGUI-Images", "MouseArrow");

    // Destroy any windows we already have
    CEGUI::WindowManager::getSingleton().destroyAllWindows();

    // Create dummy GUI root
    m_pTop = reinterpret_cast<CEGUI::DefaultWindow*>(m_pWindowManager->createWindow("DefaultWindow", "guiroot"));
    m_pSystem->setGUISheet(m_pTop);

    // Disable single click timeouts
    m_pSystem->setSingleClickTimeout(100000000.0f);

    // Set our default font
    m_pSystem->setDefaultFont(m_pDefaultFont->GetFont());

    // Grab our default cursor
    m_pCursor = m_pSystem->getDefaultMouseCursor();

    // Used to create unique names for widget instances
    m_ulPreviousUnique = 0;

    SubscribeToMouseEvents();

    // Disallow input routing to the GUI unless edit box has focus
    m_eInputMode = INPUTMODE_NO_BINDS_ON_EDIT;
}

void CGUI_Impl::SetBidiEnabled(bool bEnabled)
{
    m_pSystem->SetBidiEnabled(bEnabled);
}

void CGUI_Impl::SubscribeToMouseEvents()
{
    // Mouse events
    CEGUI::GlobalEventSet* pEvents = CEGUI::GlobalEventSet::getSingletonPtr();

    pEvents->subscribeEvent("Window/" + CEGUI::Window::EventCharacterKey, CEGUI::Event::Subscriber(&CGUI_Impl::Event_CharacterKey, this));
    pEvents->subscribeEvent("Window/" + CEGUI::Window::EventKeyDown, CEGUI::Event::Subscriber(&CGUI_Impl::Event_KeyDown, this));
    pEvents->subscribeEvent("Window/" + CEGUI::Window::EventMouseClick, CEGUI::Event::Subscriber(&CGUI_Impl::Event_MouseClick, this));
    pEvents->subscribeEvent("Window/" + CEGUI::Window::EventMouseDoubleClick, CEGUI::Event::Subscriber(&CGUI_Impl::Event_MouseDoubleClick, this));
    pEvents->subscribeEvent("Window/" + CEGUI::Window::EventMouseButtonDown, CEGUI::Event::Subscriber(&CGUI_Impl::Event_MouseButtonDown, this));
    pEvents->subscribeEvent("Window/" + CEGUI::Window::EventMouseButtonUp, CEGUI::Event::Subscriber(&CGUI_Impl::Event_MouseButtonUp, this));
    pEvents->subscribeEvent("Window/" + CEGUI::Window::EventMouseWheel, CEGUI::Event::Subscriber(&CGUI_Impl::Event_MouseWheel, this));
    pEvents->subscribeEvent("Window/" + CEGUI::Window::EventMouseMove, CEGUI::Event::Subscriber(&CGUI_Impl::Event_MouseMove, this));
    pEvents->subscribeEvent("Window/" + CEGUI::Window::EventMouseEnters, CEGUI::Event::Subscriber(&CGUI_Impl::Event_MouseEnter, this));
    pEvents->subscribeEvent("Window/" + CEGUI::Window::EventMouseLeaves, CEGUI::Event::Subscriber(&CGUI_Impl::Event_MouseLeave, this));
    pEvents->subscribeEvent("Window/" + CEGUI::Window::EventMoved, CEGUI::Event::Subscriber(&CGUI_Impl::Event_Moved, this));
    pEvents->subscribeEvent("Window/" + CEGUI::Window::EventSized, CEGUI::Event::Subscriber(&CGUI_Impl::Event_Sized, this));
    pEvents->subscribeEvent("Window/" + CEGUI::Window::EventRedrawRequested, CEGUI::Event::Subscriber(&CGUI_Impl::Event_RedrawRequested, this));
    pEvents->subscribeEvent("Window/" + CEGUI::Window::EventActivated, CEGUI::Event::Subscriber(&CGUI_Impl::Event_FocusGained, this));
    pEvents->subscribeEvent("Window/" + CEGUI::Window::EventDeactivated, CEGUI::Event::Subscriber(&CGUI_Impl::Event_FocusLost, this));
}

CVector2D CGUI_Impl::GetResolution()
{
    return CVector2D(m_pRenderer->getWidth(), m_pRenderer->getHeight());
}

void CGUI_Impl::SetResolution(float fWidth, float fHeight)
{
    reinterpret_cast<CEGUI::DirectX9Renderer*>(m_pRenderer)->setDisplaySize(CEGUI::Size(fWidth, fHeight));
}

void CGUI_Impl::Draw()
{
    // Redraw the changed elements
    if (!m_RedrawQueue.empty())
    {
        list<CGUIElement*>::const_iterator iter = m_RedrawQueue.begin();
        for (; iter != m_RedrawQueue.end(); iter++)
        {
            (*iter)->ForceRedraw();
        }
        m_RedrawQueue.clear();
    }

    if (!m_pSystem->renderGUI())
    {
        if (m_RenderOkTimer.Get() > 4000)
        {
            // 4 seconds and over 40 failed calls means we have a problem
            BrowseToSolution("gui-render", EXIT_GAME_FIRST, "Some sort of DirectX problem has occurred");
        }
    }
    else
        m_RenderOkTimer.Reset();
}

void CGUI_Impl::Invalidate()
{
    reinterpret_cast<CEGUI::DirectX9Renderer*>(m_pRenderer)->preD3DReset();
}

void CGUI_Impl::Restore()
{
    try
    {
        reinterpret_cast<CEGUI::DirectX9Renderer*>(m_pRenderer)->postD3DReset();
    }
    catch (CEGUI::RendererException& exception)
    {
        MessageBox(0, exception.getMessage().c_str(), "CEGUI Exception", MB_OK | MB_ICONERROR | MB_TOPMOST);
        TerminateProcess(GetCurrentProcess(), 1);
    }
}

void CGUI_Impl::DrawMouseCursor()
{
    CEGUI::MouseCursor::getSingleton().draw();
}

void CGUI_Impl::ProcessMouseInput(CGUIMouseInput eMouseInput, unsigned long ulX, unsigned long ulY, CGUIMouseButton eMouseButton)
{
    switch (eMouseInput)
    {
        case CGUI_MI_MOUSEMOVE:
            m_pSystem->injectMouseMove(static_cast<float>(ulX), static_cast<float>(ulY));
            break;

        case CGUI_MI_MOUSEPOS:
            m_pSystem->injectMousePosition(static_cast<float>(ulX), static_cast<float>(ulY));
            break;

        case CGUI_MI_MOUSEDOWN:
            m_pSystem->injectMouseButtonDown(static_cast<CEGUI::MouseButton>(eMouseButton));
            break;

        case CGUI_MI_MOUSEUP:
            m_pSystem->injectMouseButtonUp(static_cast<CEGUI::MouseButton>(eMouseButton));
            break;

        case CGUI_MI_MOUSEWHEEL:
            if ((signed long)ulX > 0)
                m_pSystem->injectMouseWheelChange(+1);
            else
                m_pSystem->injectMouseWheelChange(-1);
            break;
    }
}

void CGUI_Impl::ProcessKeyboardInput(unsigned long ulKey, bool bIsDown)
{
    if (bIsDown)
    {
        m_pSystem->injectKeyDown(ulKey);
    }
    else
    {
        m_pSystem->injectKeyUp(ulKey);
    }
}

bool CGUI_Impl::GetGUIInputEnabled()
{
    switch (m_eInputMode)
    {
        case INPUTMODE_ALLOW_BINDS:
            return false;
            break;
        case INPUTMODE_NO_BINDS:
            return true;
            break;
        case INPUTMODE_NO_BINDS_ON_EDIT:
        {
            CEGUI::Window* pActiveWindow = m_pTop->getActiveChild();
            if (!pActiveWindow || pActiveWindow == m_pTop || !pActiveWindow->isVisible())
            {
                return false;
            }
            if (pActiveWindow->getType() == "CGUI/Editbox")
            {
                CEGUI::Editbox* pEditBox = reinterpret_cast<CEGUI::Editbox*>(pActiveWindow);
                return (!pEditBox->isReadOnly() && pEditBox->hasInputFocus());
            }
            else if (pActiveWindow->getType() == "CGUI/MultiLineEditbox")
            {
                CEGUI::MultiLineEditbox* pMultiLineEditBox = reinterpret_cast<CEGUI::MultiLineEditbox*>(pActiveWindow);
                return (!pMultiLineEditBox->isReadOnly() && pMultiLineEditBox->hasInputFocus());
            }
            else if (pActiveWindow->getType() == CGUIWEBBROWSER_NAME)
            {
                auto pElement = reinterpret_cast<CGUIElement_Impl*>(pActiveWindow->getUserData());
                if (pElement->GetType() == CGUI_WEBBROWSER)
                {
                    auto pWebBrowser = reinterpret_cast<CGUIWebBrowser_Impl*>(pElement);
                    return pWebBrowser->HasInputFocus();
                }
            }
            return false;
        }
        break;
        default:
            return false;
    }
}

void CGUI_Impl::SetGUIInputMode(eInputMode a_eMode)
{
    m_eInputMode = a_eMode;
}

eInputMode CGUI_Impl::GetGUIInputMode()
{
    return m_eInputMode;
}

CEGUI::String CGUI_Impl::GetUTFString(const char* szInput)
{
    CEGUI::String strUTF = (CEGUI::utf8*)szInput;            // Convert into a CEGUI String
    return strUTF;
}

CEGUI::String CGUI_Impl::GetUTFString(const std::string& strInput)
{
    CEGUI::String strUTF = (CEGUI::utf8*)strInput.c_str();            // Convert into a CEGUI String
    return strUTF;
}

void CGUI_Impl::ProcessCharacter(unsigned long ulCharacter)
{
    m_pSystem->injectChar(ulCharacter);
}

CGUIMessageBox* CGUI_Impl::CreateMessageBox(const char* szTitle, const char* szMessage, unsigned int uiFlags)
{
    return new CGUIMessageBox_Impl(this, szTitle, szMessage, uiFlags);
}

CGUIButton* CGUI_Impl::_CreateButton(CGUIElement_Impl* pParent, const char* szCaption)
{
    return new CGUIButton_Impl(this, pParent, szCaption);
}

CGUICheckBox* CGUI_Impl::_CreateCheckBox(CGUIElement_Impl* pParent, const char* szCaption, bool bChecked)
{
    return new CGUICheckBox_Impl(this, pParent, szCaption, bChecked);
}

CGUIRadioButton* CGUI_Impl::_CreateRadioButton(CGUIElement_Impl* pParent, const char* szCaption)
{
    return new CGUIRadioButton_Impl(this, pParent, szCaption);
}

CGUIEdit* CGUI_Impl::_CreateEdit(CGUIElement_Impl* pParent, const char* szText)
{
    return new CGUIEdit_Impl(this, pParent, szText);
}

CGUIFont* CGUI_Impl::CreateFnt(const char* szFontName, const char* szFontFile, unsigned int uSize, unsigned int uFlags, bool bAutoScale)
{
    return new CGUIFont_Impl(this, szFontName, szFontFile, uSize, uFlags, bAutoScale);
}

CGUIFont* CGUI_Impl::CreateFntFromWinFont(const char* szFontName, const char* szFontWinReg, const char* szFontWinFile, unsigned int uSize, unsigned int uFlags,
                                          bool bAutoScale)
{
    SString strFontWinRegName = GetSystemRegistryValue((uint)HKEY_LOCAL_MACHINE, "SOFTWARE\\Microsoft\\Windows NT\\CurrentVersion\\Fonts", szFontWinReg);
    SString strWinFontsPath = PathJoin(GetSystemWindowsPath(), "fonts");

    // Compile a list of places to look
    std::vector<SString> lookList;
    if (strFontWinRegName.Contains(":") || strFontWinRegName.BeginsWith("\\") || strFontWinRegName.BeginsWith("/"))
        lookList.push_back(strFontWinRegName);
    lookList.push_back(PathJoin(strWinFontsPath, strFontWinRegName));
    lookList.push_back(PathJoin("cgui", szFontWinFile));
    lookList.push_back(PathJoin(strWinFontsPath, szFontWinFile));

    // Try each place
    CGUIFont* pResult = NULL;
    for (uint i = 0; i < lookList.size(); i++)
    {
        if (FileExists(lookList[i]))
        {
            try
            {
                pResult = (CGUIFont_Impl*)CreateFnt(szFontName, lookList[i], uSize, uFlags, bAutoScale);
            }
            catch (CEGUI::Exception e)
            {
            }
        }

        if (pResult)
            break;
    }
    if (!pResult)
    {
        BrowseToSolution("create-fonts", EXIT_GAME_FIRST | ASK_GO_ONLINE, SString("Error loading font!\n\n(%s)", szFontWinFile));
    }

    return pResult;
}

CGUIGridList* CGUI_Impl::_CreateGridList(CGUIElement_Impl* pParent, bool bFrame)
{
    return new CGUIGridList_Impl(this, pParent, bFrame);
}

CGUILabel* CGUI_Impl::_CreateLabel(CGUIElement_Impl* pParent, const char* szCaption)
{
    return new CGUILabel_Impl(this, pParent, szCaption);
}

CGUIProgressBar* CGUI_Impl::_CreateProgressBar(CGUIElement_Impl* pParent)
{
    return new CGUIProgressBar_Impl(this, pParent);
}

CGUIMemo* CGUI_Impl::_CreateMemo(CGUIElement_Impl* pParent, const char* szText)
{
    return new CGUIMemo_Impl(this, pParent, szText);
}

CGUIStaticImage* CGUI_Impl::_CreateStaticImage(CGUIElement_Impl* pParent)
{
    return new CGUIStaticImage_Impl(this, pParent);
}

CGUITabPanel* CGUI_Impl::_CreateTabPanel(CGUIElement_Impl* pParent)
{
    return new CGUITabPanel_Impl(this, pParent);
}

CGUIScrollPane* CGUI_Impl::_CreateScrollPane(CGUIElement_Impl* pParent)
{
    return new CGUIScrollPane_Impl(this, pParent);
}

CGUIScrollBar* CGUI_Impl::_CreateScrollBar(bool bHorizontal, CGUIElement_Impl* pParent)
{
    return new CGUIScrollBar_Impl(this, bHorizontal, pParent);
}

CGUIComboBox* CGUI_Impl::_CreateComboBox(CGUIElement_Impl* pParent, const char* szCaption)
{
    return new CGUIComboBox_Impl(this, pParent, szCaption);
}

CGUIWebBrowser* CGUI_Impl::_CreateWebBrowser(CGUIElement_Impl* pParent)
{
    return new CGUIWebBrowser_Impl(this, pParent);
}

CGUITexture* CGUI_Impl::CreateTexture()
{
    return new CGUITexture_Impl(this);
}

CGUIWindow* CGUI_Impl::CreateWnd(CGUIElement* pParent, const char* szCaption)
{
    return new CGUIWindow_Impl(this, pParent, szCaption);
}

void CGUI_Impl::SetCursorEnabled(bool bEnabled)
{
    if (bEnabled)
    {
        CEGUI::MouseCursor::getSingleton().show();
    }
    else
    {
        CEGUI::MouseCursor::getSingleton().hide();
    }
}

bool CGUI_Impl::IsCursorEnabled()
{
    return CEGUI::MouseCursor::getSingleton().isVisible();
}

void CGUI_Impl::SetCursorAlpha(float fAlpha, bool bOnlyCurrentServer)
{
    CEGUI::MouseCursor::getSingleton().setAlpha(fAlpha);

    if (bOnlyCurrentServer)
        m_fCurrentServerCursorAlpha = fAlpha;
}

float CGUI_Impl::GetCurrentServerCursorAlpha()
{
    return m_fCurrentServerCursorAlpha;
}

eCursorType CGUI_Impl::GetCursorType()
{
    auto image = CEGUI::MouseCursor::getSingleton().getImage();

    if (image == nullptr)
        return CURSORTYPE_NONE;

    auto imageName = image->getName();

    if (!imageName.compare("MouseArrow"))
        return CURSORTYPE_DEFAULT;
    else if (!imageName.compare("NSSizingCursorImage"))
        return CURSORTYPE_SIZING_NS;
    else if (!imageName.compare("EWSizingCursorImage"))
        return CURSORTYPE_SIZING_EW;
    else if (!imageName.compare("NWSESizingCursorImage"))
        return CURSORTYPE_SIZING_NWSE;
    else if (!imageName.compare("NESWSizingCursorImage"))
        return CURSORTYPE_SIZING_NESW;
    else if (!imageName.compare("MouseEsWeCursor"))
        return CURSORTYPE_SIZING_ESWE;
    else if (!imageName.compare("MouseMoveCursor"))
        return CURSORTYPE_MOVE;
    else
        return CURSORTYPE_DEFAULT;
}

void CGUI_Impl::AddChild(CGUIElement_Impl* pChild)
{
    m_pTop->addChildWindow(pChild->GetWindow());
}

CGUIWindow* CGUI_Impl::LoadLayout(CGUIElement* pParent, const SString& strFilename)
{
    try
    {
        return new CGUIWindow_Impl(this, pParent, "szCaption", strFilename);
    }
    catch (...)
    {
        return NULL;
    }
}

bool CGUI_Impl::LoadImageset(const SString& strFilename)
{
    try
    {
        return GetImageSetManager()->createImageset(strFilename, "", true) != NULL;
    }
    catch (CEGUI::AlreadyExistsException exc)
    {
        return true;
    }
    catch (...)
    {
        return false;
    }
}

CEGUI::FontManager* CGUI_Impl::GetFontManager()
{
    return m_pFontManager;
}

CEGUI::ImagesetManager* CGUI_Impl::GetImageSetManager()
{
    return m_pImageSetManager;
}

CEGUI::System* CGUI_Impl::GetGUISystem()
{
    return m_pSystem;
}

CEGUI::Renderer* CGUI_Impl::GetRenderer()
{
    return m_pRenderer;
}

CEGUI::SchemeManager* CGUI_Impl::GetSchemeManager()
{
    return m_pSchemeManager;
}

CEGUI::WindowManager* CGUI_Impl::GetWindowManager()
{
    return m_pWindowManager;
}

void CGUI_Impl::GetUniqueName(char* pBuf)
{
    snprintf(pBuf, CGUI_CHAR_SIZE, "%x", m_ulPreviousUnique);
    m_ulPreviousUnique++;
}

bool CGUI_Impl::Event_CharacterKey(const CEGUI::EventArgs& Args)
{
    if (m_CharacterKeyHandlers[m_Channel])
    {
        const CEGUI::KeyEventArgs& e = reinterpret_cast<const CEGUI::KeyEventArgs&>(Args);
        CGUIKeyEventArgs           NewArgs;

        // copy the variables
        NewArgs.codepoint = e.codepoint;
        NewArgs.scancode = (CGUIKeys::Scan)e.scancode;
        NewArgs.sysKeys = e.sysKeys;

        // get the CGUIElement
        CGUIElement* pElement = reinterpret_cast<CGUIElement*>((e.window)->getUserData());
        NewArgs.pWindow = pElement;

        m_CharacterKeyHandlers[m_Channel](NewArgs);
    }
    return true;
}

CGUIFont* CGUI_Impl::GetDefaultFont()
{
    return m_pDefaultFont;
}

CGUIFont* CGUI_Impl::GetSmallFont()
{
    return m_pSmallFont;
}

CGUIFont* CGUI_Impl::GetBoldFont()
{
    return m_pBoldFont;
}

CGUIFont* CGUI_Impl::GetClearFont()
{
    return m_pClearFont;
}

CGUIFont* CGUI_Impl::GetSAHeaderFont()
{
    return m_pSAHeaderFont;
}

CGUIFont* CGUI_Impl::GetSAGothicFont()
{
    return m_pSAGothicFont;
}

CGUIFont* CGUI_Impl::GetSansFont()
{
    return m_pSansFont;
}

float CGUI_Impl::GetTextExtent(const char* szText, const char* szFont)
{
    return m_pFontManager->getFont(szFont)->getTextExtent(CGUI_Impl::GetUTFString(szText));
}

float CGUI_Impl::GetMaxTextExtent(SString strFont, SString arg, ...)
{
    float   fMaxTextExtent = NULL;
    va_list arguments;
    for (va_start(arguments, arg); arg != ""; arg = va_arg(arguments, SString))
    {
        float fExtent = m_pFontManager->getFont(strFont)->getTextExtent(CGUI_Impl::GetUTFString(arg));
        if (fExtent > fMaxTextExtent)
            fMaxTextExtent = fExtent;
    }
    va_end(arguments);
    return fMaxTextExtent;
}

bool CGUI_Impl::Event_KeyDown(const CEGUI::EventArgs& Args)
{
    // Cast it to a set of keyboard arguments
    const CEGUI::KeyEventArgs& KeyboardArgs = reinterpret_cast<const CEGUI::KeyEventArgs&>(Args);

    // Call the callback if present
    if (m_KeyDownHandlers[m_Channel])
    {
        const CEGUI::KeyEventArgs& e = reinterpret_cast<const CEGUI::KeyEventArgs&>(Args);
        CGUIKeyEventArgs           NewArgs;

        // copy the variables
        NewArgs.codepoint = e.codepoint;
        NewArgs.scancode = (CGUIKeys::Scan)e.scancode;
        NewArgs.sysKeys = e.sysKeys;

        // get the CGUIElement
        CGUIElement* pElement = reinterpret_cast<CGUIElement*>((e.window)->getUserData());
        NewArgs.pWindow = pElement;

        m_KeyDownHandlers[m_Channel](NewArgs);
    }

    switch (KeyboardArgs.scancode)
    {
        // Cut/Copy keys
        case CEGUI::Key::X:
        case CEGUI::Key::C:
        {
            if (KeyboardArgs.sysKeys & CEGUI::Control)
            {
                // Data to copy
                CEGUI::String strTemp;

                // Edit boxes
                CEGUI::Window* Wnd = reinterpret_cast<CEGUI::Window*>(KeyboardArgs.window);
                if (Wnd->getType() == "CGUI/Editbox")
                {
                    // Turn our event window into an editbox
                    CEGUI::Editbox* WndEdit = reinterpret_cast<CEGUI::Editbox*>(Wnd);

                    // Don't allow cutting/copying if the editbox is masked
                    if (!WndEdit->isTextMasked())
                    {
                        // Get the text from the editbox
                        size_t sizeSelectionStart = WndEdit->getSelectionStartIndex();
                        size_t sizeSelectionLength = WndEdit->getSelectionLength();
                        strTemp = WndEdit->getText().substr(sizeSelectionStart, sizeSelectionLength);

                        // If the user cut, remove the text too
                        if (KeyboardArgs.scancode == CEGUI::Key::X)
                        {
                            // Read only?
                            if (!WndEdit->isReadOnly())
                            {
                                // Remove the text from the source
                                CEGUI::String strTemp2 = WndEdit->getText();
                                strTemp2.replace(sizeSelectionStart, sizeSelectionLength, "", 0);
                                WndEdit->setText(strTemp2);
                            }
                        }
                    }
                }

                // Multiline editboxes
                if (Wnd->getType() == "CGUI/MultiLineEditbox")
                {
                    // Turn our event window into an editbox
                    CEGUI::MultiLineEditbox* WndEdit = reinterpret_cast<CEGUI::MultiLineEditbox*>(Wnd);

                    // Get the text from the editbox
                    size_t sizeSelectionStart = WndEdit->getSelectionStartIndex();
                    size_t sizeSelectionLength = WndEdit->getSelectionLength();
                    strTemp = WndEdit->getText().substr(sizeSelectionStart, sizeSelectionLength);

                    // If the user cut, remove the text too
                    if (KeyboardArgs.scancode == CEGUI::Key::X)
                    {
                        // Read only?
                        if (!WndEdit->isReadOnly())
                        {
                            // Remove the text from the source
                            CEGUI::String strTemp2 = WndEdit->getText();
                            strTemp2.replace(sizeSelectionStart, sizeSelectionLength, "", 0);
                            WndEdit->setText(strTemp2);
                        }
                    }
                }

                // If we got something to copy
                if (strTemp.length() > 0)
                {
                    // Convert it to Unicode
                    std::wstring strUTF = MbUTF8ToUTF16(strTemp.c_str());

                    // Open and empty the clipboard
                    OpenClipboard(NULL);
                    EmptyClipboard();

                    // Allocate the clipboard buffer and copy the data
                    HGLOBAL  hBuf = GlobalAlloc(GMEM_DDESHARE, strUTF.length() * sizeof(wchar_t) + sizeof(wchar_t));
                    wchar_t* buf = reinterpret_cast<wchar_t*>(GlobalLock(hBuf));
                    wcscpy(buf, strUTF.c_str());
                    GlobalUnlock(hBuf);

                    // Copy the data into the clipboard
                    SetClipboardData(CF_UNICODETEXT, hBuf);

                    // Close the clipboard
                    CloseClipboard();
                }
            }

            break;
        }

        // Paste keys
        case CEGUI::Key::V:
        {
            if (KeyboardArgs.sysKeys & CEGUI::Control)
            {
                CEGUI::Window* Wnd = reinterpret_cast<CEGUI::Window*>(KeyboardArgs.window);
                if (Wnd->getType() == "CGUI/Editbox" || Wnd->getType() == "CGUI/MultiLineEditbox")
                {
                    // Open the clipboard
                    OpenClipboard(NULL);

                    // Get the clipboard's data and put it into a char array
                    const wchar_t* ClipboardBuffer = reinterpret_cast<const wchar_t*>(GetClipboardData(CF_UNICODETEXT));

                    // Check to make sure we have valid data.
                    if (ClipboardBuffer)
                    {
                        size_t        iSelectionStart, iSelectionLength, iMaxLength, iCaratIndex;
                        CEGUI::String strEditText;
                        bool          bReplaceNewLines = true;
                        bool          bIsBoxFull = false;

                        if (Wnd->getType() == "CGUI/Editbox")
                        {
                            // Turn our event window into an editbox
                            CEGUI::Editbox* WndEdit = reinterpret_cast<CEGUI::Editbox*>(Wnd);
                            // Don't paste if we're read only
                            if (WndEdit->isReadOnly())
                            {
                                CloseClipboard();
                                return true;
                            }
                            strEditText = WndEdit->getText();
                            iSelectionStart = WndEdit->getSelectionStartIndex();
                            iSelectionLength = WndEdit->getSelectionLength();
                            iMaxLength = WndEdit->getMaxTextLength();
                            iCaratIndex = WndEdit->getCaratIndex();
                        }
                        else
                        {
                            CEGUI::MultiLineEditbox* WndEdit = reinterpret_cast<CEGUI::MultiLineEditbox*>(Wnd);
                            // Don't paste if we're read only
                            if (WndEdit->isReadOnly())
                            {
                                CloseClipboard();
                                return true;
                            }

                            strEditText = WndEdit->getText();
                            iSelectionStart = WndEdit->getSelectionStartIndex();
                            iSelectionLength = WndEdit->getSelectionLength();
                            iMaxLength = WndEdit->getMaxTextLength();
                            iCaratIndex = WndEdit->getCaratIndex();
                            bReplaceNewLines = false;

                            // Plus one character, because there is always an extra '\n' in
                            // MultiLineEditbox's text data and it causes MaxLength limit to
                            // be exceeded during pasting the text
                            iMaxLength += 1;
                        }

                        std::wstring strClipboardText = ClipboardBuffer;
                        size_t       iNewlineIndex;

                        // Remove the newlines inserting spaces instead
                        if (bReplaceNewLines)
                        {
                            do
                            {
                                iNewlineIndex = strClipboardText.find('\n');
                                if (iNewlineIndex != SString::npos)
                                {
                                    if (iNewlineIndex > 0 && strClipboardText[iNewlineIndex - 1] == '\r')
                                    {
                                        // \r\n
                                        strClipboardText[iNewlineIndex - 1] = ' ';
                                        strClipboardText.replace(iNewlineIndex, strClipboardText.length() - iNewlineIndex, strClipboardText.c_str(),
                                                                 iNewlineIndex + 1, strClipboardText.length() - iNewlineIndex - 1);
                                    }
                                    else
                                    {
                                        strClipboardText[iNewlineIndex] = ' ';
                                    }
                                }
                            } while (iNewlineIndex != SString::npos);
                        }

                        // Put the editbox's data into a string and insert the data if it has not reached it's maximum text length
                        std::wstring tmp = MbUTF8ToUTF16(strEditText.c_str());
                        if ((strClipboardText.length() + tmp.length() - iSelectionLength) <= iMaxLength)
                        {
                            // Are there characters selected?
                            size_t sizeCaratIndex = 0;
                            if (iSelectionLength > 0)
                            {
                                // Replace what's selected with the pasted buffer and set the new carat index
                                tmp.replace(iSelectionStart, iSelectionLength, strClipboardText.c_str(), strClipboardText.length());
                                sizeCaratIndex = iSelectionStart + strClipboardText.length();
                            }
                            else
                            {
                                // If not, insert the clipboard buffer where we were and set the new carat index
                                tmp.insert(iSelectionStart, strClipboardText.c_str(), strClipboardText.length());
                                sizeCaratIndex = iCaratIndex + strClipboardText.length();
                            }

                            // Set the new text and move the carat at the end of what we pasted
                            CEGUI::String strText((CEGUI::utf8*)UTF16ToMbUTF8(tmp).c_str());
                            strEditText = strText;
                            iCaratIndex = sizeCaratIndex;
                        }
                        else
                        {
                            bIsBoxFull = true;
                        }
                        if (bIsBoxFull)
                        {
                            // Fire an event if the editbox is full
                            if (Wnd->getType() == "CGUI/Editbox")
                            {
                                CEGUI::Editbox*        WndEdit = reinterpret_cast<CEGUI::Editbox*>(Wnd);
                                CEGUI::WindowEventArgs args(WndEdit);
                                WndEdit->fireEvent(CEGUI::Editbox::EventEditboxFull, args);
                            }
                            else
                            {
                                CEGUI::MultiLineEditbox* WndEdit = reinterpret_cast<CEGUI::MultiLineEditbox*>(Wnd);
                                CEGUI::WindowEventArgs   args(WndEdit);
                                WndEdit->fireEvent(CEGUI::Editbox::EventEditboxFull, args);
                            }
                        }
                        else
                        {
                            if (Wnd->getType() == "CGUI/Editbox")
                            {
                                CEGUI::Editbox* WndEdit = reinterpret_cast<CEGUI::Editbox*>(Wnd);
                                WndEdit->setText(strEditText);
                                WndEdit->setCaratIndex(iCaratIndex);
                            }
                            else
                            {
                                CEGUI::MultiLineEditbox* WndEdit = reinterpret_cast<CEGUI::MultiLineEditbox*>(Wnd);
                                WndEdit->setText(strEditText);
                                WndEdit->setCaratIndex(iCaratIndex);
                            }
                        }
                    }

                    // Close the clipboard
                    CloseClipboard();
                }
            }

            break;
        }

        // Select all key
        case CEGUI::Key::A:
        {
            if (KeyboardArgs.sysKeys & CEGUI::Control)
            {
                // Edit boxes
                CEGUI::Window* Wnd = reinterpret_cast<CEGUI::Window*>(KeyboardArgs.window);
                if (Wnd->getType() == "CGUI/Editbox")
                {
                    // Turn our event window into an editbox
                    CEGUI::Editbox* WndEdit = reinterpret_cast<CEGUI::Editbox*>(Wnd);
                    WndEdit->setSelection(0, WndEdit->getText().size());
                }
                else if (Wnd->getType() == "CGUI/MultiLineEditbox")
                {
                    // Turn our event window into a multiline editbox
                    CEGUI::MultiLineEditbox* WndEdit = reinterpret_cast<CEGUI::MultiLineEditbox*>(Wnd);
                    WndEdit->setSelection(0, WndEdit->getText().size());
                }
            }

            break;
        }
    }

    return true;
}

void CGUI_Impl::SetDefaultGuiWorkingDirectory(const SString& strDir)
{
    assert(m_GuiWorkingDirectoryStack.empty());
    m_GuiWorkingDirectoryStack.push_back(PathConform(strDir + "\\"));
    ApplyGuiWorkingDirectory();
}

void CGUI_Impl::PushGuiWorkingDirectory(const SString& strDir)
{
    m_GuiWorkingDirectoryStack.push_back(PathConform(strDir + "\\"));
    ApplyGuiWorkingDirectory();
}

void CGUI_Impl::PopGuiWorkingDirectory(const SString& strDirCheck)
{
    if (m_GuiWorkingDirectoryStack.size() < 2)
    {
        OutputDebugLine(SString("CGUI_Impl::PopWorkingDirectory - Stack empty. Expected '%s'", *strDirCheck));
    }
    else
    {
        if (!strDirCheck.empty())
        {
            const SString& strWas = m_GuiWorkingDirectoryStack.back();
            if (strDirCheck != strWas)
            {
                OutputDebugLine(SString("CGUI_Impl::PopWorkingDirectory - Mismatch. Got '%s', expected '%s'", *strWas, *strDirCheck));
            }
        }
        m_GuiWorkingDirectoryStack.pop_back();
    }
    ApplyGuiWorkingDirectory();
}

void CGUI_Impl::ApplyGuiWorkingDirectory()
{
    CEGUI::System::getSingleton().SetGuiWorkingDirectory(m_GuiWorkingDirectoryStack.back());
}

const SString& CGUI_Impl::GetGuiWorkingDirectory() const
{
    dassert(!m_GuiWorkingDirectoryStack.empty());
    return m_GuiWorkingDirectoryStack.back();
}

bool CGUI_Impl::Event_MouseClick(const CEGUI::EventArgs& Args)
{
    const CEGUI::MouseEventArgs& e = reinterpret_cast<const CEGUI::MouseEventArgs&>(Args);

    // get the approriate cegui window
    CEGUI::Window* wnd = e.window;

    // if its a title- or scrollbar, get the appropriate parent
    wnd = GetMasterWindow(wnd);

    // get the CGUIElement
    CGUIElement* pElement = reinterpret_cast<CGUIElement*>(wnd->getUserData());

    // Call global and object handlers
    if (pElement)
        pElement->Event_OnClick(Args);

    if (m_MouseClickHandlers[m_Channel])
    {
        CGUIMouseEventArgs NewArgs;

        // copy the variables
        NewArgs.button = static_cast<CGUIMouse::MouseButton>(e.button);
        NewArgs.moveDelta = CVector2D(e.moveDelta.d_x, e.moveDelta.d_y);
        NewArgs.position = CGUIPosition(e.position.d_x, e.position.d_y);
        NewArgs.sysKeys = e.sysKeys;
        NewArgs.wheelChange = e.wheelChange;
        NewArgs.pWindow = pElement;

        m_MouseClickHandlers[m_Channel](NewArgs);
    }
    return true;
}

bool CGUI_Impl::Event_MouseDoubleClick(const CEGUI::EventArgs& Args)
{
    const CEGUI::MouseEventArgs& e = reinterpret_cast<const CEGUI::MouseEventArgs&>(Args);

    // get the approriate cegui window
    CEGUI::Window* wnd = e.window;

    // if its a title- or scrollbar, get the appropriate parent
    wnd = GetMasterWindow(wnd);

    // get the CGUIElement
    CGUIElement* pElement = reinterpret_cast<CGUIElement*>(wnd->getUserData());

    // Call global and object handlers
    if (pElement)
        pElement->Event_OnDoubleClick();

    if (m_MouseDoubleClickHandlers[m_Channel])
    {
        CGUIMouseEventArgs NewArgs;

        // copy the variables
        NewArgs.button = static_cast<CGUIMouse::MouseButton>(e.button);
        NewArgs.moveDelta = CVector2D(e.moveDelta.d_x, e.moveDelta.d_y);
        NewArgs.position = CGUIPosition(e.position.d_x, e.position.d_y);
        NewArgs.sysKeys = e.sysKeys;
        NewArgs.wheelChange = e.wheelChange;
        NewArgs.pWindow = pElement;

        m_MouseDoubleClickHandlers[m_Channel](NewArgs);
    }
    return true;
}

bool CGUI_Impl::Event_MouseButtonDown(const CEGUI::EventArgs& Args)
{
    const CEGUI::MouseEventArgs& e = reinterpret_cast<const CEGUI::MouseEventArgs&>(Args);

    // get the approriate cegui window
    CEGUI::Window* wnd = e.window;

    // if its a title- or scrollbar, get the appropriate parent
    wnd = GetMasterWindow(wnd);

    // get the CGUIElement
    CGUIElement* pElement = reinterpret_cast<CGUIElement*>(wnd->getUserData());

    // Call global and object handlers
    if (pElement)
        pElement->Event_OnMouseButtonDown();
    else
    {
        // If there's no element, we're probably dealing with the root element
        CEGUI::Window* pActiveWindow = m_pTop->getActiveChild();
        if (m_pTop == wnd && pActiveWindow)
        {
            // Deactivate active window to trigger onClientGUIBlur
            pActiveWindow->deactivate();
        }
    }

    if (m_MouseButtonDownHandlers[m_Channel])
    {
        CGUIMouseEventArgs NewArgs;

        // copy the variables
        NewArgs.button = static_cast<CGUIMouse::MouseButton>(e.button);
        NewArgs.moveDelta = CVector2D(e.moveDelta.d_x, e.moveDelta.d_y);
        NewArgs.position = CGUIPosition(e.position.d_x, e.position.d_y);
        NewArgs.sysKeys = e.sysKeys;
        NewArgs.wheelChange = e.wheelChange;
        NewArgs.pWindow = pElement;

        m_MouseButtonDownHandlers[m_Channel](NewArgs);
    }

    return true;
}

bool CGUI_Impl::Event_MouseButtonUp(const CEGUI::EventArgs& Args)
{
    if (m_MouseButtonUpHandlers[m_Channel])
    {
        const CEGUI::MouseEventArgs& e = reinterpret_cast<const CEGUI::MouseEventArgs&>(Args);
        CGUIMouseEventArgs           NewArgs;

        // get the approriate cegui window
        CEGUI::Window* wnd = e.window;

        // if its a title- or scrollbar, get the appropriate parent
        wnd = GetMasterWindow(wnd);

        // copy the variables
        NewArgs.button = static_cast<CGUIMouse::MouseButton>(e.button);
        NewArgs.moveDelta = CVector2D(e.moveDelta.d_x, e.moveDelta.d_y);
        NewArgs.position = CGUIPosition(e.position.d_x, e.position.d_y);
        NewArgs.sysKeys = e.sysKeys;
        NewArgs.wheelChange = e.wheelChange;

        // get the CGUIElement
        CGUIElement* pElement = reinterpret_cast<CGUIElement*>(wnd->getUserData());
        NewArgs.pWindow = pElement;

        m_MouseButtonUpHandlers[m_Channel](NewArgs);
    }
    return true;
}

bool CGUI_Impl::Event_MouseWheel(const CEGUI::EventArgs& Args)
{
    if (m_MouseWheelHandlers[m_Channel])
    {
        const CEGUI::MouseEventArgs& e = reinterpret_cast<const CEGUI::MouseEventArgs&>(Args);
        CGUIMouseEventArgs           NewArgs;

        // get the approriate cegui window
        CEGUI::Window* wnd = e.window;

        // if its a title- or scrollbar, get the appropriate parent
        wnd = GetMasterWindow(wnd);

        // copy the variables
        NewArgs.button = static_cast<CGUIMouse::MouseButton>(e.button);
        NewArgs.moveDelta = CVector2D(e.moveDelta.d_x, e.moveDelta.d_y);
        NewArgs.position = CGUIPosition(e.position.d_x, e.position.d_y);
        NewArgs.sysKeys = e.sysKeys;
        NewArgs.wheelChange = e.wheelChange;

        // get the CGUIElement
        CGUIElement* pElement = reinterpret_cast<CGUIElement*>(wnd->getUserData());
        NewArgs.pWindow = pElement;

        m_MouseWheelHandlers[m_Channel](NewArgs);
    }
    return true;
}

bool CGUI_Impl::Event_MouseMove(const CEGUI::EventArgs& Args)
{
    if (m_MouseMoveHandlers[m_Channel])
    {
        const CEGUI::MouseEventArgs& e = reinterpret_cast<const CEGUI::MouseEventArgs&>(Args);
        CGUIMouseEventArgs           NewArgs;

        // get the approriate cegui window
        CEGUI::Window* wnd = e.window;

        // if its a title- or scrollbar, get the appropriate parent
        wnd = GetMasterWindow(wnd);

        // copy the variables
        NewArgs.button = static_cast<CGUIMouse::MouseButton>(e.button);
        NewArgs.moveDelta = CVector2D(e.moveDelta.d_x, e.moveDelta.d_y);
        NewArgs.position = CGUIPosition(e.position.d_x, e.position.d_y);
        NewArgs.sysKeys = e.sysKeys;
        NewArgs.wheelChange = e.wheelChange;

        // get the CGUIElement
        CGUIElement* pElement = reinterpret_cast<CGUIElement*>(wnd->getUserData());
        NewArgs.pWindow = pElement;

        m_MouseMoveHandlers[m_Channel](NewArgs);
    }
    return true;
}

bool CGUI_Impl::Event_MouseEnter(const CEGUI::EventArgs& Args)
{
    const CEGUI::MouseEventArgs& e = reinterpret_cast<const CEGUI::MouseEventArgs&>(Args);

    // get the approriate cegui window
    CEGUI::Window* wnd = e.window;

    // if its a title- or scrollbar, get the appropriate parent
    wnd = GetMasterWindow(wnd);

    // get the CGUIElement
    CGUIElement* pElement = reinterpret_cast<CGUIElement*>(wnd->getUserData());

    // Call global and object handlers
    if (pElement)
        pElement->Event_OnMouseEnter();

    if (m_MouseEnterHandlers[m_Channel])
    {
        CGUIMouseEventArgs NewArgs;

        // copy the variables
        NewArgs.pWindow = pElement;
        NewArgs.button = static_cast<CGUIMouse::MouseButton>(e.button);
        NewArgs.moveDelta = CVector2D(e.moveDelta.d_x, e.moveDelta.d_y);
        NewArgs.position = CGUIPosition(e.position.d_x, e.position.d_y);
        NewArgs.sysKeys = e.sysKeys;
        NewArgs.wheelChange = e.wheelChange;
        NewArgs.clickCount = e.clickCount;
        if (e.switchedWindow)
        {
            CEGUI::Window* Master = GetMasterWindow(e.switchedWindow);
            // If the source and target windows are the same, don't bother triggering this
            if (Master == wnd)
                return true;
            NewArgs.pSwitchedWindow = reinterpret_cast<CGUIElement*>(Master->getUserData());
        }
        else
            NewArgs.pSwitchedWindow = NULL;

        m_MouseEnterHandlers[m_Channel](NewArgs);
    }

    return true;
}

bool CGUI_Impl::Event_MouseLeave(const CEGUI::EventArgs& Args)
{
    const CEGUI::MouseEventArgs& e = reinterpret_cast<const CEGUI::MouseEventArgs&>(Args);

    // get the approriate cegui window
    CEGUI::Window* wnd = e.window;

    // if its a title- or scrollbar, get the appropriate parent
    wnd = GetMasterWindow(wnd);

    // get the CGUIElement
    // ChrML: Need to nullcheck wnd again or it crashes if the window is destroyed
    //        while it is dragged.
    CGUIElement* pElement = NULL;
    if (wnd)
    {
        pElement = reinterpret_cast<CGUIElement*>(wnd->getUserData());
        if (pElement)
            pElement->Event_OnMouseLeave();
    }

    if (m_MouseLeaveHandlers[m_Channel])
    {
        CGUIMouseEventArgs NewArgs;

        // copy the variables
        NewArgs.pWindow = pElement;
        NewArgs.button = static_cast<CGUIMouse::MouseButton>(e.button);
        NewArgs.moveDelta = CVector2D(e.moveDelta.d_x, e.moveDelta.d_y);
        NewArgs.position = CGUIPosition(e.position.d_x, e.position.d_y);
        NewArgs.sysKeys = e.sysKeys;
        NewArgs.wheelChange = e.wheelChange;
        NewArgs.clickCount = e.clickCount;
        if (e.switchedWindow)
        {
            CEGUI::Window* Master = GetMasterWindow(e.switchedWindow);
            // If the source and target windows are the same, don't bother triggering this
            if (Master == wnd)
                return true;
            NewArgs.pSwitchedWindow = reinterpret_cast<CGUIElement*>(Master->getUserData());
        }
        else
            NewArgs.pSwitchedWindow = NULL;

        m_MouseLeaveHandlers[m_Channel](NewArgs);
    }

    return true;
}

bool CGUI_Impl::Event_Moved(const CEGUI::EventArgs& Args)
{
    if (m_MovedHandlers[m_Channel])
    {
        const CEGUI::WindowEventArgs& e = reinterpret_cast<const CEGUI::WindowEventArgs&>(Args);

        // get the CGUIElement
        CGUIElement* pElement = reinterpret_cast<CGUIElement*>((e.window)->getUserData());

        m_MovedHandlers[m_Channel](pElement);
    }
    return true;
}

bool CGUI_Impl::Event_Sized(const CEGUI::EventArgs& Args)
{
    if (m_SizedHandlers[m_Channel])
    {
        const CEGUI::WindowEventArgs& e = reinterpret_cast<const CEGUI::WindowEventArgs&>(Args);

        // get the CGUIElement
        CGUIElement* pElement = reinterpret_cast<CGUIElement*>((e.window)->getUserData());

        m_SizedHandlers[m_Channel](pElement);
    }
    return true;
}

bool CGUI_Impl::Event_RedrawRequested(const CEGUI::EventArgs& Args)
{
    const CEGUI::WindowEventArgs& e = reinterpret_cast<const CEGUI::WindowEventArgs&>(Args);

    CGUIElement* pElement = reinterpret_cast<CGUIElement*>((e.window)->getUserData());
    if (pElement)
        AddToRedrawQueue(pElement);
    else
        e.window->forceRedraw();

    return true;
}

bool CGUI_Impl::Event_FocusGained(const CEGUI::EventArgs& Args)
{
    if (m_FocusGainedHandlers[m_Channel])
    {
        const CEGUI::ActivationEventArgs& e = reinterpret_cast<const CEGUI::ActivationEventArgs&>(Args);

        CGUIFocusEventArgs NewArgs;

        // get the newly actived CGUIElement
        NewArgs.pActivatedWindow = reinterpret_cast<CGUIElement*>((e.window)->getUserData());

        // get the newly deactivated CGUIElement
        NewArgs.pDeactivatedWindow = NULL;
        if (e.otherWindow)
        {
            NewArgs.pDeactivatedWindow = reinterpret_cast<CGUIElement*>((e.otherWindow)->getUserData());
        }

        m_FocusGainedHandlers[m_Channel](NewArgs);
    }
    return true;
}

bool CGUI_Impl::Event_FocusLost(const CEGUI::EventArgs& Args)
{
    if (m_FocusLostHandlers[m_Channel])
    {
        const CEGUI::ActivationEventArgs& e = reinterpret_cast<const CEGUI::ActivationEventArgs&>(Args);

        CGUIFocusEventArgs NewArgs;

        // get the newly deactived CGUIElement
        NewArgs.pDeactivatedWindow = reinterpret_cast<CGUIElement*>((e.window)->getUserData());

        // get the newly activated CGUIElement
        NewArgs.pActivatedWindow = NULL;
        if (e.otherWindow)
        {
            NewArgs.pActivatedWindow = reinterpret_cast<CGUIElement*>((e.otherWindow)->getUserData());
        }

        m_FocusLostHandlers[m_Channel](NewArgs);
    }
    return true;
}

void CGUI_Impl::AddToRedrawQueue(CGUIElement* pWindow)
{
    // Manage the redraw queue, if we redraw the parent of the window passed,
    // we should not add it to the redraw queue, and if the children are queued,
    // remove them.
    list<CGUIElement*>::const_iterator iter = m_RedrawQueue.begin();
    for (; iter != m_RedrawQueue.end(); iter++)
    {
        if (pWindow->GetParent() == *iter)
        {
            return;
        }
        else if ((*iter)->GetParent() == pWindow)
        {
            m_RedrawQueue.remove(*iter);
            if (m_RedrawQueue.empty())
                return;
            iter = m_RedrawQueue.begin();
        }
        else if (*iter == pWindow)
        {
            return;
        }
    }
    m_RedrawQueue.push_back(pWindow);
}

void CGUI_Impl::RemoveFromRedrawQueue(CGUIElement* pWindow)
{
    m_RedrawQueue.remove(pWindow);
}

CGUIButton* CGUI_Impl::CreateButton(CGUIElement* pParent, const char* szCaption)
{
    CGUIWindow_Impl* wnd = reinterpret_cast<CGUIWindow_Impl*>(pParent);
    return _CreateButton(wnd, szCaption);
}

CGUIButton* CGUI_Impl::CreateButton(CGUITab* pParent, const char* szCaption)
{
    CGUITab_Impl* wnd = reinterpret_cast<CGUITab_Impl*>(pParent);
    return _CreateButton(wnd, szCaption);
}

CGUICheckBox* CGUI_Impl::CreateCheckBox(CGUIElement* pParent, const char* szCaption, bool bChecked)
{
    CGUIWindow_Impl* wnd = reinterpret_cast<CGUIWindow_Impl*>(pParent);
    return _CreateCheckBox(wnd, szCaption, bChecked);
}

CGUICheckBox* CGUI_Impl::CreateCheckBox(CGUITab* pParent, const char* szCaption, bool bChecked)
{
    CGUITab_Impl* wnd = reinterpret_cast<CGUITab_Impl*>(pParent);
    return _CreateCheckBox(wnd, szCaption, bChecked);
}

CGUIRadioButton* CGUI_Impl::CreateRadioButton(CGUIElement* pParent, const char* szCaption)
{
    CGUIWindow_Impl* wnd = reinterpret_cast<CGUIWindow_Impl*>(pParent);
    return _CreateRadioButton(wnd, szCaption);
}

CGUIRadioButton* CGUI_Impl::CreateRadioButton(CGUITab* pParent, const char* szCaption)
{
    CGUITab_Impl* wnd = reinterpret_cast<CGUITab_Impl*>(pParent);
    return _CreateRadioButton(wnd, szCaption);
}

CGUIEdit* CGUI_Impl::CreateEdit(CGUIElement* pParent, const char* szText)
{
    CGUIWindow_Impl* wnd = reinterpret_cast<CGUIWindow_Impl*>(pParent);
    return _CreateEdit(wnd, szText);
}

CGUIEdit* CGUI_Impl::CreateEdit(CGUITab* pParent, const char* szText)
{
    CGUITab_Impl* wnd = reinterpret_cast<CGUITab_Impl*>(pParent);
    return _CreateEdit(wnd, szText);
}

CGUIGridList* CGUI_Impl::CreateGridList(CGUIElement* pParent, bool bFrame)
{
    CGUIWindow_Impl* wnd = reinterpret_cast<CGUIWindow_Impl*>(pParent);
    return _CreateGridList(wnd, bFrame);
}

CGUIGridList* CGUI_Impl::CreateGridList(CGUITab* pParent, bool bFrame)
{
    CGUITab_Impl* wnd = reinterpret_cast<CGUITab_Impl*>(pParent);
    return _CreateGridList(wnd, bFrame);
}

CGUILabel* CGUI_Impl::CreateLabel(CGUIElement* pParent, const char* szCaption)
{
    CGUIWindow_Impl* wnd = reinterpret_cast<CGUIWindow_Impl*>(pParent);
    return _CreateLabel(wnd, szCaption);
}

CGUILabel* CGUI_Impl::CreateLabel(CGUITab* pParent, const char* szCaption)
{
    CGUITab_Impl* wnd = reinterpret_cast<CGUITab_Impl*>(pParent);
    return _CreateLabel(wnd, szCaption);
}

CGUILabel* CGUI_Impl::CreateLabel(const char* szCaption)
{
    return _CreateLabel(NULL, szCaption);
}

CGUIProgressBar* CGUI_Impl::CreateProgressBar(CGUIElement* pParent)
{
    CGUIWindow_Impl* wnd = reinterpret_cast<CGUIWindow_Impl*>(pParent);
    return _CreateProgressBar(wnd);
}

CGUIProgressBar* CGUI_Impl::CreateProgressBar(CGUITab* pParent)
{
    CGUITab_Impl* wnd = reinterpret_cast<CGUITab_Impl*>(pParent);
    return _CreateProgressBar(wnd);
}

CGUIMemo* CGUI_Impl::CreateMemo(CGUIElement* pParent, const char* szText)
{
    CGUIWindow_Impl* wnd = reinterpret_cast<CGUIWindow_Impl*>(pParent);
    return _CreateMemo(wnd, szText);
}

CGUIMemo* CGUI_Impl::CreateMemo(CGUITab* pParent, const char* szText)
{
    CGUITab_Impl* wnd = reinterpret_cast<CGUITab_Impl*>(pParent);
    return _CreateMemo(wnd, szText);
}

CGUIStaticImage* CGUI_Impl::CreateStaticImage(CGUIElement* pParent)
{
    CGUIWindow_Impl* wnd = reinterpret_cast<CGUIWindow_Impl*>(pParent);
    return _CreateStaticImage(wnd);
}

CGUIStaticImage* CGUI_Impl::CreateStaticImage(CGUITab* pParent)
{
    CGUITab_Impl* wnd = reinterpret_cast<CGUITab_Impl*>(pParent);
    return _CreateStaticImage(wnd);
}

CGUIStaticImage* CGUI_Impl::CreateStaticImage(CGUIGridList* pParent)
{
    CGUIGridList_Impl* wnd = reinterpret_cast<CGUIGridList_Impl*>(pParent);
    return _CreateStaticImage(wnd);
}

CGUIStaticImage* CGUI_Impl::CreateStaticImage()
{
    return _CreateStaticImage(NULL);
}

CGUITabPanel* CGUI_Impl::CreateTabPanel(CGUIElement* pParent)
{
    CGUIWindow_Impl* wnd = reinterpret_cast<CGUIWindow_Impl*>(pParent);
    return _CreateTabPanel(wnd);
}

CGUITabPanel* CGUI_Impl::CreateTabPanel(CGUITab* pParent)
{
    CGUITab_Impl* wnd = reinterpret_cast<CGUITab_Impl*>(pParent);
    return _CreateTabPanel(wnd);
}

CGUITabPanel* CGUI_Impl::CreateTabPanel()
{
    return _CreateTabPanel(NULL);
}

CGUIScrollPane* CGUI_Impl::CreateScrollPane()
{
    return _CreateScrollPane(NULL);
}

CGUIScrollPane* CGUI_Impl::CreateScrollPane(CGUIElement* pParent)
{
    CGUIWindow_Impl* wnd = reinterpret_cast<CGUIWindow_Impl*>(pParent);
    return _CreateScrollPane(wnd);
}

CGUIScrollPane* CGUI_Impl::CreateScrollPane(CGUITab* pParent)
{
    CGUITab_Impl* wnd = reinterpret_cast<CGUITab_Impl*>(pParent);
    return _CreateScrollPane(wnd);
}

CGUIScrollBar* CGUI_Impl::CreateScrollBar(bool bHorizontal, CGUIElement* pParent)
{
    CGUIWindow_Impl* wnd = reinterpret_cast<CGUIWindow_Impl*>(pParent);
    return _CreateScrollBar(bHorizontal, wnd);
}

CGUIScrollBar* CGUI_Impl::CreateScrollBar(bool bHorizontal, CGUITab* pParent)
{
    CGUITab_Impl* wnd = reinterpret_cast<CGUITab_Impl*>(pParent);
    return _CreateScrollBar(bHorizontal, wnd);
}

CGUIComboBox* CGUI_Impl::CreateComboBox(CGUIElement* pParent, const char* szCaption)
{
    CGUIWindow_Impl* wnd = reinterpret_cast<CGUIWindow_Impl*>(pParent);
    return _CreateComboBox(wnd, szCaption);
}

CGUIComboBox* CGUI_Impl::CreateComboBox(CGUIComboBox* pParent, const char* szCaption)
{
    CGUIComboBox_Impl* wnd = reinterpret_cast<CGUIComboBox_Impl*>(pParent);
    return _CreateComboBox(wnd, szCaption);
}

CGUIWebBrowser* CGUI_Impl::CreateWebBrowser(CGUIElement* pParent)
{
    CGUIWindow_Impl* wnd = reinterpret_cast<CGUIWindow_Impl*>(pParent);
    return _CreateWebBrowser(wnd);
}

CGUIWebBrowser* CGUI_Impl::CreateWebBrowser(CGUITab* pParent)
{
    CGUITab_Impl* wnd = reinterpret_cast<CGUITab_Impl*>(pParent);
    return _CreateWebBrowser(wnd);
}

void CGUI_Impl::CleanDeadPool()
{
    if (m_pWindowManager)
        m_pWindowManager->cleanDeadPool();
}

void CGUI_Impl::ClearInputHandlers(eInputChannel channel)
{
    CHECK_CHANNEL(channel);
    m_CharacterKeyHandlers[channel] = GUI_CALLBACK_KEY();
    m_KeyDownHandlers[channel] = GUI_CALLBACK_KEY();
    m_MouseClickHandlers[channel] = GUI_CALLBACK_MOUSE();
    m_MouseDoubleClickHandlers[channel] = GUI_CALLBACK_MOUSE();
    m_MouseButtonDownHandlers[channel] = GUI_CALLBACK_MOUSE();
    m_MouseButtonUpHandlers[channel] = GUI_CALLBACK_MOUSE();
    m_MouseMoveHandlers[channel] = GUI_CALLBACK_MOUSE();
    m_MouseEnterHandlers[channel] = GUI_CALLBACK_MOUSE();
    m_MouseLeaveHandlers[channel] = GUI_CALLBACK_MOUSE();
    m_MouseWheelHandlers[channel] = GUI_CALLBACK_MOUSE();
    m_MovedHandlers[channel] = GUI_CALLBACK();
    m_SizedHandlers[channel] = GUI_CALLBACK();
    m_FocusGainedHandlers[channel] = GUI_CALLBACK_FOCUS();
    m_FocusLostHandlers[channel] = GUI_CALLBACK_FOCUS();
}

void CGUI_Impl::ClearSystemKeys()
{
    // Unpress any held system keys
    unsigned int uiSysKeys = CEGUI::System::getSingleton().getSystemKeys();

    if (uiSysKeys & CEGUI::Control)
        ProcessKeyboardInput(CGUIKeys::LeftControl, false);
    if (uiSysKeys & CEGUI::Shift)
        ProcessKeyboardInput(CGUIKeys::LeftShift, false);
    if (uiSysKeys & CEGUI::Alt)
        ProcessKeyboardInput(CGUIKeys::LeftAlt, false);
}

CEGUI::Window* CGUI_Impl::GetMasterWindow(CEGUI::Window* wnd)
{
    // A titlebar should always return the parent (i.e. the frame window)
    if (wnd->testClassName(CEGUI::Titlebar::EventNamespace))
    {
        if (wnd->getParent())
            return wnd->getParent();
        return wnd;
    }

    // if there's no CEGUI userdata, we deduce that it's not an MTA gui element
    if (!wnd->getUserData())
    {
        CEGUI::Window* parent = wnd->getParent();
        // It was created by CEGUI, probably as a child widget.
        // So keep propogating upwards until we find an MTA element
        while (parent)
        {
            if (parent->getUserData())
                return parent;
            parent = parent->getParent();
        }
    }
    return wnd;
}<|MERGE_RESOLUTION|>--- conflicted
+++ resolved
@@ -22,11 +22,7 @@
 #define CGUI_MTA_DEFAULT_REG_BOLD   "Tahoma Bold (TrueType)"
 #define CGUI_MTA_CLEAR_REG          "Verdana (TrueType)"
 
-<<<<<<< HEAD
-#define CGUI_MTA_SUBSTITUTE_FONT    "cgui/unifont-13.0.04.ttf"  // GTA/MTA/<...>
-=======
 #define CGUI_MTA_SUBSTITUTE_FONT    "cgui/unifont.ttf"  // GTA/MTA/<...>
->>>>>>> 7b79541e
 #define CGUI_MTA_SANS_FONT          "cgui/sans.ttf"     // GTA/MTA/<...>
 #define CGUI_SA_HEADER_FONT         "cgui/saheader.ttf" // GTA/MTA/<...>
 #define CGUI_SA_GOTHIC_FONT         "cgui/sagothic.ttf" // GTA/MTA/<...>
