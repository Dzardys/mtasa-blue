--- conflicted
+++ resolved
@@ -1,1834 +1,3 @@
-<<<<<<< HEAD
-/*****************************************************************************
-*
-*  PROJECT:     Multi Theft Auto v1.0
-*               (Shared logic for modifications)
-*  LICENSE:     See LICENSE in the top level directory
-*  FILE:        mods/shared_logic/lua/CLuaFunctionDefs.World.cpp
-*  PURPOSE:     Lua function definitions class
-*  DEVELOPERS:  Ed Lyons <eai@opencoding.net>
-*               Jax <>
-*               Cecill Etheredge <ijsf@gmx.net>
-*               Kevin Whiteside <kevuwk@gmail.com>
-*               Chris McArthur <>
-*               Derek Abdine <>
-*               Christian Myhre Lundheim <>
-*               Stanislav Bobrov <lil_toady@hotmail.com>
-*               Alberto Alonso <rydencillo@gmail.com>
-*
-*****************************************************************************/
-
-#include "StdInc.h"
-
-#define MIN_CLIENT_REQ_FETCHREMOTE_CONNECT_TIMEOUT          "1.3.5"
-
-int CLuaFunctionDefs::CreateExplosion ( lua_State* luaVM )
-{
-//  bool createExplosion ( float x, float y, float z, int type [, bool makeSound = true, float camShake = -1.0, bool damaging = true ] )
-    CVector vecPosition; int iType; bool bMakeSound; float fCamShake = -1.0; bool bDamaging;
-
-    CScriptArgReader argStream ( luaVM );
-    argStream.ReadVector3D ( vecPosition );
-    argStream.ReadNumber ( iType );
-    argStream.ReadBool ( bMakeSound, true );
-    argStream.ReadNumber ( fCamShake, -1.0f );
-    argStream.ReadBool ( bDamaging, true );
-
-    if ( !argStream.HasErrors () )
-    {
-        if ( CStaticFunctionDefinitions::CreateExplosion ( vecPosition, iType, bMakeSound, fCamShake, bDamaging ) )
-        {
-            lua_pushboolean ( luaVM, true );
-            return 1;
-        }
-    }
-    else
-        m_pScriptDebugging->LogCustom ( luaVM, argStream.GetFullErrorMessage() );
-
-    lua_pushboolean ( luaVM, false );
-    return 1;
-}
-
-int CLuaFunctionDefs::CreateFire ( lua_State* luaVM )
-{
-//  bool createFire ( float x, float y, float z [, float size = 1.8 ] )
-    CVector vecPosition; float fSize;
-
-    CScriptArgReader argStream ( luaVM );
-    argStream.ReadVector3D ( vecPosition );
-    argStream.ReadNumber ( fSize, 1.8f );
-
-    if ( !argStream.HasErrors () )
-    {
-        if ( CStaticFunctionDefinitions::CreateFire ( vecPosition, fSize ) )
-        {
-            lua_pushboolean ( luaVM, true );
-            return 1;
-        }
-    }
-    else
-        m_pScriptDebugging->LogCustom ( luaVM, argStream.GetFullErrorMessage() );
-
-    lua_pushboolean ( luaVM, false );
-    return 1;
-}
-
-
-int CLuaFunctionDefs::GetTime_ ( lua_State* luaVM )
-{
-    // Get the time
-    unsigned char ucHour, ucMinute;
-    if ( CStaticFunctionDefinitions::GetTime ( ucHour, ucMinute ) )
-    {
-        // Return it
-        lua_pushnumber ( luaVM, static_cast < lua_Number > ( ucHour ) );
-        lua_pushnumber ( luaVM, static_cast < lua_Number > ( ucMinute ) );
-        return 2;
-    }
-
-    // Return false
-    lua_pushboolean ( luaVM, false );
-    return 1;
-}
-
-
-
-int CLuaFunctionDefs::GetGroundPosition ( lua_State* luaVM )
-{
-//  float getGroundPosition ( float x, float y, float z )
-    CVector vecStart;
-
-    CScriptArgReader argStream ( luaVM );
-    argStream.ReadVector3D ( vecStart );
-
-    if ( !argStream.HasErrors () )
-    {
-        // Get the ground position and return it
-        float fGround = g_pGame->GetWorld ()->FindGroundZFor3DPosition ( &vecStart );
-        lua_pushnumber ( luaVM, fGround );
-        return 1;
-    }
-    else
-        m_pScriptDebugging->LogCustom ( luaVM, argStream.GetFullErrorMessage() );
-
-    // Return false
-    lua_pushboolean ( luaVM, false );
-    return 1;
-}
-
-
-int CLuaFunctionDefs::ProcessLineOfSight ( lua_State * luaVM )
-{
-//  bool float float float element float float float int int int processLineOfSight ( float startX, float startY, float startZ, float endX, float endY, float endZ,
-//      [ bool checkBuildings = true, bool checkVehicles = true, bool checkPlayers = true, bool checkObjects = true, bool checkDummies = true,
-//        bool seeThroughStuff = false, bool ignoreSomeObjectsForCamera = false, bool shootThroughStuff = false, element ignoredElement = nil, bool returnBuildingInfo = false,
-//        bCheckCarTires = false ] )
-    CVector vecStart; CVector vecEnd;
-    SLineOfSightFlags flags; CClientEntity* pIgnoredElement; bool bIncludeBuildingInfo;
-
-    CScriptArgReader argStream ( luaVM );
-    argStream.ReadVector3D ( vecStart );
-    argStream.ReadVector3D ( vecEnd );
-    argStream.ReadBool ( flags.bCheckBuildings, true );
-    argStream.ReadBool ( flags.bCheckVehicles, true );
-    argStream.ReadBool ( flags.bCheckPeds, true );
-    argStream.ReadBool ( flags.bCheckObjects, true );
-    argStream.ReadBool ( flags.bCheckDummies, true );
-    argStream.ReadBool ( flags.bSeeThroughStuff, false );
-    argStream.ReadBool ( flags.bIgnoreSomeObjectsForCamera, false );
-    argStream.ReadBool ( flags.bShootThroughStuff, false );
-    argStream.ReadUserData ( pIgnoredElement, NULL );
-    argStream.ReadBool ( bIncludeBuildingInfo, false );
-    argStream.ReadBool ( flags.bCheckCarTires, false );
-
-    if ( !argStream.HasErrors () )
-    {
-        CEntity* pIgnoredEntity = pIgnoredElement ? pIgnoredElement->GetGameEntity() : NULL;
-        CColPoint* pColPoint = NULL;
-        CClientEntity* pColEntity = NULL;
-        bool bCollision;
-        SLineOfSightBuildingResult buildingResult;
-        if ( CStaticFunctionDefinitions::ProcessLineOfSight ( vecStart, vecEnd, bCollision, &pColPoint, &pColEntity, flags, pIgnoredEntity, bIncludeBuildingInfo ? &buildingResult : NULL ) )
-        {    
-            // Got a collision?
-            CVector vecColPosition;
-            CVector vecColNormal;
-
-            int iMaterial = -1;
-            float fLighting = -1;
-            int iPiece = -1;
-
-            if ( pColPoint )
-            {
-                // Get the collision position
-                vecColPosition = pColPoint->GetPosition ();
-                vecColNormal = pColPoint->GetNormal ();
-                iMaterial = pColPoint->GetSurfaceTypeB (); //From test, only B function return relevant data
-                fLighting = pColPoint->GetLightingForTimeOfDay ();
-                iPiece = pColPoint->GetPieceTypeB ();
-
-                // Delete the colpoint
-                pColPoint->Destroy ();
-            }
-
-            lua_pushboolean ( luaVM, bCollision );
-            if ( bCollision )
-            {
-                lua_pushnumber ( luaVM, vecColPosition.fX );
-                lua_pushnumber ( luaVM, vecColPosition.fY );
-                lua_pushnumber ( luaVM, vecColPosition.fZ );
-
-                if ( pColEntity )
-                    lua_pushelement ( luaVM, pColEntity );
-                else
-                    lua_pushnil ( luaVM );
-
-                lua_pushnumber ( luaVM, vecColNormal.fX );
-                lua_pushnumber ( luaVM, vecColNormal.fY );
-                lua_pushnumber ( luaVM, vecColNormal.fZ );
-
-                lua_pushinteger ( luaVM, iMaterial );
-                lua_pushnumber ( luaVM, fLighting );
-                lua_pushinteger ( luaVM, iPiece );
-
-                if ( bIncludeBuildingInfo && buildingResult.bValid )
-                {
-                    lua_pushnumber ( luaVM, buildingResult.usModelID );
-
-                    lua_pushnumber ( luaVM, buildingResult.vecPosition.fX );
-                    lua_pushnumber ( luaVM, buildingResult.vecPosition.fY );
-                    lua_pushnumber ( luaVM, buildingResult.vecPosition.fZ );
-
-                    lua_pushnumber ( luaVM, ConvertRadiansToDegrees ( buildingResult.vecRotation.fX ) );
-                    lua_pushnumber ( luaVM, ConvertRadiansToDegrees ( buildingResult.vecRotation.fY ) );
-                    lua_pushnumber ( luaVM, ConvertRadiansToDegrees ( buildingResult.vecRotation.fZ ) );
-
-                    lua_pushnumber ( luaVM, buildingResult.usLODModelID );
-                    return 19;
-                }
-                return 11;
-            }
-            return 1;
-        }
-    }
-    else
-        m_pScriptDebugging->LogCustom ( luaVM, argStream.GetFullErrorMessage() );
-
-    lua_pushboolean ( luaVM, false );
-    return 1;
-}
-
-
-int CLuaFunctionDefs::IsLineOfSightClear ( lua_State * luaVM )
-{
-    //bool isLineOfSightClear ( float startX, 
-    //    float startY, 
-    //    float startZ, 
-    //    float endX, 
-    //    float endY, 
-    //    float endZ, 
-    //    [ bool checkBuildings = true, 
-    //    bool checkVehicles = true, 
-    //    bool checkPeds = true, 
-    //    bool checkObjects = true, 
-    //    bool checkDummies = true, 
-    //    bool seeThroughStuff = false, 
-    //    bool ignoreSomeObjectsForCamera = false, 
-    //    element ignoredElement = nil ] )
-    CVector vecStart; CVector vecEnd;
-    SLineOfSightFlags flags; CClientEntity* pIgnoredElement;
-
-    CScriptArgReader argStream ( luaVM );
-    argStream.ReadVector3D ( vecStart );
-    argStream.ReadVector3D ( vecEnd );
-    argStream.ReadBool ( flags.bCheckBuildings, true );
-    argStream.ReadBool ( flags.bCheckVehicles, true );
-    argStream.ReadBool ( flags.bCheckPeds, true );
-    argStream.ReadBool ( flags.bCheckObjects, true );
-    argStream.ReadBool ( flags.bCheckDummies, true );
-    argStream.ReadBool ( flags.bSeeThroughStuff, false );
-    argStream.ReadBool ( flags.bIgnoreSomeObjectsForCamera, false );
-    argStream.ReadUserData ( pIgnoredElement, NULL );
-
-    if ( !argStream.HasErrors () )
-    {
-        CEntity* pIgnoredEntity = pIgnoredElement ? pIgnoredElement->GetGameEntity() : NULL;
-        bool bIsClear;
-        if ( CStaticFunctionDefinitions::IsLineOfSightClear ( vecStart, vecEnd, bIsClear, flags, pIgnoredEntity ) )
-        {        
-            lua_pushboolean ( luaVM, bIsClear );
-            return 1;
-        }
-    }
-    else
-        m_pScriptDebugging->LogCustom ( luaVM, argStream.GetFullErrorMessage() );
-
-    lua_pushboolean ( luaVM, false );
-    return 1;
-}
-
-int CLuaFunctionDefs::GetWorldFromScreenPosition ( lua_State * luaVM )
-{
-//  float, float, float getWorldFromScreenPosition ( float x, float y, float depth )
-    CVector vecScreen;
-
-    CScriptArgReader argStream ( luaVM );
-    argStream.ReadVector3D ( vecScreen );
-
-    if ( !argStream.HasErrors () )
-    {
-        CVector vecWorld;
-        if ( CStaticFunctionDefinitions::GetWorldFromScreenPosition ( vecScreen, vecWorld ) )
-        {
-            lua_pushnumber ( luaVM, vecWorld.fX );
-            lua_pushnumber ( luaVM, vecWorld.fY );
-            lua_pushnumber ( luaVM, vecWorld.fZ );
-            return 3;
-        }
-    }
-    else
-        m_pScriptDebugging->LogCustom ( luaVM, argStream.GetFullErrorMessage() );
-
-    lua_pushboolean ( luaVM, false );
-    return 1;
-}
-
-
-int CLuaFunctionDefs::GetScreenFromWorldPosition ( lua_State * luaVM )
-{
-//  float float getScreenFromWorldPosition ( float x, float y, float z, [ float edgeTolerance=0, bool relative=true ] )
-    CVector vecWorld; float fEdgeTolerance; bool bRelative;
-
-    CScriptArgReader argStream ( luaVM );
-    argStream.ReadVector3D ( vecWorld );
-    argStream.ReadNumber ( fEdgeTolerance, 0 );
-    argStream.ReadBool ( bRelative, true );
-
-    if ( !argStream.HasErrors () )
-    {
-        CVector vecScreen;
-        if ( CStaticFunctionDefinitions::GetScreenFromWorldPosition ( vecWorld, vecScreen, fEdgeTolerance, bRelative ) )
-        {
-            lua_pushnumber ( luaVM, vecScreen.fX );
-            lua_pushnumber ( luaVM, vecScreen.fY );
-            lua_pushnumber ( luaVM, vecScreen.fZ );
-            return 3;
-        }
-    }
-    else
-        m_pScriptDebugging->LogCustom ( luaVM, argStream.GetFullErrorMessage() );
-
-    lua_pushboolean ( luaVM, false );
-    return 1;
-}
-
-
-
-int CLuaFunctionDefs::GetWeather ( lua_State* luaVM )
-{
-    unsigned char ucWeather, ucWeatherBlendingTo;
-    if ( CStaticFunctionDefinitions::GetWeather ( ucWeather, ucWeatherBlendingTo ) )
-    {
-        lua_pushnumber ( luaVM, static_cast < lua_Number > ( ucWeather ) );
-
-        if ( ucWeatherBlendingTo != 0xFF )
-            lua_pushnumber ( luaVM, static_cast < lua_Number > ( ucWeatherBlendingTo ) );
-        else
-            lua_pushnil ( luaVM );
-
-        return 2;
-    }
-
-    lua_pushboolean ( luaVM, false );
-    return 1;
-}
-
-
-int CLuaFunctionDefs::GetZoneName ( lua_State* luaVM )
-{
-//  string getZoneName ( float x, float y, float z, [bool citiesonly=false] )
-    CVector vecPosition; bool bCitiesOnly;
-
-    CScriptArgReader argStream ( luaVM );
-    argStream.ReadVector3D ( vecPosition );
-    argStream.ReadBool ( bCitiesOnly, false );
-
-    if ( !argStream.HasErrors () )
-    {
-        SString strZoneName;
-        if ( CStaticFunctionDefinitions::GetZoneName ( vecPosition, strZoneName, bCitiesOnly ) )
-        {
-            lua_pushstring ( luaVM, strZoneName );
-            return 1;
-        }
-    }
-    else
-        m_pScriptDebugging->LogCustom ( luaVM, argStream.GetFullErrorMessage() );
-
-    lua_pushboolean ( luaVM, false );
-    return 1;
-}
-
-
-int CLuaFunctionDefs::GetGravity ( lua_State* luaVM )
-{
-    float fGravity;
-    if ( CStaticFunctionDefinitions::GetGravity ( fGravity ) )
-    {
-        lua_pushnumber ( luaVM, fGravity );
-        return 1;
-    }
-
-    lua_pushboolean ( luaVM, false );
-    return 1;
-}
-
-
-int CLuaFunctionDefs::GetGameSpeed ( lua_State* luaVM )
-{
-    float fSpeed;
-    if ( CStaticFunctionDefinitions::GetGameSpeed ( fSpeed ) )
-    {
-        lua_pushnumber ( luaVM, fSpeed );
-        return 1;
-    }
-
-    lua_pushboolean ( luaVM, false );
-    return 1;
-}
-
-
-int CLuaFunctionDefs::GetMinuteDuration ( lua_State* luaVM )
-{
-    unsigned long ulDelay;
-    if ( CStaticFunctionDefinitions::GetMinuteDuration ( ulDelay ) )
-    {
-        lua_pushnumber ( luaVM, ulDelay );
-        return 1;
-    }
-
-    lua_pushboolean ( luaVM, false );
-    return 1;
-}
-
-
-int CLuaFunctionDefs::GetWaveHeight ( lua_State* luaVM )
-{
-    float fHeight;
-    if ( CStaticFunctionDefinitions::GetWaveHeight ( fHeight ) )
-    {
-        lua_pushnumber ( luaVM, fHeight );
-        return 1;
-    }
-
-    lua_pushboolean ( luaVM, false );
-    return 1;
-}
-
-int CLuaFunctionDefs::IsGarageOpen ( lua_State* luaVM )
-{
-//  bool isGarageOpen ( int garageID )
-    int iGarageID;
-
-    CScriptArgReader argStream ( luaVM );
-    argStream.ReadNumber ( iGarageID );
-
-    if ( !argStream.HasErrors () )
-    {
-        bool bIsOpen;
-
-        if ( CStaticFunctionDefinitions::IsGarageOpen ( iGarageID, bIsOpen ) )
-        {
-            lua_pushboolean ( luaVM, bIsOpen );
-            return 1;
-        }
-    }
-    else
-        m_pScriptDebugging->LogCustom ( luaVM, argStream.GetFullErrorMessage() );
-
-    lua_pushboolean ( luaVM, false );
-    return 1;
-}
-
-int CLuaFunctionDefs::GetGaragePosition ( lua_State* luaVM )
-{
-//  float, float, float getGaragePosition ( int garageID )
-    int iGarageID;
-
-    CScriptArgReader argStream ( luaVM );
-    argStream.ReadNumber ( iGarageID );
-
-    if ( !argStream.HasErrors () )
-    {
-        CVector vecPosition;
-
-        if ( CStaticFunctionDefinitions::GetGaragePosition ( iGarageID, vecPosition ) )
-        {
-            lua_pushnumber ( luaVM, vecPosition.fX );
-            lua_pushnumber ( luaVM, vecPosition.fY );
-            lua_pushnumber ( luaVM, vecPosition.fZ );
-            return 3;
-        }
-    }
-    else
-        m_pScriptDebugging->LogCustom ( luaVM, argStream.GetFullErrorMessage() );
-
-    lua_pushboolean ( luaVM, false );
-    return 1;
-}
-
-
-int CLuaFunctionDefs::GetGarageSize ( lua_State* luaVM )
-{
-//  float, float, float getGarageSize ( int garageID )
-    int iGarageID;
-
-    CScriptArgReader argStream ( luaVM );
-    argStream.ReadNumber ( iGarageID );
-
-    if ( !argStream.HasErrors () )
-    {
-        float fDepth;
-        float fWidth;
-        float fHeight;
-
-        if ( CStaticFunctionDefinitions::GetGarageSize ( iGarageID, fHeight, fWidth, fDepth ) )
-        {
-            lua_pushnumber ( luaVM, fHeight );
-            lua_pushnumber ( luaVM, fWidth );
-            lua_pushnumber ( luaVM, fDepth );
-            return 3;
-        }
-    }
-    else
-        m_pScriptDebugging->LogCustom ( luaVM, argStream.GetFullErrorMessage() );
-
-    lua_pushboolean ( luaVM, false );
-    return 1;
-}
-
-int CLuaFunctionDefs::GetGarageBoundingBox ( lua_State* luaVM )
-{
-//  float, float, float, float getGarageBoundingBox ( int garageID )
-    int iGarageID;
-
-    CScriptArgReader argStream ( luaVM );
-    argStream.ReadNumber ( iGarageID );
-
-    if ( !argStream.HasErrors () )
-    {
-        float fLeft;
-        float fRight;
-        float fFront;
-        float fBack;
-
-        if ( CStaticFunctionDefinitions::GetGarageBoundingBox ( iGarageID, fLeft, fRight, fFront, fBack ) )
-        {
-            lua_pushnumber ( luaVM, fLeft );
-            lua_pushnumber ( luaVM, fRight );
-            lua_pushnumber ( luaVM, fFront );
-            lua_pushnumber ( luaVM, fBack );
-            return 4;
-        }
-    }
-    else
-        m_pScriptDebugging->LogCustom ( luaVM, argStream.GetFullErrorMessage() );
-
-    lua_pushboolean ( luaVM, false );
-    return 1;
-}
-
-int CLuaFunctionDefs::GetTrafficLightState ( lua_State* luaVM )
-{
-    lua_pushnumber ( luaVM, g_pMultiplayer->GetTrafficLightState () );
-    return 1;
-}
-
-int CLuaFunctionDefs::AreTrafficLightsLocked ( lua_State* luaVM )
-{
-    lua_pushboolean ( luaVM, g_pMultiplayer->GetTrafficLightsLocked () );
-    return 1;
-}
-
-int CLuaFunctionDefs::GetBlurLevel ( lua_State* luaVM )
-{
-    lua_pushnumber ( luaVM, g_pGame->GetBlurLevel () );
-    return 1;
-}
-
-int CLuaFunctionDefs::SetBlurLevel ( lua_State* luaVM )
-{
-//  bool setBlurLevel ( int level )
-    int iLevel;
-
-    CScriptArgReader argStream ( luaVM );
-    argStream.ReadNumber ( iLevel );
-
-    if ( !argStream.HasErrors () )
-    {
-        if ( CStaticFunctionDefinitions::SetBlurLevel ( static_cast < unsigned char > ( iLevel ) ) )
-        {
-            lua_pushboolean ( luaVM, true );
-            return 1;
-        }
-    }
-    else
-        m_pScriptDebugging->LogCustom ( luaVM, argStream.GetFullErrorMessage() );
-
-    // Return false
-    lua_pushboolean ( luaVM, false );
-    return 1;
-}
-
-int CLuaFunctionDefs::SetTime ( lua_State* luaVM )
-{
-//  bool setTime ( int hour, int minute )
-    int iHour; int iMinute;
-
-    CScriptArgReader argStream ( luaVM );
-    argStream.ReadNumber ( iHour );
-    argStream.ReadNumber ( iMinute );
-
-    if ( !argStream.HasErrors () )
-    {
-        // Set the new time
-        if ( CStaticFunctionDefinitions::SetTime ( static_cast < unsigned char > ( iHour ), static_cast < unsigned char > ( iMinute ) ) )
-        {
-            lua_pushboolean ( luaVM, true );
-            return 1;
-        }
-    }
-    else
-        m_pScriptDebugging->LogCustom ( luaVM, argStream.GetFullErrorMessage() );
-
-    // Return false
-    lua_pushboolean ( luaVM, false );
-    return 1;
-}
-
-
-int CLuaFunctionDefs::GetSkyGradient ( lua_State* luaVM )
-{
-    unsigned char ucTopR, ucTopG, ucTopB, ucBottomR, ucBottomG, ucBottomB;
-    CStaticFunctionDefinitions::GetSkyGradient ( ucTopR, ucTopG, ucTopB, ucBottomR, ucBottomG, ucBottomB );
-
-    lua_pushnumber ( luaVM, ucTopR );
-    lua_pushnumber ( luaVM, ucTopG );
-    lua_pushnumber ( luaVM, ucTopB );
-    lua_pushnumber ( luaVM, ucBottomR );
-    lua_pushnumber ( luaVM, ucBottomG );
-    lua_pushnumber ( luaVM, ucBottomB );
-    return 6;
-}
-
-
-int CLuaFunctionDefs::SetSkyGradient ( lua_State* luaVM )
-{
-    CScriptArgReader argStream ( luaVM );
-
-    // Set the new sky gradient
-    uchar ucTopRed, ucTopGreen, ucTopBlue;
-    uchar ucBottomRed, ucBottomGreen, ucBottomBlue;
-
-    argStream.ReadNumber ( ucTopRed, 0 );
-    argStream.ReadNumber ( ucTopGreen, 0 );
-    argStream.ReadNumber ( ucTopBlue, 0 );
-    argStream.ReadNumber ( ucBottomRed, 0 );
-    argStream.ReadNumber ( ucBottomGreen, 0 );
-    argStream.ReadNumber ( ucBottomBlue, 0 );
-
-    if ( !argStream.HasErrors () )
-    {
-        if ( CStaticFunctionDefinitions::SetSkyGradient ( ucTopRed, ucTopGreen, ucTopBlue, ucBottomRed, ucBottomGreen, ucBottomBlue ) )
-        {
-            lua_pushboolean ( luaVM, true );
-            return 1;
-        }
-    }
-    else
-        m_pScriptDebugging->LogCustom ( luaVM, argStream.GetFullErrorMessage() );
-
-    // Return false
-    lua_pushboolean ( luaVM, false );
-    return 1;
-}
-
-
-int CLuaFunctionDefs::ResetSkyGradient ( lua_State* luaVM )
-{
-    if ( CStaticFunctionDefinitions::ResetSkyGradient () )
-    {
-        lua_pushboolean ( luaVM, true );
-        return 1;
-    }
-    lua_pushboolean ( luaVM, false );
-    return 1;
-}
-
-
-int CLuaFunctionDefs::GetHeatHaze ( lua_State* luaVM )
-{
-    SHeatHazeSettings settings;
-    CStaticFunctionDefinitions::GetHeatHaze ( settings );
-
-    lua_pushnumber ( luaVM, settings.ucIntensity );
-    lua_pushnumber ( luaVM, settings.ucRandomShift );
-    lua_pushnumber ( luaVM, settings.usSpeedMin );
-    lua_pushnumber ( luaVM, settings.usSpeedMax );
-    lua_pushnumber ( luaVM, settings.sScanSizeX );
-    lua_pushnumber ( luaVM, settings.sScanSizeY );
-    lua_pushnumber ( luaVM, settings.usRenderSizeX );
-    lua_pushnumber ( luaVM, settings.usRenderSizeY );
-    lua_pushboolean ( luaVM, settings.bInsideBuilding );
-    return 9;
-}
-
-
-int CLuaFunctionDefs::SetHeatHaze ( lua_State* luaVM )
-{
-    CScriptArgReader argStream ( luaVM );
-
-    // Set the new heat haze settings
-    SHeatHazeSettings heatHaze;
-    argStream.ReadNumber ( heatHaze.ucIntensity );
-    argStream.ReadNumber ( heatHaze.ucRandomShift, 0 );
-    argStream.ReadNumber ( heatHaze.usSpeedMin, 12 );
-    argStream.ReadNumber ( heatHaze.usSpeedMax, 18 );
-    argStream.ReadNumber ( heatHaze.sScanSizeX, 75 );
-    argStream.ReadNumber ( heatHaze.sScanSizeY, 80 );
-    argStream.ReadNumber ( heatHaze.usRenderSizeX, 80 );
-    argStream.ReadNumber ( heatHaze.usRenderSizeY, 85 );
-    argStream.ReadBool ( heatHaze.bInsideBuilding, false );
-
-    if ( !argStream.HasErrors () )
-    {
-        if ( CStaticFunctionDefinitions::SetHeatHaze ( heatHaze ) )
-        {
-            lua_pushboolean ( luaVM, true );
-            return 1;
-        }
-    }
-    else
-        m_pScriptDebugging->LogCustom ( luaVM, argStream.GetFullErrorMessage() );
-
-    // Return false
-    lua_pushboolean ( luaVM, false );
-    return 1;
-}
-
-
-int CLuaFunctionDefs::ResetHeatHaze ( lua_State* luaVM )
-{
-    if ( CStaticFunctionDefinitions::ResetHeatHaze () )
-    {
-        lua_pushboolean ( luaVM, true );
-        return 1;
-    }
-    lua_pushboolean ( luaVM, false );
-    return 1;
-}
-
-int CLuaFunctionDefs::SetWeather ( lua_State* luaVM )
-{
-//  bool setWeather ( int weatherID )
-    int iWeatherID;
-
-    CScriptArgReader argStream ( luaVM );
-    argStream.ReadNumber ( iWeatherID );
-
-    if ( !argStream.HasErrors () )
-    {
-        // Set the new time
-        if ( CStaticFunctionDefinitions::SetWeather ( static_cast < unsigned char > ( iWeatherID ) ) )
-        {
-            lua_pushboolean ( luaVM, true );
-            return 1;
-        }
-    }
-    else
-        m_pScriptDebugging->LogCustom ( luaVM, argStream.GetFullErrorMessage() );
-
-    // Return false
-    lua_pushboolean ( luaVM, false );
-    return 1;        
-}
-
-
-int CLuaFunctionDefs::SetWeatherBlended ( lua_State* luaVM )
-{
-//  bool setWeatherBlended ( int weatherID )
-    int iWeatherID;
-
-    CScriptArgReader argStream ( luaVM );
-    argStream.ReadNumber ( iWeatherID );
-
-    if ( !argStream.HasErrors () )
-    {
-        // Set the new time
-        if ( CStaticFunctionDefinitions::SetWeatherBlended ( static_cast < unsigned char > ( iWeatherID ) ) )
-        {
-            lua_pushboolean ( luaVM, true );
-            return 1;
-        }
-    }
-    else
-        m_pScriptDebugging->LogCustom ( luaVM, argStream.GetFullErrorMessage() );
-
-    // Return false
-    lua_pushboolean ( luaVM, false );
-    return 1;        
-}
-
-
-int CLuaFunctionDefs::SetGravity ( lua_State* luaVM )
-{
-//  bool setGravity ( float level )
-    float fGravity;
-
-    CScriptArgReader argStream ( luaVM );
-    argStream.ReadNumber ( fGravity );
-
-    if ( !argStream.HasErrors () )
-    {
-        if ( CStaticFunctionDefinitions::SetGravity ( fGravity ) )
-        {
-            lua_pushboolean ( luaVM, true );
-            return 1;
-        }
-    }
-    else
-        m_pScriptDebugging->LogCustom ( luaVM, argStream.GetFullErrorMessage() );
-
-    lua_pushboolean ( luaVM, false );
-    return 1;
-}
-
-
-int CLuaFunctionDefs::SetGameSpeed ( lua_State* luaVM )
-{
-//  bool setGameSpeed ( float value )
-    float fSpeed;
-
-    CScriptArgReader argStream ( luaVM );
-    argStream.ReadNumber ( fSpeed );
-
-    if ( !argStream.HasErrors () )
-    {
-        if ( CStaticFunctionDefinitions::SetGameSpeed ( fSpeed ) )
-        {
-            lua_pushboolean ( luaVM, true );
-            return 1;
-        }
-    }
-    else
-        m_pScriptDebugging->LogCustom ( luaVM, argStream.GetFullErrorMessage() );
-
-    lua_pushboolean ( luaVM, false );
-    return 1;
-}
-
-int CLuaFunctionDefs::SetMinuteDuration ( lua_State* luaVM )
-{
-//  bool setMinuteDuration ( int milliseconds )
-    int iMilliseconds;
-
-    CScriptArgReader argStream ( luaVM );
-    argStream.ReadNumber ( iMilliseconds );
-
-    if ( !argStream.HasErrors () )
-    {
-        if ( CStaticFunctionDefinitions::SetMinuteDuration ( iMilliseconds ) )
-        {
-            lua_pushboolean ( luaVM, true );
-            return 1;
-        }
-    }
-    else
-        m_pScriptDebugging->LogCustom ( luaVM, argStream.GetFullErrorMessage() );
-
-    lua_pushboolean ( luaVM, false );
-    return 1;
-}
-
-int CLuaFunctionDefs::SetWaveHeight ( lua_State* luaVM )
-{
-//  bool setWaveHeight ( float height )
-    float fHeight;
-
-    CScriptArgReader argStream ( luaVM );
-    argStream.ReadNumber ( fHeight );
-
-    if ( !argStream.HasErrors () )
-    {
-        if ( CStaticFunctionDefinitions::SetWaveHeight ( fHeight ) )
-        {
-            lua_pushboolean ( luaVM, true );
-            return 1;
-        }
-    }
-    else
-        m_pScriptDebugging->LogCustom ( luaVM, argStream.GetFullErrorMessage() );
-
-    lua_pushboolean ( luaVM, false );
-    return 1;
-}
-
-int CLuaFunctionDefs::SetGarageOpen ( lua_State* luaVM )
-{
-//  bool setGarageOpen ( int garageID, bool open )
-    int iGarageID; bool bOpen;
-
-    CScriptArgReader argStream ( luaVM );
-    argStream.ReadNumber ( iGarageID );
-    argStream.ReadBool ( bOpen );
-
-    if ( !argStream.HasErrors () )
-    {
-        if ( CStaticFunctionDefinitions::SetGarageOpen ( iGarageID, bOpen ) )
-        {
-            lua_pushboolean ( luaVM, true );
-            return 1;
-        }
-    }
-    else
-        m_pScriptDebugging->LogCustom ( luaVM, argStream.GetFullErrorMessage() );
-
-    lua_pushboolean ( luaVM, false );
-    return 1;
-}
-
-int CLuaFunctionDefs::SetJetpackMaxHeight ( lua_State* luaVM )
-{
-//  bool setJetpackMaxHeight ( float Height )
-    float fHeight;
-
-    CScriptArgReader argStream ( luaVM );
-    argStream.ReadNumber ( fHeight );
-
-    if ( !argStream.HasErrors () )
-    {
-        if ( CStaticFunctionDefinitions::SetJetpackMaxHeight ( fHeight ) )
-        {
-            lua_pushboolean ( luaVM, true );
-            return 1;
-        }
-    }
-    else
-        m_pScriptDebugging->LogCustom ( luaVM, argStream.GetFullErrorMessage() );
-
-    lua_pushboolean ( luaVM, false );
-    return 1;
-}
-
-int CLuaFunctionDefs::RemoveWorldBuilding ( lua_State* luaVM )
-{
-    int iModelToRemove; 
-    CVector vecPosition;
-    float fRadius = 0;
-    char cInterior = -1;
-    CScriptArgReader argStream ( luaVM );
-    argStream.ReadNumber ( iModelToRemove );
-    argStream.ReadNumber ( fRadius );
-    argStream.ReadVector3D ( vecPosition );
-    argStream.ReadNumber ( cInterior, -1 );
-
-    if ( !argStream.HasErrors () )
-    {
-        CLuaMain* pLuaMain = m_pLuaManager->GetVirtualMachine ( luaVM );
-        if ( pLuaMain )
-        {
-            CResource* pResource = pLuaMain->GetResource ();
-            if ( pResource )
-            {
-                uint uiAmount;
-                CStaticFunctionDefinitions::RemoveWorldBuilding ( iModelToRemove, fRadius, vecPosition.fX, vecPosition.fY, vecPosition.fZ, cInterior, uiAmount );
-
-                lua_pushboolean ( luaVM, true );
-                lua_pushnumber ( luaVM, uiAmount );
-                return 2;
-            }
-        }
-    }
-    else
-        m_pScriptDebugging->LogCustom ( luaVM, argStream.GetFullErrorMessage() );
-
-    lua_pushboolean ( luaVM, false );
-    return 1;
-}
-
-int CLuaFunctionDefs::RestoreWorldBuildings ( lua_State* luaVM )
-{
-    CLuaMain* pLuaMain = m_pLuaManager->GetVirtualMachine ( luaVM );
-    if ( pLuaMain )
-    {
-        CResource* pResource = pLuaMain->GetResource ();
-        if ( pResource )
-        {
-            uint uiAmount;
-            CStaticFunctionDefinitions::RestoreWorldBuildings ( uiAmount );
-
-            lua_pushboolean ( luaVM, true );
-            lua_pushnumber ( luaVM, uiAmount );
-            return 2;
-        }
-    }
-    lua_pushboolean ( luaVM, false );
-    return 1;
-}
-
-int CLuaFunctionDefs::RestoreWorldBuilding ( lua_State* luaVM )
-{
-    int iModelToRestore; 
-    CVector vecPosition;
-    float fRadius = 0;
-    char cInterior = -1;
-    CScriptArgReader argStream ( luaVM );
-    argStream.ReadNumber ( iModelToRestore );
-    argStream.ReadNumber ( fRadius );
-    argStream.ReadVector3D ( vecPosition );
-    argStream.ReadNumber ( cInterior, -1 );
-
-    if ( !argStream.HasErrors () )
-    {
-        CLuaMain* pLuaMain = m_pLuaManager->GetVirtualMachine ( luaVM );
-        if ( pLuaMain )
-        {
-            CResource* pResource = pLuaMain->GetResource ();
-            if ( pResource )
-            {
-                uint uiAmount;
-                CStaticFunctionDefinitions::RestoreWorldBuilding ( iModelToRestore, fRadius, vecPosition.fX, vecPosition.fY, vecPosition.fZ, cInterior, uiAmount );
-
-                lua_pushboolean ( luaVM, true );
-                lua_pushnumber ( luaVM, uiAmount );
-                return 2;
-            }
-        }
-    }
-    else
-        m_pScriptDebugging->LogCustom ( luaVM, argStream.GetFullErrorMessage() );
-
-    lua_pushboolean ( luaVM, false );
-    return 1;
-}
-
-int CLuaFunctionDefs::SetAircraftMaxHeight ( lua_State* luaVM )
-{
-//  bool setAircraftMaxHeight ( float Height )
-    float fHeight;
-
-    CScriptArgReader argStream ( luaVM );
-    argStream.ReadNumber ( fHeight );
-
-    if ( !argStream.HasErrors () )
-    {
-        if ( CStaticFunctionDefinitions::SetAircraftMaxHeight ( fHeight ) )
-        {
-            lua_pushboolean ( luaVM, true );
-            return 1;
-        }
-    }
-    else
-        m_pScriptDebugging->LogCustom ( luaVM, argStream.GetFullErrorMessage() );
-
-    lua_pushboolean ( luaVM, false );
-    return 1;
-}
-
-int CLuaFunctionDefs::SetAircraftMaxVelocity ( lua_State* luaVM )
-{
-//  bool setAircraftMaxVelocity ( float fVelocity )
-    float fVelocity;
-
-    CScriptArgReader argStream ( luaVM );
-    argStream.ReadNumber ( fVelocity );
-
-    if ( !argStream.HasErrors () )
-    {
-        if ( CStaticFunctionDefinitions::SetAircraftMaxVelocity ( fVelocity ) )
-        {
-            lua_pushboolean ( luaVM, true );
-            return 1;
-        }
-    }
-    else
-        m_pScriptDebugging->LogCustom ( luaVM, argStream.GetFullErrorMessage() );
-
-    lua_pushboolean ( luaVM, false );
-    return 1;
-}
-
-int CLuaFunctionDefs::SetOcclusionsEnabled ( lua_State* luaVM )
-{
-//  bool setOcclusionsEnabled ( bool enabled )
-    bool bEnabled;
-
-    CScriptArgReader argStream ( luaVM );
-    argStream.ReadBool ( bEnabled );
-
-    if ( !argStream.HasErrors () )
-    {
-        if ( CStaticFunctionDefinitions::SetOcclusionsEnabled ( bEnabled ) )
-        {
-            lua_pushboolean ( luaVM, true );
-            return 1;
-        }
-    }
-    else
-        m_pScriptDebugging->LogCustom ( luaVM, argStream.GetFullErrorMessage() );
-
-    lua_pushboolean ( luaVM, false );
-    return 1;
-}
-
-
-int CLuaFunctionDefs::IsWorldSpecialPropertyEnabled ( lua_State* luaVM )
-{
-//  bool isWorldSpecialPropertyEnabled ( string propname )
-    SString strPropName;
-
-    CScriptArgReader argStream ( luaVM );
-    argStream.ReadString ( strPropName );
-
-    if ( !argStream.HasErrors () )
-    {
-        bool bResult = CStaticFunctionDefinitions::IsWorldSpecialPropertyEnabled ( strPropName );
-        lua_pushboolean ( luaVM, bResult );
-        return 1;
-    }
-    else
-        m_pScriptDebugging->LogCustom ( luaVM, argStream.GetFullErrorMessage() );
-
-    lua_pushboolean ( luaVM, false );
-    return 1;
-}
-
-int CLuaFunctionDefs::SetWorldSpecialPropertyEnabled ( lua_State* luaVM )
-{
-//  bool setWorldSpecialPropertyEnabled ( string propname, bool enable )
-    SString strPropName; bool bEnable;
-
-    CScriptArgReader argStream ( luaVM );
-    argStream.ReadString ( strPropName );
-    argStream.ReadBool ( bEnable );
-
-    if ( !argStream.HasErrors () )
-    {
-        if ( CStaticFunctionDefinitions::SetWorldSpecialPropertyEnabled ( strPropName, bEnable ) )
-        {
-            lua_pushboolean ( luaVM, true );
-            return 1;
-        }
-    }
-    else
-        m_pScriptDebugging->LogCustom ( luaVM, argStream.GetFullErrorMessage() );
-
-    lua_pushboolean ( luaVM, false );
-    return 1;
-}
-
-int CLuaFunctionDefs::SetCloudsEnabled ( lua_State* luaVM )
-{
-//  bool setCloudsEnabled ( bool enabled )
-    bool bEnabled;
-
-    CScriptArgReader argStream ( luaVM );
-    argStream.ReadBool ( bEnabled );
-
-    if ( !argStream.HasErrors () )
-    {
-        if ( CStaticFunctionDefinitions::SetCloudsEnabled ( bEnabled ) )
-        {
-            lua_pushboolean ( luaVM, true );
-            return 1;
-        }
-    }
-    else
-        m_pScriptDebugging->LogCustom ( luaVM, argStream.GetFullErrorMessage() );
-
-    lua_pushboolean ( luaVM, false );
-    return 1;
-}
-
-int CLuaFunctionDefs::GetJetpackMaxHeight ( lua_State* luaVM )
-{
-    lua_pushnumber ( luaVM, g_pGame->GetWorld ()->GetJetpackMaxHeight ( ) );
-    return 1;
-}
-
-int CLuaFunctionDefs::GetAircraftMaxHeight ( lua_State* luaVM )
-{
-    lua_pushnumber ( luaVM, g_pGame->GetWorld ()->GetAircraftMaxHeight ( ) );
-    return 1;
-}
-
-int CLuaFunctionDefs::GetAircraftMaxVelocity ( lua_State* luaVM )
-{
-    lua_pushnumber ( luaVM, g_pGame->GetWorld ()->GetAircraftMaxVelocity ( ) );
-    return 1;
-}
-
-int CLuaFunctionDefs::GetOcclusionsEnabled ( lua_State* luaVM )
-{
-    lua_pushboolean ( luaVM, g_pGame->GetWorld ()->GetOcclusionsEnabled ( ) );
-    return 1;
-}
-
-int CLuaFunctionDefs::GetCloudsEnabled ( lua_State* luaVM )
-{
-    lua_pushboolean ( luaVM, CStaticFunctionDefinitions::GetCloudsEnabled () );
-    return 1;
-}
-
-
-int CLuaFunctionDefs::SetTrafficLightState ( lua_State *luaVM )
-{
-//  bool setTrafficLightState ( int state )
-//  bool setTrafficLightState ( string state )
-//  bool setTrafficLightState ( string colorNS, string colorEW )
-
-    CScriptArgReader argStream ( luaVM );
-
-    // Determine which version to parse
-    if ( argStream.NextIsNumber () )
-    {
-//  bool setTrafficLightState ( int state )
-        int iState;
-        argStream.ReadNumber ( iState );
-
-        if ( !argStream.HasErrors () )
-        {
-            if ( CStaticFunctionDefinitions::SetTrafficLightState ( iState ) )
-            {
-                lua_pushboolean ( luaVM, true );
-                return 1;
-            }
-        }
-    }
-    else
-    if ( !argStream.NextIsString ( 1 ) )
-    {
-//  bool setTrafficLightState ( string state )
-        TrafficLight::EState eState;
-        argStream.ReadEnumString ( eState );
-
-        if ( !argStream.HasErrors () )
-        {
-            if ( eState == TrafficLight::AUTO )
-            {
-                bool bOk = CStaticFunctionDefinitions::SetTrafficLightsLocked ( false ) &&
-                           CStaticFunctionDefinitions::SetTrafficLightState ( 0 );
-                lua_pushboolean ( luaVM, bOk );
-                return 1;
-            }
-            else
-            {
-                bool bOk = CStaticFunctionDefinitions::SetTrafficLightsLocked ( true ) &&
-                           CStaticFunctionDefinitions::SetTrafficLightState ( 9 );
-                lua_pushboolean ( luaVM, bOk );
-                return 1;
-            }
-        }
-    }
-    else
-    {
-//  bool setTrafficLightState ( string colorNS, string colorEW )
-        TrafficLight::EColor eColorNS;
-        TrafficLight::EColor eColorEW;
-        argStream.ReadEnumString ( eColorNS );
-        argStream.ReadEnumString ( eColorEW );
-
-        if ( !argStream.HasErrors () )
-        {
-            unsigned char ucState = SharedUtil::GetTrafficLightStateFromColors ( eColorNS, eColorEW );
-
-            // Change it.
-            bool bOk = CStaticFunctionDefinitions::SetTrafficLightsLocked ( true ) &&
-                       CStaticFunctionDefinitions::SetTrafficLightState ( ucState );
-            lua_pushboolean ( luaVM, bOk );
-            return 1;
-        }
-    }
-
-    if ( argStream.HasErrors () )
-        m_pScriptDebugging->LogCustom ( luaVM, argStream.GetFullErrorMessage() );
-
-    lua_pushboolean ( luaVM, false );
-    return 1;
-}
-
-int CLuaFunctionDefs::SetTrafficLightsLocked ( lua_State *luaVM )
-{
-//  bool setTrafficLightsLocked ( bool bLocked )
-    bool bLocked;
-
-    CScriptArgReader argStream ( luaVM );
-    argStream.ReadBool ( bLocked );
-
-    if ( !argStream.HasErrors () )
-    {
-        if ( CStaticFunctionDefinitions::SetTrafficLightsLocked ( bLocked ) )
-        {
-            lua_pushboolean ( luaVM, true );
-            return 1 ;
-        }
-    }
-    else
-        m_pScriptDebugging->LogCustom ( luaVM, argStream.GetFullErrorMessage() );
-
-    lua_pushboolean ( luaVM, false );
-    return 1;
-}
-
-int CLuaFunctionDefs::GetWindVelocity ( lua_State *luaVM )
-{
-    float fX, fY, fZ;
-
-    if ( CStaticFunctionDefinitions::GetWindVelocity ( fX, fY, fZ ) )
-    {
-        lua_pushnumber ( luaVM, fX );
-        lua_pushnumber ( luaVM, fY );
-        lua_pushnumber ( luaVM, fZ );
-        return 3;
-    }
-
-    lua_pushboolean ( luaVM, false );
-    return 1;
-}
-
-int CLuaFunctionDefs::SetWindVelocity ( lua_State *luaVM )
-{
-//  bool setWindVelocity ( float velocityX, float velocityY, float velocityZ )
-    CVector vecVelocity;
-
-    CScriptArgReader argStream ( luaVM );
-    argStream.ReadVector3D ( vecVelocity );
-
-    if ( !argStream.HasErrors () )
-    {
-        if ( CStaticFunctionDefinitions::SetWindVelocity ( vecVelocity.fX, vecVelocity.fY, vecVelocity.fZ ) )
-        {
-            lua_pushboolean ( luaVM, true );
-            return 1;
-        }
-    }
-    else
-        m_pScriptDebugging->LogCustom ( luaVM, argStream.GetFullErrorMessage() );
-
-    lua_pushboolean ( luaVM, false );
-    return 1;
-}
-
-int CLuaFunctionDefs::ResetWindVelocity ( lua_State *luaVM )
-{
-    if ( CStaticFunctionDefinitions::RestoreWindVelocity ( ) )
-    {
-        lua_pushboolean ( luaVM, true );
-        return 1;
-    }
-
-    lua_pushboolean ( luaVM, false );
-    return 1;
-}
-
-int CLuaFunctionDefs::GetInteriorSoundsEnabled ( lua_State* luaVM)
-{
-    lua_pushboolean ( luaVM, g_pMultiplayer->GetInteriorSoundsEnabled ( ) );
-    return 1;
-}
-
-int CLuaFunctionDefs::SetInteriorSoundsEnabled ( lua_State* luaVM )
-{
-//  bool setInteriorSoundsEnabled ( bool enabled )
-    bool bEnabled;
-
-    CScriptArgReader argStream ( luaVM );
-    argStream.ReadBool ( bEnabled );
-
-    if ( !argStream.HasErrors () )
-    {
-        g_pMultiplayer->SetInteriorSoundsEnabled ( bEnabled );
-
-        lua_pushboolean ( luaVM, true );
-        return 1;
-    }
-    else
-        m_pScriptDebugging->LogCustom ( luaVM, argStream.GetFullErrorMessage() );
-
-    lua_pushboolean ( luaVM, false );
-    return 1;
-}
-
-int CLuaFunctionDefs::GetInteriorFurnitureEnabled ( lua_State* luaVM )
-{
-//  bool getInteriorFurnitureEnabled ( int roomId )
-    char cRoomId;
-
-    CScriptArgReader argStream ( luaVM );
-    argStream.ReadNumber ( cRoomId );
-
-    if ( !argStream.HasErrors () )
-    {
-        if ( cRoomId >= 0 && cRoomId <= 4 )
-        {
-            lua_pushboolean ( luaVM, g_pMultiplayer->GetInteriorFurnitureEnabled ( cRoomId ) );
-            return 1;
-        }
-    }
-    else
-        m_pScriptDebugging->LogCustom ( luaVM, argStream.GetFullErrorMessage () );
-
-    lua_pushnil ( luaVM );
-    return 1;
-}
-
-int CLuaFunctionDefs::SetInteriorFurnitureEnabled ( lua_State* luaVM )
-{
-//  bool setInteriorFurnitureEnabled ( int roomId, bool enabled )
-    char cRoomId; bool bEnabled;
-
-    CScriptArgReader argStream ( luaVM );
-    argStream.ReadNumber ( cRoomId );
-    argStream.ReadBool ( bEnabled );
-
-    if ( !argStream.HasErrors () )
-    {
-        if ( cRoomId >= 0 && cRoomId <= 4 )
-        {
-            g_pMultiplayer->SetInteriorFurnitureEnabled ( cRoomId, bEnabled );
-            lua_pushboolean ( luaVM, true );
-            return 1;
-        }
-    }
-    else
-        m_pScriptDebugging->LogCustom ( luaVM, argStream.GetFullErrorMessage () );
-
-    lua_pushboolean ( luaVM, false );
-    return 1;
-}
-
-int CLuaFunctionDefs::GetRainLevel ( lua_State* luaVM )
-{
-    lua_pushnumber ( luaVM, g_pGame->GetWeather ()->GetAmountOfRain ());
-    return 1;
-}
-
-int CLuaFunctionDefs::SetRainLevel ( lua_State* luaVM )
-{
-//  bool setRainLevel ( float amount )
-    float fAmount;
-
-    CScriptArgReader argStream ( luaVM );
-    argStream.ReadNumber ( fAmount );
-
-    if ( !argStream.HasErrors () )
-    {
-        g_pGame->GetWeather ()->SetAmountOfRain ( fAmount );
-
-        lua_pushboolean ( luaVM, true );
-        return 1;
-    }
-    else
-        m_pScriptDebugging->LogCustom ( luaVM, argStream.GetFullErrorMessage() );
-
-    lua_pushboolean ( luaVM, false );
-    return 1;
-}
-
-int CLuaFunctionDefs::ResetRainLevel ( lua_State* luaVM )
-{
-    g_pGame->GetWeather ()->ResetAmountOfRain ( );
-
-    lua_pushboolean ( luaVM, true );
-    return 1;
-}
-
-int CLuaFunctionDefs::GetFarClipDistance ( lua_State* luaVM )
-{
-    lua_pushnumber ( luaVM, g_pMultiplayer->GetFarClipDistance ( ) );
-    return 1;
-}
-
-int CLuaFunctionDefs::SetFarClipDistance ( lua_State* luaVM )
-{
-//  bool setFarClipDistance ( float distance )
-    float fDistance;
-
-    CScriptArgReader argStream ( luaVM );
-    argStream.ReadNumber ( fDistance );
-
-    if ( !argStream.HasErrors () )
-    {
-        g_pMultiplayer->SetFarClipDistance ( fDistance );
-
-        lua_pushboolean ( luaVM, true );
-        return 1;
-    }
-    else
-        m_pScriptDebugging->LogCustom ( luaVM, argStream.GetFullErrorMessage() );
-
-    lua_pushboolean ( luaVM, false );
-    return 1;
-}
-
-int CLuaFunctionDefs::SetPedTargetingMarkerEnabled ( lua_State* luaVM )
-{
-//  bool setPedTargetingMarkerEnabled ( enabled )
-    bool bEnabled;
-
-    CScriptArgReader argStream ( luaVM );
-    argStream.ReadBool ( bEnabled );
-
-    if ( !argStream.HasErrors () )
-    {
-        g_pMultiplayer->SetPedTargetingMarkerEnabled ( bEnabled );
-
-        lua_pushboolean ( luaVM, true );
-        return 1;
-    }
-    else
-        m_pScriptDebugging->LogCustom ( luaVM, argStream.GetFullErrorMessage() );
-    
-    lua_pushboolean ( luaVM, false );
-    return 1;
-}
-
-int CLuaFunctionDefs::IsPedTargetingMarkerEnabled ( lua_State* luaVM )
-{
-//  bool isPedTargetingMarkerEnabled ( )
-    lua_pushboolean ( luaVM, g_pMultiplayer->IsPedTargetingMarkerEnabled() );
-    return 1;
-}
-
-int CLuaFunctionDefs::ResetFarClipDistance ( lua_State* luaVM )
-{
-    g_pMultiplayer->RestoreFarClipDistance ();
-
-    lua_pushboolean ( luaVM, true );
-    return 1;
-}
-
-int CLuaFunctionDefs::GetNearClipDistance ( lua_State* luaVM )
-{
-    lua_pushnumber ( luaVM, g_pMultiplayer->GetNearClipDistance ( ) );
-    return 1;
-}
-
-int CLuaFunctionDefs::SetNearClipDistance ( lua_State* luaVM )
-{
-//  bool setNearClipDistance ( float distance )
-    float fDistance;
-
-    CScriptArgReader argStream ( luaVM );
-    argStream.ReadNumber ( fDistance );
-
-    if ( !argStream.HasErrors () )
-    {
-        g_pMultiplayer->SetNearClipDistance ( fDistance );
-
-        lua_pushboolean ( luaVM, true );
-        return 1;
-    }
-    else
-        m_pScriptDebugging->LogCustom ( luaVM, argStream.GetFullErrorMessage() );
-
-    lua_pushboolean ( luaVM, false );
-    return 1;
-}
-
-int CLuaFunctionDefs::ResetNearClipDistance ( lua_State* luaVM )
-{
-    g_pMultiplayer->RestoreNearClipDistance ();
-
-    lua_pushboolean ( luaVM, true );
-    return 1;
-}
-
-int CLuaFunctionDefs::GetFogDistance ( lua_State* luaVM )
-{
-    lua_pushnumber ( luaVM, g_pMultiplayer->GetFogDistance());
-    return 1;
-}
-
-int CLuaFunctionDefs::SetFogDistance ( lua_State* luaVM )
-{
-//  bool setFogDistance ( float distance )
-    float fDistance ;
-
-    CScriptArgReader argStream ( luaVM );
-    argStream.ReadNumber ( fDistance );
-
-    if ( !argStream.HasErrors () )
-    {
-        g_pMultiplayer->SetFogDistance ( fDistance );
-
-        lua_pushboolean ( luaVM, true );
-        return 1;
-    }
-    else
-        m_pScriptDebugging->LogCustom ( luaVM, argStream.GetFullErrorMessage() );
-
-    lua_pushboolean ( luaVM, false );
-    return 1;
-}
-
-int CLuaFunctionDefs::ResetFogDistance ( lua_State* luaVM )
-{
-    g_pMultiplayer->RestoreFogDistance ( );
-
-    lua_pushboolean ( luaVM, true );
-    return 1;
-}
-
-int CLuaFunctionDefs::GetSunColor ( lua_State* luaVM )
-{
-    unsigned char ucCoreRed, ucCoreGreen, ucCoreBlue, ucCoronaRed, ucCoronaGreen, ucCoronaBlue;
-    
-    g_pMultiplayer->GetSunColor ( ucCoreRed, ucCoreGreen, ucCoreBlue, ucCoronaRed, ucCoronaGreen, ucCoronaBlue );
-
-    lua_pushnumber ( luaVM, ucCoreRed );
-    lua_pushnumber ( luaVM, ucCoreGreen );
-    lua_pushnumber ( luaVM, ucCoreBlue );
-    lua_pushnumber ( luaVM, ucCoronaRed );
-    lua_pushnumber ( luaVM, ucCoronaGreen );
-    lua_pushnumber ( luaVM, ucCoronaBlue );
-
-    return 6;
-}
-
-int CLuaFunctionDefs::SetSunColor ( lua_State* luaVM )
-{
-//  bool setSunColor ( int coreRed, int coreGreen, int coreBlue, int coronaRed, int coronaGreen, int coronaBlue )
-    int iCoreRed; int iCoreGreen; int iCoreBlue; int iCoronaRed; int iCoronaGreen; int iCoronaBlue;
-
-    CScriptArgReader argStream ( luaVM );
-    argStream.ReadNumber ( iCoreRed );
-    argStream.ReadNumber ( iCoreGreen );
-    argStream.ReadNumber ( iCoreBlue );
-    argStream.ReadNumber ( iCoronaRed, iCoreRed );
-    argStream.ReadNumber ( iCoronaGreen, iCoreGreen );
-    argStream.ReadNumber ( iCoronaBlue, iCoreBlue );
-
-    if ( !argStream.HasErrors () )
-    {
-        g_pMultiplayer->SetSunColor ( iCoreRed, iCoreGreen, iCoreBlue, iCoronaRed, iCoronaGreen, iCoronaBlue );
-    }
-    else
-        m_pScriptDebugging->LogCustom ( luaVM, argStream.GetFullErrorMessage() );
-
-    lua_pushboolean ( luaVM, true );
-    return 1;
-}
-
-int CLuaFunctionDefs::ResetSunColor ( lua_State* luaVM )
-{
-    g_pMultiplayer->ResetSunColor ( );
-
-    lua_pushboolean ( luaVM, true );
-    return 1;
-}
-
-int CLuaFunctionDefs::GetSunSize ( lua_State* luaVM )
-{
-    lua_pushnumber ( luaVM, g_pMultiplayer->GetSunSize ( ) );
-    return 1;
-}
-
-int CLuaFunctionDefs::SetSunSize ( lua_State* luaVM )
-{
-//  bool setSunSize ( float size )
-    float fSize;
-
-    CScriptArgReader argStream ( luaVM );
-    argStream.ReadNumber ( fSize );
-
-    if ( !argStream.HasErrors () )
-    {
-        g_pMultiplayer->SetSunSize ( fSize );
-
-        lua_pushboolean ( luaVM, true );
-        return 1;
-    }
-    else
-        m_pScriptDebugging->LogCustom ( luaVM, argStream.GetFullErrorMessage() );
-
-    lua_pushboolean ( luaVM, false );
-    return 1;
-}
-
-int CLuaFunctionDefs::ResetSunSize ( lua_State* luaVM )
-{
-    g_pMultiplayer->ResetSunSize ();
-
-    lua_pushboolean ( luaVM, true );
-    return 1;
-}
-
-int CLuaFunctionDefs::CreateSWATRope ( lua_State* luaVM )
-{
-    CVector vecPosition;
-    DWORD dwDuration = 0;
-    CScriptArgReader argStream ( luaVM );
-    argStream.ReadVector3D ( vecPosition );
-    argStream.ReadNumber ( dwDuration, 4000 );
-
-    if ( !argStream.HasErrors () )
-    {
-        // Returns a Rope ID?
-        if ( CStaticFunctionDefinitions::CreateSWATRope ( vecPosition, dwDuration ) )
-        {
-            lua_pushboolean ( luaVM, true );
-            return 1;
-        }
-    }
-    else
-        m_pScriptDebugging->LogCustom ( luaVM, argStream.GetFullErrorMessage() );
-
-    lua_pushboolean ( luaVM, false );
-    return 1;
-}
-
-
-int CLuaFunctionDefs::SetBirdsEnabled ( lua_State* luaVM )
-{
-    bool bEnabled = false;
-    CScriptArgReader argStream ( luaVM );
-
-    argStream.ReadBool( bEnabled );
-
-    if ( !argStream.HasErrors () )
-    {
-        if ( CStaticFunctionDefinitions::SetBirdsEnabled ( bEnabled ) )
-        {
-            lua_pushboolean ( luaVM, true );
-            return 1;
-        }
-    }
-    else
-        m_pScriptDebugging->LogCustom ( luaVM, argStream.GetFullErrorMessage() );
-
-    lua_pushboolean ( luaVM, false );
-    return 1;
-}
-
-int CLuaFunctionDefs::GetBirdsEnabled ( lua_State* luaVM )
-{
-    if ( CStaticFunctionDefinitions::GetBirdsEnabled ( ) )
-    {
-        lua_pushboolean ( luaVM, true );
-        return 1;
-    }
-    lua_pushboolean ( luaVM, false );
-    return 1;
-}
-
-int CLuaFunctionDefs::SetMoonSize ( lua_State* luaVM )
-{
-    int iSize;
-
-    CScriptArgReader argStream ( luaVM );
-    argStream.ReadNumber( iSize );
-
-    if ( !argStream.HasErrors () )
-    {
-        if ( CStaticFunctionDefinitions::SetMoonSize ( iSize ) )
-        {
-            lua_pushboolean ( luaVM, true );
-            return 1;
-        }
-    }
-    else
-        m_pScriptDebugging->LogCustom ( luaVM, argStream.GetFullErrorMessage() );
-
-    lua_pushboolean ( luaVM, false );
-    return 1;
-}
-
-int CLuaFunctionDefs::GetMoonSize ( lua_State* luaVM )
-{
-    lua_pushnumber ( luaVM, g_pMultiplayer->GetMoonSize () );
-    return 1;
-}
-
-int CLuaFunctionDefs::ResetMoonSize ( lua_State* luaVM )
-{
-    g_pMultiplayer->ResetMoonSize ();
-    lua_pushboolean ( luaVM, true );
-    return 1;
-}
-
-int CLuaFunctionDefs::SetFPSLimit ( lua_State* luaVM )
-{
-// bool setFPSLimit ( int fpsLimit )
-    int iLimit;
-
-    CScriptArgReader argStream ( luaVM );
-    argStream.ReadNumber( iLimit );
-
-    if ( !argStream.HasErrors () )
-    {
-        if ( CStaticFunctionDefinitions::SetFPSLimit ( iLimit ) )
-        {
-            lua_pushboolean ( luaVM, true );
-            return 1;
-        }
-    }
-    else
-        m_pScriptDebugging->LogCustom ( luaVM, argStream.GetFullErrorMessage() );
-
-    lua_pushboolean ( luaVM, false );
-    return 1;
-}
-
-int CLuaFunctionDefs::GetFPSLimit ( lua_State* luaVM )
-{
-    int iLimit;
-    if ( CStaticFunctionDefinitions::GetFPSLimit ( iLimit ) )
-    {
-        lua_pushnumber ( luaVM, iLimit );
-        return 1;
-    }
-    
-    lua_pushboolean ( luaVM, false );
-    return 1;
-}
-
-
-// Call a function on a remote server
-int CLuaFunctionDefs::FetchRemote ( lua_State* luaVM )
-{
-//  bool fetchRemote ( string URL [, int connectionAttempts = 10, int connectTimeout = 10000 ], callback callbackFunction, [ string postData, bool bPostBinary, arguments... ] )
-    CScriptArgReader argStream ( luaVM );
-    SString strURL; CLuaFunctionRef iLuaFunction; SString strPostData; bool bPostBinary; CLuaArguments args; uint uiConnectionAttempts; uint uiConnectTimeoutMs;
-
-    argStream.ReadString ( strURL );
-    argStream.ReadIfNextIsNumber ( uiConnectionAttempts, 10 );
-    if ( argStream.NextIsNumber () )
-        MinClientReqCheck ( argStream, MIN_CLIENT_REQ_FETCHREMOTE_CONNECT_TIMEOUT, "'connect timeout' is being used" );
-    argStream.ReadIfNextIsNumber ( uiConnectTimeoutMs, 10000 );
-    argStream.ReadFunction ( iLuaFunction );
-    argStream.ReadString ( strPostData, "" );
-    argStream.ReadBool ( bPostBinary, false );
-    argStream.ReadLuaArguments ( args );
-    argStream.ReadFunctionComplete ();
-
-    if ( !argStream.HasErrors () )
-    {
-        CLuaMain * luaMain = m_pLuaManager->GetVirtualMachine ( luaVM );
-        if ( luaMain )
-        {
-            g_pClientGame->GetRemoteCalls()->Call ( strURL, &args, strPostData, bPostBinary, luaMain, iLuaFunction, uiConnectionAttempts, uiConnectTimeoutMs );
-            lua_pushboolean ( luaVM, true );
-            return 1;
-        }
-    }
-    else
-        m_pScriptDebugging->LogCustom ( luaVM, argStream.GetFullErrorMessage () );
-
-    lua_pushboolean ( luaVM, false );
-    return 1;
-}
-=======
 /*****************************************************************************
  *
  *  PROJECT:     Multi Theft Auto v1.0
@@ -3716,5 +1885,4 @@
 
     lua_pushboolean(luaVM, false);
     return 1;
-}
->>>>>>> 3b68f4c6
+}