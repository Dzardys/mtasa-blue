/*****************************************************************************
 *
 *  PROJECT:     Multi Theft Auto v1.0
 *               (Shared logic for modifications)
 *  LICENSE:     See LICENSE in the top level directory
 *  FILE:        mods/shared_logic/CClientVehicle.h
 *  PURPOSE:     Vehicle entity class header
 *
 *****************************************************************************/

struct CClientVehicleProperties;
class CClientVehicle;

#ifndef __CCLIENTVEHICLE_H
#define __CCLIENTVEHICLE_H

#include <game/CPlane.h>
#include <game/CVehicle.h>

#include "CClientCommon.h"
#include "CClientCamera.h"
#include "CClientModelRequestManager.h"
#include "CClientPed.h"
#include "CClientStreamElement.h"
#include "CClientVehicleManager.h"
#include "CVehicleUpgrades.h"

#define INVALID_PASSENGER_SEAT 0xFF
#define DEFAULT_VEHICLE_HEALTH 1000
#define MAX_VEHICLE_HEALTH 10000

enum eClientVehicleType
{
    CLIENTVEHICLE_NONE,
    CLIENTVEHICLE_CAR,
    CLIENTVEHICLE_BOAT,
    CLIENTVEHICLE_TRAIN,
    CLIENTVEHICLE_HELI,
    CLIENTVEHICLE_PLANE,
    CLIENTVEHICLE_BIKE,
    CLIENTVEHICLE_MONSTERTRUCK,
    CLIENTVEHICLE_QUADBIKE,
    CLIENTVEHICLE_BMX,
    CLIENTVEHICLE_TRAILER
};

enum eDelayedSyncVehicleData
{
    DELAYEDSYNC_VEHICLE_KEYSYNC,
    DELAYEDSYNC_VEHICLE_ROTATION,
    DELAYEDSYNC_VEHICLE_MOVESPEED,
    DELAYEDSYNC_VEHICLE_TURNSPEED,
};

enum eWindow
{
    WINDOW_BIKESHIELD = 0,
    WINDOW_REAR,
    WINDOW_RIGHT_FRONT,
    WINDOW_RIGHT_BACK,
    WINDOW_LEFT_FRONT,
    WINDOW_LEFT_BACK,
    WINDOW_WINDSHIELD,
    MAX_WINDOWS
};

namespace EComponentBase
{
    enum EComponentBaseType
    {
        WORLD,
        ROOT,
        PARENT,
    };
}
using EComponentBase::EComponentBaseType;

struct SDelayedSyncVehicleData
{
    unsigned long    ulTime;
    unsigned char    ucType;
    CControllerState State;
    CVector          vecTarget;
    CVector          vecTarget2;
    CVector          vecTarget3;
};

struct SLastSyncedVehData
{
    SLastSyncedVehData(void)
    {
        // Initialize to a known state
        memset(this, 0, sizeof(*this));
    }

    CVector   vecPosition;
    CVector   vecRotation;
    CVector   vecMoveSpeed;
    CVector   vecTurnSpeed;
    float     fHealth;
    ElementID Trailer;
    bool      bEngineOn;
    bool      bDerailed;
    bool      bIsInWater;
};
struct SVehicleComponentData
{
    SVehicleComponentData()
    {
        m_bPositionChanged = false;
        m_bRotationChanged = false;
        m_bVisible = true;
    }
    SString m_strParentName;
    CVector m_vecComponentPosition;                    // Parent relative
    CVector m_vecComponentRotation;                    // Parent relative radians
    CVector m_vecOriginalComponentPosition;            // Parent relative
    CVector m_vecOriginalComponentRotation;            // Parent relative radians
    bool    m_bPositionChanged;
    bool    m_bRotationChanged;
    bool    m_bVisible;
};
class CClientProjectile;

class CClientVehicle : public CClientStreamElement
{
    DECLARE_CLASS(CClientVehicle, CClientStreamElement)
    friend class CClientCamera;
    friend class CClientPed;
    friend class CClientVehicleManager;
    friend class CClientGame;            // TEMP HACK

protected:            // Use CDeathmatchVehicle constructor for now. Will get removed later when this class is
                      // cleaned up.
    CClientVehicle(CClientManager* pManager, ElementID ID, unsigned short usModel, unsigned char ucVariation, unsigned char ucVariation2);

public:
    ~CClientVehicle(void);

    void Unlink(void);

    eClientEntityType GetType(void) const { return CCLIENTVEHICLE; };

    const char*        GetNamePointer(void) { return m_pModelInfo->GetNameIfVehicle(); };
    eClientVehicleType GetVehicleType(void) { return m_eVehicleType; };

    void GetPosition(CVector& vecPosition) const;
    void SetPosition(const CVector& vecPosition) { SetPosition(vecPosition, true); }
    void SetPosition(const CVector& vecPosition, bool bResetInterpolation, bool bAllowGroundLoadFreeze = true);

    void UpdatePedPositions(const CVector& vecPosition);

    void GetRotationDegrees(CVector& vecRotation) const;
    void GetRotationRadians(CVector& vecRotation) const;
    void SetRotationDegrees(const CVector& vecRotation) { SetRotationDegrees(vecRotation, true); }
    void SetRotationDegrees(const CVector& vecRotation, bool bResetInterpolation);
    void SetRotationRadians(const CVector& vecRotation) { SetRotationRadians(vecRotation, true); }
    void SetRotationRadians(const CVector& vecRotation, bool bResetInterpolation);

    float GetDistanceFromCentreOfMassToBaseOfModel(void);

    bool            GetMatrix(CMatrix& Matrix) const;
    bool            SetMatrix(const CMatrix& Matrix);
    virtual CSphere GetWorldBoundingSphere(void);

    void GetMoveSpeed(CVector& vecMoveSpeed) const;
    void GetMoveSpeedMeters(CVector& vecMoveSpeed) const;
    void SetMoveSpeed(const CVector& vecMoveSpeed);
    void GetTurnSpeed(CVector& vecTurnSpeed) const;
    void SetTurnSpeed(const CVector& vecTurnSpeed);

    bool IsVisible(void);
    void SetVisible(bool bVisible);

    void  SetDoorOpenRatio(unsigned char ucDoor, float fRatio, unsigned long ulDelay = 0, bool bForced = false);
    float GetDoorOpenRatio(unsigned char ucDoor);
    void  SetSwingingDoorsAllowed(bool bAllowed);
    bool  AreSwingingDoorsAllowed() const;
    void  AllowDoorRatioSetting(unsigned char ucDoor, bool bAllow, bool bAutoReallowAfterDelay = true);
    bool  AreDoorsLocked(void);
    void  SetDoorsLocked(bool bLocked);

private:
    void SetDoorOpenRatioInterpolated(unsigned char ucDoor, float fRatio, unsigned long ulDelay);
    void ResetDoorInterpolation();
    void CancelDoorInterpolation(unsigned char ucDoor);
    void ProcessDoorInterpolation();

public:
    bool AreDoorsUndamageable(void);
    void SetDoorsUndamageable(bool bUndamageable);

    float GetHealth(void) const;
    void  SetHealth(float fHealth);
    void  Fix(void);
    void  Blow(bool bAllowMovement = false);
    bool  IsVehicleBlown(void) { return m_bBlown; };

    CVehicleColor& GetColor(void);
    void           SetColor(const CVehicleColor& color);

    void GetTurretRotation(float& fHorizontal, float& fVertical);
    void SetTurretRotation(float fHorizontal, float fVertical);

    unsigned short GetModel(void) { return m_usModel; };
    void           SetModelBlocking(unsigned short usModel, unsigned char ucVariant, unsigned char ucVariant2);

    unsigned char GetVariant(void) { return m_ucVariation; };
    unsigned char GetVariant2(void) { return m_ucVariation2; };

    void SetVariant(unsigned char ucVariant, unsigned char ucVariant2);

    bool IsEngineBroken(void);
    void SetEngineBroken(bool bEngineBroken);

    bool IsEngineOn(void);
    void SetEngineOn(bool bEngineOn);

    bool CanBeDamaged(void);
    void CalcAndUpdateCanBeDamagedFlag(void);
    void SetScriptCanBeDamaged(bool bCanBeDamaged);
    void SetSyncUnoccupiedDamage(bool bCanBeDamaged);
    bool GetScriptCanBeDamaged(void) { return m_bScriptCanBeDamaged; };

    bool GetTyresCanBurst(void);
    void CalcAndUpdateTyresCanBurstFlag(void);

    float GetGasPedal(void);

    bool IsBelowWater(void) const;
    bool IsDrowning(void) const;
    bool IsDriven(void) const;
    bool IsUpsideDown(void) const;
    bool IsBlown(void) const;

    bool IsSirenOrAlarmActive(void);
    void SetSirenOrAlarmActive(bool bActive);

    bool  HasLandingGear(void) { return m_bHasLandingGear; };
    float GetLandingGearPosition(void);
    void  SetLandingGearPosition(float fPosition);
    bool  IsLandingGearDown(void);
    void  SetLandingGearDown(bool bLandingGearDown);

    bool           HasAdjustableProperty(void) { return m_bHasAdjustableProperty; };
    unsigned short GetAdjustablePropertyValue(void);
    void           SetAdjustablePropertyValue(unsigned short usValue);
    bool           HasMovingCollision(void);

private:
    void _SetAdjustablePropertyValue(unsigned short usValue);

public:
    bool          HasDamageModel(void) { return m_bHasDamageModel; }
    unsigned char GetDoorStatus(unsigned char ucDoor);
    unsigned char GetWheelStatus(unsigned char ucWheel);
    bool          IsWheelCollided(unsigned char ucWheel);
    unsigned char GetPanelStatus(unsigned char ucPanel);
    unsigned char GetLightStatus(unsigned char ucLight);

    void SetDoorStatus(unsigned char ucDoor, unsigned char ucStatus);
    void SetWheelStatus(unsigned char ucWheel, unsigned char ucStatus, bool bSilent = true);
    void SetPanelStatus(unsigned char ucPanel, unsigned char ucStatus);
    void SetLightStatus(unsigned char ucLight, unsigned char ucStatus);
    bool GetWheelMissing(unsigned char ucWheel, const SString& strWheelName = "");

    // TODO: Make the class remember on virtualization
    float GetHeliRotorSpeed(void);
    void  SetHeliRotorSpeed(float fSpeed);

    bool IsHeliSearchLightVisible(void);
    void SetHeliSearchLightVisible(bool bVisible);

    void ReportMissionAudioEvent(unsigned short usSound);

    bool IsCollisionEnabled(void) { return m_bIsCollisionEnabled; };
    void SetCollisionEnabled(bool bCollisionEnabled);

    bool GetCanShootPetrolTank(void);
    void SetCanShootPetrolTank(bool bCanShoot);

    bool GetCanBeTargettedByHeatSeekingMissiles(void);
    void SetCanBeTargettedByHeatSeekingMissiles(bool bEnabled);

    unsigned char GetAlpha(void) { return m_ucAlpha; }
    void          SetAlpha(unsigned char ucAlpha);

    CClientPed* GetOccupant(int iSeat = 0) const;
    CClientPed* GetControllingPlayer(void);
    void        ClearForOccupants(void);

    void PlaceProperlyOnGround(void);

    void FuckCarCompletely(bool bKeepWheels);

    unsigned long GetMemoryValue(unsigned long ulOffset);
    unsigned long GetGameBaseAddress(void);
    void          WorldIgnore(bool bWorldIgnore);

    bool IsVirtual(void) { return m_pVehicle == NULL; };

    void FadeOut(bool bFadeOut);
    bool IsFadingOut(void);

    bool IsFrozen(void) { return m_bIsFrozen; };
    void SetFrozen(bool bFrozen);
    void SetScriptFrozen(bool bFrozen) { m_bScriptFrozen = bFrozen; };
    bool IsFrozenWaitingForGroundToLoad(void) const;
    void SetFrozenWaitingForGroundToLoad(bool bFrozen, bool bDisableAsyncLoading);

    CClientVehicle* GetPreviousTrainCarriage(void);
    CClientVehicle* GetNextTrainCarriage(void);
    void            SetPreviousTrainCarriage(CClientVehicle* pPrevious);
    void            SetNextTrainCarriage(CClientVehicle* pNext);
    bool            IsChainEngine(void) { return m_bChainEngine; };
    void            SetIsChainEngine(bool bChainEngine = true, bool bTemporary = false);
    CClientVehicle* GetChainEngine(void);
    bool            IsTrainConnectedTo(CClientVehicle* pTrailer);

    bool IsDerailed(void);
    void SetDerailed(bool bDerailed);
    bool IsDerailable(void);
    void SetDerailable(bool bDerailable);

    bool GetTrainDirection(void);
    void SetTrainDirection(bool bDirection);

<<<<<<< HEAD
    CClientTrainTrack*          GetTrainTrack           ();
    void                        SetTrainTrack           (CClientTrainTrack* pTrainTrack);
=======
    float GetTrainSpeed(void);
    void  SetTrainSpeed(float fSpeed);
>>>>>>> 3b68f4c6

    float GetTrainPosition(void);
    void  SetTrainPosition(float fTrainPosition, bool bRecalcOnRailDistance = true);

    uchar GetTrainTrack(void);
    void  SetTrainTrack(uchar ucTrack);

    unsigned char     GetOverrideLights(void) { return m_ucOverrideLights; }
    void              SetOverrideLights(unsigned char ucOverrideLights);
    bool              SetTaxiLightOn(bool bLightOn);
    bool              IsTaxiLightOn() { return m_bTaxiLightOn; }
    CVehicle*         GetGameVehicle(void) { return m_pVehicle; }
    CEntity*          GetGameEntity(void) { return m_pVehicle; }
    const CEntity*    GetGameEntity(void) const { return m_pVehicle; }
    CVehicleUpgrades* GetUpgrades(void) { return m_pUpgrades; }
    CModelInfo*       GetModelInfo(void) { return m_pModelInfo; }

    CClientVehicle* GetTowedVehicle(void);
    CClientVehicle* GetRealTowedVehicle(void);
    bool            SetTowedVehicle(CClientVehicle* pVehicle, const CVector* vecRotationDegrees = NULL);
    CClientVehicle* GetTowedByVehicle(void) { return m_pTowedByVehicle; }
    bool            InternalSetTowLink(CClientVehicle* pTrailer);

    eWinchType     GetWinchType(void) { return m_eWinchType; }
    bool           SetWinchType(eWinchType winchType);
    bool           PickupEntityWithWinch(CClientEntity* pEntity);
    bool           ReleasePickedUpEntityWithWinch(void);
    void           SetRopeHeightForHeli(float fRopeHeight);
    CClientEntity* GetPickedUpEntityWithWinch(void);

    const char* GetRegPlate(void) { return m_strRegPlate.empty() ? NULL : m_strRegPlate.c_str(); }
    bool        SetRegPlate(const char* szPlate);

    unsigned char GetPaintjob(void);
    void          SetPaintjob(unsigned char ucPaintjob);

    float GetDirtLevel(void);
    void  SetDirtLevel(float fDirtLevel);

    char  GetNitroCount(void);
    float GetNitroLevel(void);
    void  SetNitroCount(char cCount);
    void  SetNitroLevel(float fLevel);

    bool IsWindowOpen(uchar ucWindow);
    bool SetWindowOpen(uchar ucWindow, bool bOpen);

    bool IsNitroInstalled(void);

    float GetDistanceFromGround(void);

    void SetInWater(bool bState) { m_bIsInWater = bState; }
    bool IsInWater(void);
    bool IsOnGround(void);
    bool IsOnWater(void);
    void LockSteering(bool bLock);

    bool IsSmokeTrailEnabled(void);
    void SetSmokeTrailEnabled(bool bEnabled);

    void ResetInterpolation(void);

    void Interpolate(void);
    void UpdateKeysync(void);

    void GetInitialDoorStates(SFixedArray<unsigned char, MAX_DOORS>& ucOutDoorStates);

    // Time dependent interpolation
    void GetTargetPosition(CVector& vecPosition) { vecPosition = m_interp.pos.vecTarget; }
    void SetTargetPosition(const CVector& vecPosition, unsigned long ulDelay, bool bValidVelocityZ = false, float fVelocityZ = 0.f);
    void RemoveTargetPosition(void);
    bool HasTargetPosition(void) { return (m_interp.pos.ulFinishTime != 0); }

    void GetTargetRotation(CVector& vecRotation) { vecRotation = m_interp.rot.vecTarget; }
    void SetTargetRotation(const CVector& vecRotation, unsigned long ulDelay);
    void RemoveTargetRotation(void);
    bool HasTargetRotation(void) { return (m_interp.rot.ulFinishTime != 0); }

    void UpdateTargetPosition(void);
    void UpdateTargetRotation(void);
    void UpdateUnderFloorFix(const CVector& vecTargetPosition, bool bValidVelocityZ, float fVelocityZ);

    unsigned long GetIllegalTowBreakTime(void) { return m_ulIllegalTowBreakTime; }
    void          SetIllegalTowBreakTime(unsigned long ulTime) { m_ulIllegalTowBreakTime = ulTime; }

    void GetGravity(CVector& vecGravity) const { vecGravity = m_vecGravity; }
    void SetGravity(const CVector& vecGravity);

    SColor GetHeadLightColor(void);
    void   SetHeadLightColor(const SColor color);

    int GetCurrentGear(void);

    bool IsEnterable(void);
    bool HasRadio(void);
    bool HasPoliceRadio(void);

    void ReCreate(void);

    void ModelRequestCallback(CModelInfo* pModelInfo);

    // Warning: Don't use this to create a vehicle if CClientVehicleManager::IsVehicleLimitReached
    //          returns true. Also this messes with streaming so don't Destroy something unless
    //          you're going to recreate it very quickly again. CClientVehicleManager::IsVehicleLimitReached
    //          returns true often when the player is in an area full of vehicles so don't fatal
    //          error or something if it does return true.
    void Create(void);
    void Destroy(void);

    void                                    AddProjectile(CClientProjectile* pProjectile) { m_Projectiles.push_back(pProjectile); }
    void                                    RemoveProjectile(CClientProjectile* pProjectile) { m_Projectiles.remove(pProjectile); }
    std::list<CClientProjectile*>::iterator ProjectilesBegin(void) { return m_Projectiles.begin(); }
    std::list<CClientProjectile*>::iterator ProjectilesEnd(void) { return m_Projectiles.end(); }

    void RemoveAllProjectiles(void);

    static void SetPedOccupiedVehicle(CClientPed* pClientPed, CClientVehicle* pVehicle, unsigned int uiSeat, unsigned char ucDoor);
    static void SetPedOccupyingVehicle(CClientPed* pClientPed, CClientVehicle* pVehicle, unsigned int uiSeat, unsigned char ucDoor);
    static void ValidatePedAndVehiclePair(CClientPed* pClientPed, CClientVehicle* pVehicle);
    static void UnpairPedAndVehicle(CClientPed* pClientPed, CClientVehicle* pVehicle);
    static void UnpairPedAndVehicle(CClientPed* pClientPed);

    void                  ApplyHandling(void);
    CHandlingEntry*       GetHandlingData(void);
    const CHandlingEntry* GetOriginalHandlingData(void) { return m_pOriginalHandlingEntry; }

    uint GetTimeSinceLastPush(void) { return (uint)(CTickCount::Now() - m_LastPushedTime).ToLongLong(); }
    void ResetLastPushTime(void) { m_LastPushedTime = CTickCount::Now(); }

    bool DoesVehicleHaveSirens(void) { return m_tSirenBeaconInfo.m_bOverrideSirens; }

    bool GiveVehicleSirens(unsigned char ucSirenType, unsigned char ucSirenCount);
    void SetVehicleSirenPosition(unsigned char ucSirenID, CVector vecPos);
    void SetVehicleSirenMinimumAlpha(unsigned char ucSirenID, DWORD dwPercentage);
    void SetVehicleSirenColour(unsigned char ucSirenID, SColor tVehicleSirenColour);
    void SetVehicleFlags(bool bEnable360, bool bEnableRandomiser, bool bEnableLOSCheck, bool bEnableSilent);
    void RemoveVehicleSirens(void);

    bool ResetComponentPosition(const SString& vehicleComponent);
    bool SetComponentPosition(const SString& vehicleComponent, CVector vecPosition, EComponentBaseType base = EComponentBase::PARENT);
    bool GetComponentPosition(const SString& vehicleComponent, CVector& vecPosition, EComponentBaseType base = EComponentBase::PARENT);

    bool ResetComponentRotation(const SString& vehicleComponent);
    bool SetComponentRotation(const SString& vehicleComponent, CVector vecRotation, EComponentBaseType base = EComponentBase::PARENT);
    bool GetComponentRotation(const SString& vehicleComponent, CVector& vecRotation, EComponentBaseType base = EComponentBase::PARENT);

    bool                                               SetComponentVisible(const SString& vehicleComponent, bool bVisible);
    bool                                               GetComponentVisible(const SString& vehicleComponent, bool& bVisible);
    std::map<SString, SVehicleComponentData>::iterator ComponentsBegin(void) { return m_ComponentData.begin(); }
    std::map<SString, SVehicleComponentData>::iterator ComponentsEnd(void) { return m_ComponentData.end(); }

    bool DoesSupportUpgrade(const SString& strFrameName);

    bool AreHeliBladeCollisionsEnabled(void) { return m_bEnableHeliBladeCollisions; }

    void SetHeliBladeCollisionsEnabled(bool bEnable) { m_bEnableHeliBladeCollisions = bEnable; }

    static void    SetModelExhaustFumesPosition(unsigned short modelID, const CVector& position);
    static CVector GetModelExhaustFumesPosition(unsigned short modelID);

    bool OnVehicleFallThroughMap();

protected:
    void ConvertComponentRotationBase(const SString& vehicleComponent, CVector& vecInOutRotation, EComponentBaseType inputBase, EComponentBaseType outputBase);
    void ConvertComponentPositionBase(const SString& vehicleComponent, CVector& vecInOutPosition, EComponentBaseType inputBase, EComponentBaseType outputBase);
    void ConvertComponentMatrixBase(const SString& vehicleComponent, CMatrix& matInOutOrientation, EComponentBaseType inputBase, EComponentBaseType outputBase);
    void GetComponentParentToRootMatrix(const SString& vehicleComponent, CMatrix& matOutParentToRoot);

    void StreamIn(bool bInstantly);
    void StreamOut(void);

    void NotifyCreate(void);
    void NotifyDestroy(void);

    bool DoCheckHasLandingGear(void);
    void HandleWaitingForGroundToLoad(void);
    bool DoesNeedToWaitForGroundToLoad(void);

    void StreamedInPulse(void);

    class CClientObjectManager* m_pObjectManager;
    CClientVehicleManager*      m_pVehicleManager;
    CClientModelRequestManager* m_pModelRequester;
    unsigned short              m_usModel;
    bool                        m_bHasLandingGear;
    eClientVehicleType          m_eVehicleType;
    unsigned char               m_ucMaxPassengers;
    bool                        m_bIsVirtualized;
    CVehicle*                   m_pVehicle;
    CClientPedPtr               m_pDriver;
    SFixedArray<CClientPed*, 8> m_pPassengers;
    CClientPedPtr               m_pOccupyingDriver;
    SFixedArray<CClientPed*, 8> m_pOccupyingPassengers;
    RpClump*                    m_pClump;
    short                       m_usRemoveTimer;

    CClientVehiclePtr            m_pPreviousLink;
    CClientVehiclePtr            m_pNextLink;
    CMatrix                      m_Matrix;
    CMatrix                      m_MatrixLast;
    CMatrix                      m_MatrixPure;
    CVector                      m_vecMoveSpeedInterpolate;
    CVector                      m_vecMoveSpeedMeters;
    CVector                      m_vecMoveSpeed;
    CVector                      m_vecTurnSpeed;
    float                        m_fHealth;
    float                        m_fTurretHorizontal;
    float                        m_fTurretVertical;
    float                        m_fGasPedal;
    bool                         m_bVisible;
    bool                         m_bIsCollisionEnabled;
    bool                         m_bEngineOn;
    bool                         m_bEngineBroken;
    bool                         m_bSireneOrAlarmActive;
    bool                         m_bLandingGearDown;
    bool                         m_bHasAdjustableProperty;
    unsigned short               m_usAdjustablePropertyValue;
    std::map<eDoors, CTickCount> m_AutoReallowDoorRatioMap;
    SFixedArray<bool, 6>         m_bAllowDoorRatioSetting;
    SFixedArray<float, 6>        m_fDoorOpenRatio;
    struct
    {
        SFixedArray<float, 6>         fStart;
        SFixedArray<float, 6>         fTarget;
        SFixedArray<unsigned long, 6> ulStartTime;
        SFixedArray<unsigned long, 6> ulTargetTime;
    } m_doorInterp;
<<<<<<< HEAD
    bool                        m_bSwingingDoorsAllowed;
    bool                        m_bDoorsLocked;
    bool                        m_bDoorsUndamageable;
    bool                        m_bCanShootPetrolTank;
    bool                        m_bCanBeTargettedByHeatSeekingMissiles;
    bool                        m_bCanBeDamaged;
    bool                        m_bScriptCanBeDamaged;
    bool                        m_bSyncUnoccupiedDamage;
    bool                        m_bTyresCanBurst;
    SFixedArray < unsigned char, MAX_DOORS >   m_ucDoorStates;
    SFixedArray < unsigned char, MAX_WHEELS >  m_ucWheelStates;
    SFixedArray < unsigned char, MAX_PANELS >  m_ucPanelStates;
    SFixedArray < unsigned char, MAX_LIGHTS >  m_ucLightStates;
    bool                        m_bJustBlewUp;
    eEntityStatus               m_NormalStatus;
    bool                        m_bColorSaved;
    CVehicleColor               m_Color;
    bool                        m_bIsFrozen;
    bool                        m_bScriptFrozen;
    bool                        m_bFrozenWaitingForGroundToLoad;
    float                       m_fGroundCheckTolerance;
    float                       m_fObjectsAroundTolerance;
    CVector                     m_vecWaitingForGroundSavedMoveSpeed;
    CVector                     m_vecWaitingForGroundSavedTurnSpeed;
    CMatrix                     m_matFrozen;
    CVehicleUpgrades*           m_pUpgrades;
    unsigned char               m_ucOverrideLights;
    CClientVehiclePtr           m_pTowedVehicle;
    CClientVehiclePtr           m_pTowedByVehicle;
    eWinchType                  m_eWinchType;
    CClientEntityPtr            m_pPickedUpWinchEntity;
    SString                     m_strRegPlate;
    unsigned char               m_ucPaintjob;
    float                       m_fDirtLevel;
    bool                        m_bSmokeTrail;
    unsigned char               m_ucAlpha;
    bool                        m_bAlphaChanged;
    double                      m_dLastRotationTime;
    bool                        m_bBlowNextFrame;
    bool                        m_bIsOnGround;
    bool                        m_bHeliSearchLightVisible;
    float                       m_fHeliRotorSpeed;
    const CHandlingEntry*       m_pOriginalHandlingEntry;
    CHandlingEntry*             m_pHandlingEntry;
    float                       m_fNitroLevel;
    char                        m_cNitroCount;

    bool                        m_bChainEngine;
    bool                        m_bIsDerailed;
    bool                        m_bIsDerailable;
    bool                        m_bTrainDirection;
    float                       m_fTrainSpeed;
    float                       m_fTrainPosition;
    CClientTrainTrack*          m_pTrainTrack = nullptr;
    bool                        m_bJustStreamedIn;
=======
    bool                                   m_bSwingingDoorsAllowed;
    bool                                   m_bDoorsLocked;
    bool                                   m_bDoorsUndamageable;
    bool                                   m_bCanShootPetrolTank;
    bool                                   m_bCanBeTargettedByHeatSeekingMissiles;
    bool                                   m_bCanBeDamaged;
    bool                                   m_bScriptCanBeDamaged;
    bool                                   m_bSyncUnoccupiedDamage;
    bool                                   m_bTyresCanBurst;
    SFixedArray<unsigned char, MAX_DOORS>  m_ucDoorStates;
    SFixedArray<unsigned char, MAX_WHEELS> m_ucWheelStates;
    SFixedArray<unsigned char, MAX_PANELS> m_ucPanelStates;
    SFixedArray<unsigned char, MAX_LIGHTS> m_ucLightStates;
    bool                                   m_bJustBlewUp;
    eEntityStatus                          m_NormalStatus;
    bool                                   m_bColorSaved;
    CVehicleColor                          m_Color;
    bool                                   m_bIsFrozen;
    bool                                   m_bScriptFrozen;
    bool                                   m_bFrozenWaitingForGroundToLoad;
    float                                  m_fGroundCheckTolerance;
    float                                  m_fObjectsAroundTolerance;
    CVector                                m_vecWaitingForGroundSavedMoveSpeed;
    CVector                                m_vecWaitingForGroundSavedTurnSpeed;
    CMatrix                                m_matFrozen;
    CVehicleUpgrades*                      m_pUpgrades;
    unsigned char                          m_ucOverrideLights;
    CClientVehiclePtr                      m_pTowedVehicle;
    CClientVehiclePtr                      m_pTowedByVehicle;
    eWinchType                             m_eWinchType;
    CClientEntityPtr                       m_pPickedUpWinchEntity;
    SString                                m_strRegPlate;
    unsigned char                          m_ucPaintjob;
    float                                  m_fDirtLevel;
    bool                                   m_bSmokeTrail;
    unsigned char                          m_ucAlpha;
    bool                                   m_bAlphaChanged;
    double                                 m_dLastRotationTime;
    bool                                   m_bBlowNextFrame;
    bool                                   m_bIsOnGround;
    bool                                   m_bHeliSearchLightVisible;
    float                                  m_fHeliRotorSpeed;
    const CHandlingEntry*                  m_pOriginalHandlingEntry;
    CHandlingEntry*                        m_pHandlingEntry;
    float                                  m_fNitroLevel;
    char                                   m_cNitroCount;

    bool  m_bChainEngine;
    bool  m_bIsDerailed;
    bool  m_bIsDerailable;
    bool  m_bTrainDirection;
    float m_fTrainSpeed;
    float m_fTrainPosition;
    uchar m_ucTrackID;
    bool  m_bJustStreamedIn;
>>>>>>> 3b68f4c6

    // Time dependent error compensation interpolation
    struct
    {
        struct
        {
#ifdef MTA_DEBUG
            CVector vecStart;
#endif
            CVector       vecTarget;
            CVector       vecError;
            float         fLastAlpha;
            unsigned long ulStartTime;
            unsigned long ulFinishTime;
        } pos;

        struct
        {
#ifdef MTA_DEBUG
            CVector vecStart;
#endif
            CVector       vecTarget;
            CVector       vecError;
            float         fLastAlpha;
            unsigned long ulStartTime;
            unsigned long ulFinishTime;
        } rot;
    } m_interp;

    unsigned long m_ulIllegalTowBreakTime;

    bool m_bBlown;
    bool m_bHasDamageModel;

    bool                          m_bTaxiLightOn;
    std::list<CClientProjectile*> m_Projectiles;

    bool m_bIsInWater;

    bool m_bNitroActivated;

    CVector m_vecGravity;
    SColor  m_HeadLightColor;

    bool m_bHasCustomHandling;

    unsigned char m_ucVariation;
    unsigned char m_ucVariation2;

    CTickCount m_LastPushedTime;
    uint       m_uiForceLocalZCounter;

    bool                           m_bEnableHeliBladeCollisions;
    CMatrix                        m_matCreate;
    unsigned char                  m_ucFellThroughMapCount;
    SFixedArray<bool, MAX_WINDOWS> m_bWindowOpen;

public:
#ifdef MTA_DEBUG
    CClientPlayer* m_pLastSyncer;
    unsigned long  m_ulLastSyncTime;
    const char*    m_szLastSyncType;
#endif
    SLastSyncedVehData*                      m_LastSyncedData;
    SSirenInfo                               m_tSirenBeaconInfo;
    std::map<SString, SVehicleComponentData> m_ComponentData;
    bool                                     m_bAsyncLoadingDisabled;
};

#endif<|MERGE_RESOLUTION|>--- conflicted
+++ resolved
@@ -325,19 +325,14 @@
     bool GetTrainDirection(void);
     void SetTrainDirection(bool bDirection);
 
-<<<<<<< HEAD
-    CClientTrainTrack*          GetTrainTrack           ();
-    void                        SetTrainTrack           (CClientTrainTrack* pTrainTrack);
-=======
-    float GetTrainSpeed(void);
+    float GetTrainSpeed();
     void  SetTrainSpeed(float fSpeed);
->>>>>>> 3b68f4c6
 
     float GetTrainPosition(void);
     void  SetTrainPosition(float fTrainPosition, bool bRecalcOnRailDistance = true);
 
-    uchar GetTrainTrack(void);
-    void  SetTrainTrack(uchar ucTrack);
+    CClientTrainTrack* CClientVehicle::GetTrainTrack();
+    void               CClientVehicle::SetTrainTrack(CClientTrainTrack* pTrainTrack);
 
     unsigned char     GetOverrideLights(void) { return m_ucOverrideLights; }
     void              SetOverrideLights(unsigned char ucOverrideLights);
@@ -559,63 +554,6 @@
         SFixedArray<unsigned long, 6> ulStartTime;
         SFixedArray<unsigned long, 6> ulTargetTime;
     } m_doorInterp;
-<<<<<<< HEAD
-    bool                        m_bSwingingDoorsAllowed;
-    bool                        m_bDoorsLocked;
-    bool                        m_bDoorsUndamageable;
-    bool                        m_bCanShootPetrolTank;
-    bool                        m_bCanBeTargettedByHeatSeekingMissiles;
-    bool                        m_bCanBeDamaged;
-    bool                        m_bScriptCanBeDamaged;
-    bool                        m_bSyncUnoccupiedDamage;
-    bool                        m_bTyresCanBurst;
-    SFixedArray < unsigned char, MAX_DOORS >   m_ucDoorStates;
-    SFixedArray < unsigned char, MAX_WHEELS >  m_ucWheelStates;
-    SFixedArray < unsigned char, MAX_PANELS >  m_ucPanelStates;
-    SFixedArray < unsigned char, MAX_LIGHTS >  m_ucLightStates;
-    bool                        m_bJustBlewUp;
-    eEntityStatus               m_NormalStatus;
-    bool                        m_bColorSaved;
-    CVehicleColor               m_Color;
-    bool                        m_bIsFrozen;
-    bool                        m_bScriptFrozen;
-    bool                        m_bFrozenWaitingForGroundToLoad;
-    float                       m_fGroundCheckTolerance;
-    float                       m_fObjectsAroundTolerance;
-    CVector                     m_vecWaitingForGroundSavedMoveSpeed;
-    CVector                     m_vecWaitingForGroundSavedTurnSpeed;
-    CMatrix                     m_matFrozen;
-    CVehicleUpgrades*           m_pUpgrades;
-    unsigned char               m_ucOverrideLights;
-    CClientVehiclePtr           m_pTowedVehicle;
-    CClientVehiclePtr           m_pTowedByVehicle;
-    eWinchType                  m_eWinchType;
-    CClientEntityPtr            m_pPickedUpWinchEntity;
-    SString                     m_strRegPlate;
-    unsigned char               m_ucPaintjob;
-    float                       m_fDirtLevel;
-    bool                        m_bSmokeTrail;
-    unsigned char               m_ucAlpha;
-    bool                        m_bAlphaChanged;
-    double                      m_dLastRotationTime;
-    bool                        m_bBlowNextFrame;
-    bool                        m_bIsOnGround;
-    bool                        m_bHeliSearchLightVisible;
-    float                       m_fHeliRotorSpeed;
-    const CHandlingEntry*       m_pOriginalHandlingEntry;
-    CHandlingEntry*             m_pHandlingEntry;
-    float                       m_fNitroLevel;
-    char                        m_cNitroCount;
-
-    bool                        m_bChainEngine;
-    bool                        m_bIsDerailed;
-    bool                        m_bIsDerailable;
-    bool                        m_bTrainDirection;
-    float                       m_fTrainSpeed;
-    float                       m_fTrainPosition;
-    CClientTrainTrack*          m_pTrainTrack = nullptr;
-    bool                        m_bJustStreamedIn;
-=======
     bool                                   m_bSwingingDoorsAllowed;
     bool                                   m_bDoorsLocked;
     bool                                   m_bDoorsUndamageable;
@@ -663,15 +601,15 @@
     float                                  m_fNitroLevel;
     char                                   m_cNitroCount;
 
-    bool  m_bChainEngine;
-    bool  m_bIsDerailed;
-    bool  m_bIsDerailable;
-    bool  m_bTrainDirection;
-    float m_fTrainSpeed;
-    float m_fTrainPosition;
-    uchar m_ucTrackID;
-    bool  m_bJustStreamedIn;
->>>>>>> 3b68f4c6
+    bool               m_bChainEngine;
+    bool               m_bIsDerailed;
+    bool               m_bIsDerailable;
+    bool               m_bTrainDirection;
+    float              m_fTrainSpeed;
+    float              m_fTrainPosition;
+    CClientTrainTrack* m_pTrainTrack = nullptr;
+
+    bool               m_bJustStreamedIn;
 
     // Time dependent error compensation interpolation
     struct
