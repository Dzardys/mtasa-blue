/*****************************************************************************
 *
 *  PROJECT:     Multi Theft Auto v1.0
 *               (Shared logic for modifications)
 *  LICENSE:     See LICENSE in the top level directory
 *  FILE:        mods/shared_logic/CClientVehicle.h
 *  PURPOSE:     Vehicle entity class header
 *
 *****************************************************************************/

struct CClientVehicleProperties;
class CClientVehicle;

#pragma once

#include <game/CPlane.h>
#include <game/CVehicle.h>

#include "CClientCommon.h"
#include "CClientCamera.h"
#include "CClientModelRequestManager.h"
#include "CClientPed.h"
#include "CClientStreamElement.h"
#include "CClientVehicleManager.h"
#include "CVehicleUpgrades.h"

#define INVALID_PASSENGER_SEAT 0xFF
#define DEFAULT_VEHICLE_HEALTH 1000
#define MAX_VEHICLE_HEALTH 10000

enum eClientVehicleType
{
    CLIENTVEHICLE_NONE,
    CLIENTVEHICLE_CAR,
    CLIENTVEHICLE_BOAT,
    CLIENTVEHICLE_TRAIN,
    CLIENTVEHICLE_HELI,
    CLIENTVEHICLE_PLANE,
    CLIENTVEHICLE_BIKE,
    CLIENTVEHICLE_MONSTERTRUCK,
    CLIENTVEHICLE_QUADBIKE,
    CLIENTVEHICLE_BMX,
    CLIENTVEHICLE_TRAILER
};

enum eDelayedSyncVehicleData
{
    DELAYEDSYNC_VEHICLE_KEYSYNC,
    DELAYEDSYNC_VEHICLE_ROTATION,
    DELAYEDSYNC_VEHICLE_MOVESPEED,
    DELAYEDSYNC_VEHICLE_TURNSPEED,
};

enum eWindow
{
    WINDOW_BIKESHIELD = 0,
    WINDOW_REAR,
    WINDOW_RIGHT_FRONT,
    WINDOW_RIGHT_BACK,
    WINDOW_LEFT_FRONT,
    WINDOW_LEFT_BACK,
    WINDOW_WINDSHIELD,
    MAX_WINDOWS
};

namespace EComponentBase
{
    enum EComponentBaseType
    {
        WORLD,
        ROOT,
        PARENT,
    };
}
using EComponentBase::EComponentBaseType;

struct SDelayedSyncVehicleData
{
    unsigned long    ulTime;
    unsigned char    ucType;
    CControllerState State;
    CVector          vecTarget;
    CVector          vecTarget2;
    CVector          vecTarget3;
};

struct SLastSyncedVehData
{
    SLastSyncedVehData()
    {
        // Initialize to a known state
        memset(this, 0, sizeof(*this));
    }

    CVector   vecPosition;
    CVector   vecRotation;
    CVector   vecMoveSpeed;
    CVector   vecTurnSpeed;
    float     fHealth;
    ElementID Trailer;
    bool      bEngineOn;
    bool      bDerailed;
    bool      bIsInWater;
};
struct SVehicleComponentData
{
    SVehicleComponentData()
    {
        m_bPositionChanged = false;
        m_bRotationChanged = false;
        m_bScaleChanged = false;
        m_bVisible = true;
    }
    SString m_strParentName;
    CVector m_vecComponentPosition;                    // Parent relative
    CVector m_vecComponentRotation;                    // Parent relative radians
    CVector m_vecComponentScale;                       // Parent relative
    CVector m_vecOriginalComponentPosition;            // Parent relative
    CVector m_vecOriginalComponentRotation;            // Parent relative radians
    CVector m_vecOriginalComponentScale;               // Parent relative
    bool    m_bPositionChanged;
    bool    m_bRotationChanged;
    bool    m_bScaleChanged;
    bool    m_bVisible;
};
class CClientProjectile;

class CClientVehicle : public CClientStreamElement
{
    DECLARE_CLASS(CClientVehicle, CClientStreamElement)
    friend class CClientCamera;
    friend class CClientPed;
    friend class CClientVehicleManager;
    friend class CClientGame;            // TEMP HACK

protected:            // Use CDeathmatchVehicle constructor for now. Will get removed later when this class is
                      // cleaned up.
    CClientVehicle(CClientManager* pManager, ElementID ID, unsigned short usModel, unsigned char ucVariation, unsigned char ucVariation2);

public:
    ~CClientVehicle();

    void Unlink();

    eClientEntityType GetType() const { return CCLIENTVEHICLE; };

    const char*        GetNamePointer() { return m_pModelInfo->GetNameIfVehicle(); };
    eClientVehicleType GetVehicleType() { return m_eVehicleType; };

    void GetPosition(CVector& vecPosition) const;
    void SetPosition(const CVector& vecPosition) { SetPosition(vecPosition, true); }
    void SetPosition(const CVector& vecPosition, bool bResetInterpolation, bool bAllowGroundLoadFreeze = true);

    void UpdatePedPositions(const CVector& vecPosition);

    void GetRotationDegrees(CVector& vecRotation) const;
    void GetRotationRadians(CVector& vecRotation) const;
    void SetRotationDegrees(const CVector& vecRotation) { SetRotationDegrees(vecRotation, true); }
    void SetRotationDegrees(const CVector& vecRotation, bool bResetInterpolation);
    void SetRotationRadians(const CVector& vecRotation) { SetRotationRadians(vecRotation, true); }
    void SetRotationRadians(const CVector& vecRotation, bool bResetInterpolation);

    float GetDistanceFromCentreOfMassToBaseOfModel();

    bool            GetMatrix(CMatrix& Matrix) const;
    bool            SetMatrix(const CMatrix& Matrix);
    virtual CSphere GetWorldBoundingSphere();

    void GetMoveSpeed(CVector& vecMoveSpeed) const;
    void GetMoveSpeedMeters(CVector& vecMoveSpeed) const;
    void SetMoveSpeed(const CVector& vecMoveSpeed);
    void GetTurnSpeed(CVector& vecTurnSpeed) const;
    void SetTurnSpeed(const CVector& vecTurnSpeed);

    bool IsVisible();
    void SetVisible(bool bVisible);

    void  SetDoorOpenRatio(unsigned char ucDoor, float fRatio, unsigned long ulDelay = 0, bool bForced = false);
    float GetDoorOpenRatio(unsigned char ucDoor);
    void  SetSwingingDoorsAllowed(bool bAllowed);
    bool  AreSwingingDoorsAllowed() const;
    void  AllowDoorRatioSetting(unsigned char ucDoor, bool bAllow, bool bAutoReallowAfterDelay = true);
    bool  AreDoorsLocked();
    void  SetDoorsLocked(bool bLocked);

private:
    void SetDoorOpenRatioInterpolated(unsigned char ucDoor, float fRatio, unsigned long ulDelay);
    void ResetDoorInterpolation();
    void CancelDoorInterpolation(unsigned char ucDoor);
    void ProcessDoorInterpolation();

public:
    bool AreDoorsUndamageable();
    void SetDoorsUndamageable(bool bUndamageable);

    float GetHealth() const;
    void  SetHealth(float fHealth);
    void  Fix();
    void  Blow(bool bAllowMovement = false);
    bool  IsVehicleBlown() { return m_bBlown; };

    CVehicleColor& GetColor();
    void           SetColor(const CVehicleColor& color);

    void GetTurretRotation(float& fHorizontal, float& fVertical);
    void SetTurretRotation(float fHorizontal, float fVertical);

    unsigned short GetModel() { return m_usModel; };
    void           SetModelBlocking(unsigned short usModel, unsigned char ucVariant, unsigned char ucVariant2);

    unsigned char GetVariant() { return m_ucVariation; };
    unsigned char GetVariant2() { return m_ucVariation2; };

    void SetVariant(unsigned char ucVariant, unsigned char ucVariant2);

    bool IsEngineBroken();
    void SetEngineBroken(bool bEngineBroken);

    bool IsEngineOn();
    void SetEngineOn(bool bEngineOn);

    bool CanBeDamaged();
    void CalcAndUpdateCanBeDamagedFlag();
    void SetScriptCanBeDamaged(bool bCanBeDamaged);
    void SetSyncUnoccupiedDamage(bool bCanBeDamaged);
    bool GetScriptCanBeDamaged() { return m_bScriptCanBeDamaged; };

    bool GetTyresCanBurst();
    void CalcAndUpdateTyresCanBurstFlag();

    float GetGasPedal();

    bool IsBelowWater() const;
    bool IsDrowning() const;
    bool IsDriven() const;
    bool IsUpsideDown() const;
    bool IsBlown() const;

    bool IsSirenOrAlarmActive();
    void SetSirenOrAlarmActive(bool bActive);

    bool  HasLandingGear() { return m_bHasLandingGear; };
    float GetLandingGearPosition();
    void  SetLandingGearPosition(float fPosition);
    bool  IsLandingGearDown();
    void  SetLandingGearDown(bool bLandingGearDown);

    bool           HasAdjustableProperty() { return m_bHasAdjustableProperty; };
    unsigned short GetAdjustablePropertyValue();
    void           SetAdjustablePropertyValue(unsigned short usValue);
    bool           HasMovingCollision();

private:
    void _SetAdjustablePropertyValue(unsigned short usValue);

public:
    bool          HasDamageModel() { return m_bHasDamageModel; }
    unsigned char GetDoorStatus(unsigned char ucDoor);
    unsigned char GetWheelStatus(unsigned char ucWheel);
    bool          IsWheelCollided(unsigned char ucWheel);
    unsigned char GetPanelStatus(unsigned char ucPanel);
    unsigned char GetLightStatus(unsigned char ucLight);

    bool AreLightsOn();

    void SetDoorStatus(unsigned char ucDoor, unsigned char ucStatus);
    void SetWheelStatus(unsigned char ucWheel, unsigned char ucStatus, bool bSilent = true);
    void SetPanelStatus(unsigned char ucPanel, unsigned char ucStatus);
    void SetLightStatus(unsigned char ucLight, unsigned char ucStatus);
    bool GetWheelMissing(unsigned char ucWheel, const SString& strWheelName = "");

    // TODO: Make the class remember on virtualization
    float GetHeliRotorSpeed();
    void  SetHeliRotorSpeed(float fSpeed);

    bool IsHeliSearchLightVisible();
    void SetHeliSearchLightVisible(bool bVisible);

    void ReportMissionAudioEvent(unsigned short usSound);

    bool IsCollisionEnabled() { return m_bIsCollisionEnabled; };
    void SetCollisionEnabled(bool bCollisionEnabled);

    bool GetCanShootPetrolTank();
    void SetCanShootPetrolTank(bool bCanShoot);

    bool GetCanBeTargettedByHeatSeekingMissiles();
    void SetCanBeTargettedByHeatSeekingMissiles(bool bEnabled);

    unsigned char GetAlpha() { return m_ucAlpha; }
    void          SetAlpha(unsigned char ucAlpha);

    CClientPed* GetOccupant(int iSeat = 0) const;
    CClientPed* GetControllingPlayer();
    void        ClearForOccupants();

    void PlaceProperlyOnGround();

    void FuckCarCompletely(bool bKeepWheels);

    unsigned long GetMemoryValue(unsigned long ulOffset);
    unsigned long GetGameBaseAddress();
    void          WorldIgnore(bool bWorldIgnore);

    bool IsVirtual() { return m_pVehicle == NULL; };

    void FadeOut(bool bFadeOut);
    bool IsFadingOut();

    bool IsFrozen() { return m_bIsFrozen; };
    void SetFrozen(bool bFrozen);
    void SetScriptFrozen(bool bFrozen) { m_bScriptFrozen = bFrozen; };
    bool IsFrozenWaitingForGroundToLoad() const;
    void SetFrozenWaitingForGroundToLoad(bool bFrozen, bool bDisableAsyncLoading);

    CClientVehicle* GetPreviousTrainCarriage();
    CClientVehicle* GetNextTrainCarriage();
    void            SetPreviousTrainCarriage(CClientVehicle* pPrevious);
    void            SetNextTrainCarriage(CClientVehicle* pNext);
    bool            IsChainEngine() { return m_bChainEngine; };
    void            SetIsChainEngine(bool bChainEngine = true, bool bTemporary = false);
    CClientVehicle* GetChainEngine();
    bool            IsTrainConnectedTo(CClientVehicle* pTrailer);

    bool IsDerailed();
    void SetDerailed(bool bDerailed);
    bool IsDerailable();
    void SetDerailable(bool bDerailable);

    bool GetTrainDirection();
    void SetTrainDirection(bool bDirection);

    float GetTrainSpeed();
    void  SetTrainSpeed(float fSpeed);

    float GetTrainPosition();
    void  SetTrainPosition(float fTrainPosition, bool bRecalcOnRailDistance = true);

<<<<<<< HEAD
    CClientTrainTrack* CClientVehicle::GetTrainTrack();
    void               CClientVehicle::SetTrainTrack(CClientTrainTrack* pTrainTrack);
=======
    uchar GetTrainTrack();
    void  SetTrainTrack(uchar ucTrack);
>>>>>>> 5c648b24

    unsigned char     GetOverrideLights() { return m_ucOverrideLights; }
    void              SetOverrideLights(unsigned char ucOverrideLights);
    bool              SetTaxiLightOn(bool bLightOn);
    bool              IsTaxiLightOn() { return m_bTaxiLightOn; }
    CVehicle*         GetGameVehicle() { return m_pVehicle; }
    CEntity*          GetGameEntity() { return m_pVehicle; }
    const CEntity*    GetGameEntity() const { return m_pVehicle; }
    CVehicleUpgrades* GetUpgrades() { return m_pUpgrades; }
    CModelInfo*       GetModelInfo() { return m_pModelInfo; }

    CClientVehicle* GetTowedVehicle();
    CClientVehicle* GetRealTowedVehicle();
    bool            SetTowedVehicle(CClientVehicle* pVehicle, const CVector* vecRotationDegrees = NULL);
    CClientVehicle* GetTowedByVehicle() { return m_pTowedByVehicle; }
    bool            InternalSetTowLink(CClientVehicle* pTrailer);

    eWinchType     GetWinchType() { return m_eWinchType; }
    bool           SetWinchType(eWinchType winchType);
    bool           PickupEntityWithWinch(CClientEntity* pEntity);
    bool           ReleasePickedUpEntityWithWinch();
    void           SetRopeHeightForHeli(float fRopeHeight);
    CClientEntity* GetPickedUpEntityWithWinch();

    const char* GetRegPlate() { return m_strRegPlate.empty() ? NULL : m_strRegPlate.c_str(); }
    bool        SetRegPlate(const char* szPlate);

    unsigned char GetPaintjob();
    void          SetPaintjob(unsigned char ucPaintjob);

    float GetDirtLevel();
    void  SetDirtLevel(float fDirtLevel);

    char  GetNitroCount();
    float GetNitroLevel();
    void  SetNitroCount(char cCount);
    void  SetNitroLevel(float fLevel);

    bool IsWindowOpen(uchar ucWindow);
    bool SetWindowOpen(uchar ucWindow, bool bOpen);

    bool IsNitroInstalled();

    float GetDistanceFromGround();

    void SetInWater(bool bState) { m_bIsInWater = bState; }
    bool IsInWater();
    bool IsOnGround();
    bool IsOnWater();
    void LockSteering(bool bLock);

    bool IsSmokeTrailEnabled();
    void SetSmokeTrailEnabled(bool bEnabled);

    void ResetInterpolation();

    void Interpolate();
    void UpdateKeysync();

    void GetInitialDoorStates(SFixedArray<unsigned char, MAX_DOORS>& ucOutDoorStates);

    // Time dependent interpolation
    void GetTargetPosition(CVector& vecPosition) { vecPosition = m_interp.pos.vecTarget; }
    void SetTargetPosition(const CVector& vecPosition, unsigned long ulDelay, bool bValidVelocityZ = false, float fVelocityZ = 0.f);
    void RemoveTargetPosition();
    bool HasTargetPosition() { return (m_interp.pos.ulFinishTime != 0); }

    void GetTargetRotation(CVector& vecRotation) { vecRotation = m_interp.rot.vecTarget; }
    void SetTargetRotation(const CVector& vecRotation, unsigned long ulDelay);
    void RemoveTargetRotation();
    bool HasTargetRotation() { return (m_interp.rot.ulFinishTime != 0); }

    void UpdateTargetPosition();
    void UpdateTargetRotation();
    void UpdateUnderFloorFix(const CVector& vecTargetPosition, bool bValidVelocityZ, float fVelocityZ);

    unsigned long GetIllegalTowBreakTime() { return m_ulIllegalTowBreakTime; }
    void          SetIllegalTowBreakTime(unsigned long ulTime) { m_ulIllegalTowBreakTime = ulTime; }

    void GetGravity(CVector& vecGravity) const { vecGravity = m_vecGravity; }
    void SetGravity(const CVector& vecGravity);

    SColor GetHeadLightColor();
    void   SetHeadLightColor(const SColor color);

    int GetCurrentGear();

    bool IsEnterable();
    bool HasRadio();
    bool HasPoliceRadio();

    void ReCreate();

    void ModelRequestCallback(CModelInfo* pModelInfo);

    // Warning: Don't use this to create a vehicle if CClientVehicleManager::IsVehicleLimitReached
    //          returns true. Also this messes with streaming so don't Destroy something unless
    //          you're going to recreate it very quickly again. CClientVehicleManager::IsVehicleLimitReached
    //          returns true often when the player is in an area full of vehicles so don't fatal
    //          error or something if it does return true.
    void Create();
    void Destroy();

    void                                    AddProjectile(CClientProjectile* pProjectile) { m_Projectiles.push_back(pProjectile); }
    void                                    RemoveProjectile(CClientProjectile* pProjectile) { m_Projectiles.remove(pProjectile); }
    std::list<CClientProjectile*>::iterator ProjectilesBegin() { return m_Projectiles.begin(); }
    std::list<CClientProjectile*>::iterator ProjectilesEnd() { return m_Projectiles.end(); }

    void RemoveAllProjectiles();

    static void SetPedOccupiedVehicle(CClientPed* pClientPed, CClientVehicle* pVehicle, unsigned int uiSeat, unsigned char ucDoor);
    static void SetPedOccupyingVehicle(CClientPed* pClientPed, CClientVehicle* pVehicle, unsigned int uiSeat, unsigned char ucDoor);
    static void ValidatePedAndVehiclePair(CClientPed* pClientPed, CClientVehicle* pVehicle);
    static void UnpairPedAndVehicle(CClientPed* pClientPed, CClientVehicle* pVehicle);
    static void UnpairPedAndVehicle(CClientPed* pClientPed);

    void                  ApplyHandling();
    CHandlingEntry*       GetHandlingData();
    const CHandlingEntry* GetOriginalHandlingData() { return m_pOriginalHandlingEntry; }

    uint GetTimeSinceLastPush() { return (uint)(CTickCount::Now() - m_LastPushedTime).ToLongLong(); }
    void ResetLastPushTime() { m_LastPushedTime = CTickCount::Now(); }

    bool DoesVehicleHaveSirens() { return m_tSirenBeaconInfo.m_bOverrideSirens; }

    bool GiveVehicleSirens(unsigned char ucSirenType, unsigned char ucSirenCount);
    void SetVehicleSirenPosition(unsigned char ucSirenID, CVector vecPos);
    void SetVehicleSirenMinimumAlpha(unsigned char ucSirenID, DWORD dwPercentage);
    void SetVehicleSirenColour(unsigned char ucSirenID, SColor tVehicleSirenColour);
    void SetVehicleFlags(bool bEnable360, bool bEnableRandomiser, bool bEnableLOSCheck, bool bEnableSilent);
    void RemoveVehicleSirens();

    bool ResetComponentPosition(const SString& vehicleComponent);
    bool SetComponentPosition(const SString& vehicleComponent, CVector vecPosition, EComponentBaseType base = EComponentBase::PARENT);
    bool GetComponentPosition(const SString& vehicleComponent, CVector& vecPosition, EComponentBaseType base = EComponentBase::PARENT);

    bool ResetComponentRotation(const SString& vehicleComponent);
    bool SetComponentRotation(const SString& vehicleComponent, CVector vecRotation, EComponentBaseType base = EComponentBase::PARENT);
    bool GetComponentRotation(const SString& vehicleComponent, CVector& vecRotation, EComponentBaseType base = EComponentBase::PARENT);

    bool ResetComponentScale(const SString& vehicleComponent);
    bool SetComponentScale(const SString& vehicleComponent, CVector vecScale, EComponentBaseType base = EComponentBase::PARENT);
    bool GetComponentScale(const SString& vehicleComponent, CVector& vecScale, EComponentBaseType base = EComponentBase::PARENT);

    bool                                               SetComponentVisible(const SString& vehicleComponent, bool bVisible);
    bool                                               GetComponentVisible(const SString& vehicleComponent, bool& bVisible);
    std::map<SString, SVehicleComponentData>::iterator ComponentsBegin() { return m_ComponentData.begin(); }
    std::map<SString, SVehicleComponentData>::iterator ComponentsEnd() { return m_ComponentData.end(); }

    bool DoesSupportUpgrade(const SString& strFrameName);

    bool AreHeliBladeCollisionsEnabled() { return m_bEnableHeliBladeCollisions; }

    void SetHeliBladeCollisionsEnabled(bool bEnable) { m_bEnableHeliBladeCollisions = bEnable; }

    bool OnVehicleFallThroughMap();

protected:
    void ConvertComponentRotationBase(const SString& vehicleComponent, CVector& vecInOutRotation, EComponentBaseType inputBase, EComponentBaseType outputBase);
    void ConvertComponentPositionBase(const SString& vehicleComponent, CVector& vecInOutPosition, EComponentBaseType inputBase, EComponentBaseType outputBase);
    void ConvertComponentScaleBase(const SString& vehicleComponent, CVector& vecScale, EComponentBaseType inputBase, EComponentBaseType outputBase);
    void ConvertComponentMatrixBase(const SString& vehicleComponent, CMatrix& matInOutOrientation, EComponentBaseType inputBase, EComponentBaseType outputBase);
    void GetComponentParentToRootMatrix(const SString& vehicleComponent, CMatrix& matOutParentToRoot);

    void StreamIn(bool bInstantly);
    void StreamOut();

    void NotifyCreate();
    void NotifyDestroy();

    bool DoCheckHasLandingGear();
    void HandleWaitingForGroundToLoad();
    bool DoesNeedToWaitForGroundToLoad();

    void StreamedInPulse();

    class CClientObjectManager* m_pObjectManager;
    CClientVehicleManager*      m_pVehicleManager;
    CClientModelRequestManager* m_pModelRequester;
    unsigned short              m_usModel;
    bool                        m_bHasLandingGear;
    eClientVehicleType          m_eVehicleType;
    unsigned char               m_ucMaxPassengers;
    bool                        m_bIsVirtualized;
    CVehicle*                   m_pVehicle;
    CClientPedPtr               m_pDriver;
    SFixedArray<CClientPed*, 8> m_pPassengers;
    CClientPedPtr               m_pOccupyingDriver;
    SFixedArray<CClientPed*, 8> m_pOccupyingPassengers;
    RpClump*                    m_pClump;
    short                       m_usRemoveTimer;

    CClientVehiclePtr            m_pPreviousLink;
    CClientVehiclePtr            m_pNextLink;
    CMatrix                      m_Matrix;
    CMatrix                      m_MatrixLast;
    CMatrix                      m_MatrixPure;
    CVector                      m_vecMoveSpeedInterpolate;
    CVector                      m_vecMoveSpeedMeters;
    CVector                      m_vecMoveSpeed;
    CVector                      m_vecTurnSpeed;
    float                        m_fHealth;
    float                        m_fTurretHorizontal;
    float                        m_fTurretVertical;
    float                        m_fGasPedal;
    bool                         m_bVisible;
    bool                         m_bIsCollisionEnabled;
    bool                         m_bEngineOn;
    bool                         m_bEngineBroken;
    bool                         m_bSireneOrAlarmActive;
    bool                         m_bLandingGearDown;
    bool                         m_bHasAdjustableProperty;
    unsigned short               m_usAdjustablePropertyValue;
    std::map<eDoors, CTickCount> m_AutoReallowDoorRatioMap;
    SFixedArray<bool, 6>         m_bAllowDoorRatioSetting;
    SFixedArray<float, 6>        m_fDoorOpenRatio;
    struct
    {
        SFixedArray<float, 6>         fStart;
        SFixedArray<float, 6>         fTarget;
        SFixedArray<unsigned long, 6> ulStartTime;
        SFixedArray<unsigned long, 6> ulTargetTime;
    } m_doorInterp;
    bool                                   m_bSwingingDoorsAllowed;
    bool                                   m_bDoorsLocked;
    bool                                   m_bDoorsUndamageable;
    bool                                   m_bCanShootPetrolTank;
    bool                                   m_bCanBeTargettedByHeatSeekingMissiles;
    bool                                   m_bCanBeDamaged;
    bool                                   m_bScriptCanBeDamaged;
    bool                                   m_bSyncUnoccupiedDamage;
    bool                                   m_bTyresCanBurst;
    SFixedArray<unsigned char, MAX_DOORS>  m_ucDoorStates;
    SFixedArray<unsigned char, MAX_WHEELS> m_ucWheelStates;
    SFixedArray<unsigned char, MAX_PANELS> m_ucPanelStates;
    SFixedArray<unsigned char, MAX_LIGHTS> m_ucLightStates;
    bool                                   m_bJustBlewUp;
    eEntityStatus                          m_NormalStatus;
    bool                                   m_bColorSaved;
    CVehicleColor                          m_Color;
    bool                                   m_bIsFrozen;
    bool                                   m_bScriptFrozen;
    bool                                   m_bFrozenWaitingForGroundToLoad;
    float                                  m_fGroundCheckTolerance;
    float                                  m_fObjectsAroundTolerance;
    CVector                                m_vecWaitingForGroundSavedMoveSpeed;
    CVector                                m_vecWaitingForGroundSavedTurnSpeed;
    CMatrix                                m_matFrozen;
    CVehicleUpgrades*                      m_pUpgrades;
    unsigned char                          m_ucOverrideLights;
    CClientVehiclePtr                      m_pTowedVehicle;
    CClientVehiclePtr                      m_pTowedByVehicle;
    eWinchType                             m_eWinchType;
    CClientEntityPtr                       m_pPickedUpWinchEntity;
    SString                                m_strRegPlate;
    unsigned char                          m_ucPaintjob;
    float                                  m_fDirtLevel;
    bool                                   m_bSmokeTrail;
    unsigned char                          m_ucAlpha;
    bool                                   m_bAlphaChanged;
    double                                 m_dLastRotationTime;
    bool                                   m_bBlowNextFrame;
    bool                                   m_bIsOnGround;
    bool                                   m_bHeliSearchLightVisible;
    float                                  m_fHeliRotorSpeed;
    const CHandlingEntry*                  m_pOriginalHandlingEntry;
    CHandlingEntry*                        m_pHandlingEntry;
    float                                  m_fNitroLevel;
    char                                   m_cNitroCount;

    bool               m_bChainEngine;
    bool               m_bIsDerailed;
    bool               m_bIsDerailable;
    bool               m_bTrainDirection;
    float              m_fTrainSpeed;
    float              m_fTrainPosition;
    CClientTrainTrack* m_pTrainTrack = nullptr;

    bool               m_bJustStreamedIn;

    // Time dependent error compensation interpolation
    struct
    {
        struct
        {
#ifdef MTA_DEBUG
            CVector vecStart;
#endif
            CVector       vecTarget;
            CVector       vecError;
            float         fLastAlpha;
            unsigned long ulStartTime;
            unsigned long ulFinishTime;
        } pos;

        struct
        {
#ifdef MTA_DEBUG
            CVector vecStart;
#endif
            CVector       vecTarget;
            CVector       vecError;
            float         fLastAlpha;
            unsigned long ulStartTime;
            unsigned long ulFinishTime;
        } rot;
    } m_interp;

    unsigned long m_ulIllegalTowBreakTime;

    bool m_bBlown;
    bool m_bHasDamageModel;

    bool                          m_bTaxiLightOn;
    std::list<CClientProjectile*> m_Projectiles;

    bool m_bIsInWater;

    bool m_bNitroActivated;

    CVector m_vecGravity;
    SColor  m_HeadLightColor;

    bool m_bHasCustomHandling;

    unsigned char m_ucVariation;
    unsigned char m_ucVariation2;

    CTickCount m_LastPushedTime;
    uint       m_uiForceLocalZCounter;

    bool                           m_bEnableHeliBladeCollisions;
    CMatrix                        m_matCreate;
    unsigned char                  m_ucFellThroughMapCount;
    SFixedArray<bool, MAX_WINDOWS> m_bWindowOpen;

public:
#ifdef MTA_DEBUG
    CClientPlayer* m_pLastSyncer;
    unsigned long  m_ulLastSyncTime;
    const char*    m_szLastSyncType;
#endif
    SLastSyncedVehData*                      m_LastSyncedData;
    SSirenInfo                               m_tSirenBeaconInfo;
    std::map<SString, SVehicleComponentData> m_ComponentData;
    bool                                     m_bAsyncLoadingDisabled;
};<|MERGE_RESOLUTION|>--- conflicted
+++ resolved
@@ -336,13 +336,8 @@
     float GetTrainPosition();
     void  SetTrainPosition(float fTrainPosition, bool bRecalcOnRailDistance = true);
 
-<<<<<<< HEAD
-    CClientTrainTrack* CClientVehicle::GetTrainTrack();
-    void               CClientVehicle::SetTrainTrack(CClientTrainTrack* pTrainTrack);
-=======
-    uchar GetTrainTrack();
-    void  SetTrainTrack(uchar ucTrack);
->>>>>>> 5c648b24
+    CClientTrainTrack* GetTrainTrack();
+    void               SetTrainTrack(CClientTrainTrack* pTrainTrack);
 
     unsigned char     GetOverrideLights() { return m_ucOverrideLights; }
     void              SetOverrideLights(unsigned char ucOverrideLights);
