/*****************************************************************************
 *
 *  PROJECT:     Multi Theft Auto v1.0
 *               (Shared logic for modifications)
 *  LICENSE:     See LICENSE in the top level directory
 *  FILE:        mods/shared_logic/CClientVehicle.h
 *  PURPOSE:     Vehicle entity class header
 *
 *****************************************************************************/

struct CClientVehicleProperties;
class CClientVehicle;

#pragma once

#include <game/CPlane.h>
#include <game/CVehicle.h>

#include "CClientCommon.h"
#include "CClientCamera.h"
#include "CClientModelRequestManager.h"
#include "CClientPed.h"
#include "CClientStreamElement.h"
#include "CClientVehicleManager.h"
#include "CVehicleUpgrades.h"

#define INVALID_PASSENGER_SEAT 0xFF
#define DEFAULT_VEHICLE_HEALTH 1000
#define MAX_VEHICLE_HEALTH 10000

enum eClientVehicleType
{
    CLIENTVEHICLE_NONE,
    CLIENTVEHICLE_CAR,
    CLIENTVEHICLE_BOAT,
    CLIENTVEHICLE_TRAIN,
    CLIENTVEHICLE_HELI,
    CLIENTVEHICLE_PLANE,
    CLIENTVEHICLE_BIKE,
    CLIENTVEHICLE_MONSTERTRUCK,
    CLIENTVEHICLE_QUADBIKE,
    CLIENTVEHICLE_BMX,
    CLIENTVEHICLE_TRAILER
};

enum eDelayedSyncVehicleData
{
    DELAYEDSYNC_VEHICLE_KEYSYNC,
    DELAYEDSYNC_VEHICLE_ROTATION,
    DELAYEDSYNC_VEHICLE_MOVESPEED,
    DELAYEDSYNC_VEHICLE_TURNSPEED,
};

enum eWindow
{
    WINDOW_BIKESHIELD = 0,
    WINDOW_REAR,
    WINDOW_RIGHT_FRONT,
    WINDOW_RIGHT_BACK,
    WINDOW_LEFT_FRONT,
    WINDOW_LEFT_BACK,
    WINDOW_WINDSHIELD,
    MAX_WINDOWS
};

namespace EComponentBase
{
    enum EComponentBaseType
    {
        WORLD,
        ROOT,
        PARENT,
    };
}
using EComponentBase::EComponentBaseType;

struct SDelayedSyncVehicleData
{
    unsigned long    ulTime;
    unsigned char    ucType;
    CControllerState State;
    CVector          vecTarget;
    CVector          vecTarget2;
    CVector          vecTarget3;
};

struct SLastSyncedVehData
{
    SLastSyncedVehData()
    {
        // Initialize to a known state
        memset(this, 0, sizeof(*this));
    }

    CVector   vecPosition;
    CVector   vecRotation;
    CVector   vecMoveSpeed;
    CVector   vecTurnSpeed;
    float     fHealth;
    ElementID Trailer;
    bool      bEngineOn;
    bool      bDerailed;
    bool      bIsInWater;
};
struct SVehicleComponentData
{
    SVehicleComponentData()
    {
        m_bPositionChanged = false;
        m_bRotationChanged = false;
        m_bScaleChanged = false;
        m_bVisible = true;
    }
    SString m_strParentName;
    CVector m_vecComponentPosition;                    // Parent relative
    CVector m_vecComponentRotation;                    // Parent relative radians
    CVector m_vecComponentScale;                       // Parent relative
    CVector m_vecOriginalComponentPosition;            // Parent relative
    CVector m_vecOriginalComponentRotation;            // Parent relative radians
    CVector m_vecOriginalComponentScale;               // Parent relative
    bool    m_bPositionChanged;
    bool    m_bRotationChanged;
    bool    m_bScaleChanged;
    bool    m_bVisible;
};
class CClientProjectile;

class CClientVehicle : public CClientStreamElement
{
    DECLARE_CLASS(CClientVehicle, CClientStreamElement)
    friend class CClientCamera;
    friend class CClientPed;
    friend class CClientVehicleManager;
    friend class CClientGame;            // TEMP HACK

protected:            // Use CDeathmatchVehicle constructor for now. Will get removed later when this class is
                      // cleaned up.
    CClientVehicle(CClientManager* pManager, ElementID ID, unsigned short usModel, unsigned char ucVariation, unsigned char ucVariation2);

public:
    ~CClientVehicle();

    void Unlink();

    eClientEntityType GetType() const { return CCLIENTVEHICLE; };

    const char*        GetNamePointer() { return m_pModelInfo->GetNameIfVehicle(); };
    eClientVehicleType GetVehicleType() { return m_eVehicleType; };

    void GetPosition(CVector& vecPosition) const;
    void SetPosition(const CVector& vecPosition) { SetPosition(vecPosition, true); }
    void SetPosition(const CVector& vecPosition, bool bResetInterpolation, bool bAllowGroundLoadFreeze = true);

    void UpdatePedPositions(const CVector& vecPosition);

    void GetRotationDegrees(CVector& vecRotation) const;
    void GetRotationRadians(CVector& vecRotation) const;
    void SetRotationDegrees(const CVector& vecRotation) { SetRotationDegrees(vecRotation, true); }
    void SetRotationDegrees(const CVector& vecRotation, bool bResetInterpolation);
    void SetRotationRadians(const CVector& vecRotation) { SetRotationRadians(vecRotation, true); }
    void SetRotationRadians(const CVector& vecRotation, bool bResetInterpolation);

    float GetDistanceFromCentreOfMassToBaseOfModel();

    bool            GetMatrix(CMatrix& Matrix) const;
    bool            SetMatrix(const CMatrix& Matrix);
    virtual CSphere GetWorldBoundingSphere();

    void GetMoveSpeed(CVector& vecMoveSpeed) const;
    void GetMoveSpeedMeters(CVector& vecMoveSpeed) const;
    void SetMoveSpeed(const CVector& vecMoveSpeed);
    void GetTurnSpeed(CVector& vecTurnSpeed) const;
    void SetTurnSpeed(const CVector& vecTurnSpeed);

    bool IsVisible();
    void SetVisible(bool bVisible);

    void  SetDoorOpenRatio(unsigned char ucDoor, float fRatio, unsigned long ulDelay = 0, bool bForced = false);
    float GetDoorOpenRatio(unsigned char ucDoor);
    void  SetSwingingDoorsAllowed(bool bAllowed);
    bool  AreSwingingDoorsAllowed() const;
    void  AllowDoorRatioSetting(unsigned char ucDoor, bool bAllow, bool bAutoReallowAfterDelay = true);
    bool  AreDoorsLocked();
    void  SetDoorsLocked(bool bLocked);

private:
    void SetDoorOpenRatioInterpolated(unsigned char ucDoor, float fRatio, unsigned long ulDelay);
    void ResetDoorInterpolation();
    void CancelDoorInterpolation(unsigned char ucDoor);
    void ProcessDoorInterpolation();

public:
    bool AreDoorsUndamageable();
    void SetDoorsUndamageable(bool bUndamageable);

    float GetHealth() const;
    void  SetHealth(float fHealth);
    void  Fix();
    void  Blow(bool bAllowMovement = false);
    bool  IsVehicleBlown() { return m_bBlown; };

    CVehicleColor& GetColor();
    void           SetColor(const CVehicleColor& color);

    void GetTurretRotation(float& fHorizontal, float& fVertical);
    void SetTurretRotation(float fHorizontal, float fVertical);

    unsigned short GetModel() { return m_usModel; };
    void           SetModelBlocking(unsigned short usModel, unsigned char ucVariant, unsigned char ucVariant2);

    unsigned char GetVariant() { return m_ucVariation; };
    unsigned char GetVariant2() { return m_ucVariation2; };

    void SetVariant(unsigned char ucVariant, unsigned char ucVariant2);

    bool IsEngineBroken();
    void SetEngineBroken(bool bEngineBroken);

    bool IsEngineOn();
    void SetEngineOn(bool bEngineOn);

    bool CanBeDamaged();
    void CalcAndUpdateCanBeDamagedFlag();
    void SetScriptCanBeDamaged(bool bCanBeDamaged);
    void SetSyncUnoccupiedDamage(bool bCanBeDamaged);
    bool GetScriptCanBeDamaged() { return m_bScriptCanBeDamaged; };

    bool GetTyresCanBurst();
    void CalcAndUpdateTyresCanBurstFlag();

    float GetGasPedal();

    bool IsBelowWater() const;
    bool IsDrowning() const;
    bool IsDriven() const;
    bool IsUpsideDown() const;
    bool IsBlown() const;

    bool IsSirenOrAlarmActive();
    void SetSirenOrAlarmActive(bool bActive);

    bool  HasLandingGear() { return m_bHasLandingGear; };
    float GetLandingGearPosition();
    void  SetLandingGearPosition(float fPosition);
    bool  IsLandingGearDown();
    void  SetLandingGearDown(bool bLandingGearDown);

    bool           HasAdjustableProperty() { return m_bHasAdjustableProperty; };
    unsigned short GetAdjustablePropertyValue();
    void           SetAdjustablePropertyValue(unsigned short usValue);
    bool           HasMovingCollision();

private:
    void _SetAdjustablePropertyValue(unsigned short usValue);

public:
    bool          HasDamageModel() { return m_bHasDamageModel; }
    unsigned char GetDoorStatus(unsigned char ucDoor);
    unsigned char GetWheelStatus(unsigned char ucWheel);
    bool          IsWheelCollided(unsigned char ucWheel);
    unsigned char GetPanelStatus(unsigned char ucPanel);
    unsigned char GetLightStatus(unsigned char ucLight);

    bool AreLightsOn();

    void SetDoorStatus(unsigned char ucDoor, unsigned char ucStatus, bool spawnFlyingComponent);
    void SetWheelStatus(unsigned char ucWheel, unsigned char ucStatus, bool bSilent = true);
    void SetPanelStatus(unsigned char ucPanel, unsigned char ucStatus);
    void SetLightStatus(unsigned char ucLight, unsigned char ucStatus);
    bool GetWheelMissing(unsigned char ucWheel, const SString& strWheelName = "");

    // TODO: Make the class remember on virtualization
    float GetHeliRotorSpeed();
    void  SetHeliRotorSpeed(float fSpeed);

    bool IsHeliSearchLightVisible();
    void SetHeliSearchLightVisible(bool bVisible);

    void ReportMissionAudioEvent(unsigned short usSound);

    bool IsCollisionEnabled() { return m_bIsCollisionEnabled; };
    void SetCollisionEnabled(bool bCollisionEnabled);

    bool GetCanShootPetrolTank();
    void SetCanShootPetrolTank(bool bCanShoot);

    bool GetCanBeTargettedByHeatSeekingMissiles();
    void SetCanBeTargettedByHeatSeekingMissiles(bool bEnabled);

    unsigned char GetAlpha() { return m_ucAlpha; }
    void          SetAlpha(unsigned char ucAlpha);

    CClientPed* GetOccupant(int iSeat = 0) const;
    CClientPed* GetControllingPlayer();
    void        ClearForOccupants();

    void PlaceProperlyOnGround();

    void FuckCarCompletely(bool bKeepWheels);

    unsigned long GetMemoryValue(unsigned long ulOffset);
    unsigned long GetGameBaseAddress();
    void          WorldIgnore(bool bWorldIgnore);

    bool IsVirtual() { return m_pVehicle == NULL; };

    void FadeOut(bool bFadeOut);
    bool IsFadingOut();

    bool IsFrozen() { return m_bIsFrozen; };
    void SetFrozen(bool bFrozen);
    void SetScriptFrozen(bool bFrozen) { m_bScriptFrozen = bFrozen; };
    bool IsFrozenWaitingForGroundToLoad() const;
    void SetFrozenWaitingForGroundToLoad(bool bFrozen, bool bDisableAsyncLoading);

    CClientVehicle* GetPreviousTrainCarriage();
    CClientVehicle* GetNextTrainCarriage();
    void            SetPreviousTrainCarriage(CClientVehicle* pPrevious);
    void            SetNextTrainCarriage(CClientVehicle* pNext);
    bool            IsChainEngine() { return m_bChainEngine; };
    void            SetIsChainEngine(bool bChainEngine = true, bool bTemporary = false);
    CClientVehicle* GetChainEngine();
    bool            IsTrainConnectedTo(CClientVehicle* pTrailer);

    bool IsDerailed();
    void SetDerailed(bool bDerailed);
    bool IsDerailable();
    void SetDerailable(bool bDerailable);

    bool GetTrainDirection();
    void SetTrainDirection(bool bDirection);

    float GetTrainSpeed();
    void  SetTrainSpeed(float fSpeed);

    float GetTrainPosition();
    void  SetTrainPosition(float fTrainPosition, bool bRecalcOnRailDistance = true);

    CClientTrainTrack* GetTrainTrack();
    void               SetTrainTrack(CClientTrainTrack* pTrainTrack);

    unsigned char     GetOverrideLights() { return m_ucOverrideLights; }
    void              SetOverrideLights(unsigned char ucOverrideLights);
    bool              SetTaxiLightOn(bool bLightOn);
    bool              IsTaxiLightOn() { return m_bTaxiLightOn; }
    CVehicle*         GetGameVehicle() { return m_pVehicle; }
    CEntity*          GetGameEntity() { return m_pVehicle; }
    const CEntity*    GetGameEntity() const { return m_pVehicle; }
    CVehicleUpgrades* GetUpgrades() { return m_pUpgrades; }
    CModelInfo*       GetModelInfo() { return m_pModelInfo; }

    CClientVehicle* GetTowedVehicle();
    CClientVehicle* GetRealTowedVehicle();
    bool            SetTowedVehicle(CClientVehicle* pVehicle, const CVector* vecRotationDegrees = NULL);
    CClientVehicle* GetTowedByVehicle() { return m_pTowedByVehicle; }
    bool            InternalSetTowLink(CClientVehicle* pTrailer);
    bool            IsTowableBy(CClientVehicle* towingVehicle);

    eWinchType     GetWinchType() { return m_eWinchType; }
    bool           SetWinchType(eWinchType winchType);
    bool           PickupEntityWithWinch(CClientEntity* pEntity);
    bool           ReleasePickedUpEntityWithWinch();
    void           SetRopeHeightForHeli(float fRopeHeight);
    CClientEntity* GetPickedUpEntityWithWinch();

    const char* GetRegPlate() { return m_strRegPlate.empty() ? NULL : m_strRegPlate.c_str(); }
    bool        SetRegPlate(const char* szPlate);

    unsigned char GetPaintjob();
    void          SetPaintjob(unsigned char ucPaintjob);

    float GetDirtLevel();
    void  SetDirtLevel(float fDirtLevel);

    char  GetNitroCount();
    float GetNitroLevel();
    void  SetNitroCount(char cCount);
    void  SetNitroLevel(float fLevel);

    bool IsWindowOpen(uchar ucWindow);
    bool SetWindowOpen(uchar ucWindow, bool bOpen);

    bool IsNitroInstalled();

    float GetDistanceFromGround();

    void SetInWater(bool bState) { m_bIsInWater = bState; }
    bool IsInWater();
    bool IsOnGround();
    bool IsOnWater();
    void LockSteering(bool bLock);

    bool IsSmokeTrailEnabled();
    void SetSmokeTrailEnabled(bool bEnabled);

    void ResetInterpolation();

    void Interpolate();
    void UpdateKeysync();

    void GetInitialDoorStates(SFixedArray<unsigned char, MAX_DOORS>& ucOutDoorStates);

    // Time dependent interpolation
    void GetTargetPosition(CVector& vecPosition) { vecPosition = m_interp.pos.vecTarget; }
    void SetTargetPosition(const CVector& vecPosition, unsigned long ulDelay, bool bValidVelocityZ = false, float fVelocityZ = 0.f);
    void RemoveTargetPosition();
    bool HasTargetPosition() { return (m_interp.pos.ulFinishTime != 0); }

    void GetTargetRotation(CVector& vecRotation) { vecRotation = m_interp.rot.vecTarget; }
    void SetTargetRotation(const CVector& vecRotation, unsigned long ulDelay);
    void RemoveTargetRotation();
    bool HasTargetRotation() { return (m_interp.rot.ulFinishTime != 0); }

    void UpdateTargetPosition();
    void UpdateTargetRotation();
    void UpdateUnderFloorFix(const CVector& vecTargetPosition, bool bValidVelocityZ, float fVelocityZ);

    unsigned long GetIllegalTowBreakTime() { return m_ulIllegalTowBreakTime; }
    void          SetIllegalTowBreakTime(unsigned long ulTime) { m_ulIllegalTowBreakTime = ulTime; }

    void GetGravity(CVector& vecGravity) const { vecGravity = m_vecGravity; }
    void SetGravity(const CVector& vecGravity);

    SColor GetHeadLightColor();
    void   SetHeadLightColor(const SColor color);

    int GetCurrentGear();

    bool IsEnterable();
    bool HasRadio();
    bool HasPoliceRadio();

    void ReCreate();

    void ModelRequestCallback(CModelInfo* pModelInfo);

    // Warning: Don't use this to create a vehicle if CClientVehicleManager::IsVehicleLimitReached
    //          returns true. Also this messes with streaming so don't Destroy something unless
    //          you're going to recreate it very quickly again. CClientVehicleManager::IsVehicleLimitReached
    //          returns true often when the player is in an area full of vehicles so don't fatal
    //          error or something if it does return true.
    void Create();
    void Destroy();

    void                                    AddProjectile(CClientProjectile* pProjectile) { m_Projectiles.push_back(pProjectile); }
    void                                    RemoveProjectile(CClientProjectile* pProjectile) { m_Projectiles.remove(pProjectile); }
    std::list<CClientProjectile*>::iterator ProjectilesBegin() { return m_Projectiles.begin(); }
    std::list<CClientProjectile*>::iterator ProjectilesEnd() { return m_Projectiles.end(); }

    void RemoveAllProjectiles();

    static void SetPedOccupiedVehicle(CClientPed* pClientPed, CClientVehicle* pVehicle, unsigned int uiSeat, unsigned char ucDoor);
    static void SetPedOccupyingVehicle(CClientPed* pClientPed, CClientVehicle* pVehicle, unsigned int uiSeat, unsigned char ucDoor);
    static void ValidatePedAndVehiclePair(CClientPed* pClientPed, CClientVehicle* pVehicle);
    static void UnpairPedAndVehicle(CClientPed* pClientPed, CClientVehicle* pVehicle);
    static void UnpairPedAndVehicle(CClientPed* pClientPed);

    void                  ApplyHandling();
    CHandlingEntry*       GetHandlingData();
    const CHandlingEntry* GetOriginalHandlingData() { return m_pOriginalHandlingEntry; }

    uint GetTimeSinceLastPush() { return (uint)(CTickCount::Now() - m_LastPushedTime).ToLongLong(); }
    void ResetLastPushTime() { m_LastPushedTime = CTickCount::Now(); }

    bool DoesVehicleHaveSirens() { return m_tSirenBeaconInfo.m_bOverrideSirens; }

    bool GiveVehicleSirens(unsigned char ucSirenType, unsigned char ucSirenCount);
    void SetVehicleSirenPosition(unsigned char ucSirenID, CVector vecPos);
    void SetVehicleSirenMinimumAlpha(unsigned char ucSirenID, DWORD dwPercentage);
    void SetVehicleSirenColour(unsigned char ucSirenID, SColor tVehicleSirenColour);
    void SetVehicleFlags(bool bEnable360, bool bEnableRandomiser, bool bEnableLOSCheck, bool bEnableSilent);
    void RemoveVehicleSirens();

    bool ResetComponentPosition(const SString& vehicleComponent);
    bool SetComponentPosition(const SString& vehicleComponent, CVector vecPosition, EComponentBaseType base = EComponentBase::PARENT);
    bool GetComponentPosition(const SString& vehicleComponent, CVector& vecPosition, EComponentBaseType base = EComponentBase::PARENT);

    bool ResetComponentRotation(const SString& vehicleComponent);
    bool SetComponentRotation(const SString& vehicleComponent, CVector vecRotation, EComponentBaseType base = EComponentBase::PARENT);
    bool GetComponentRotation(const SString& vehicleComponent, CVector& vecRotation, EComponentBaseType base = EComponentBase::PARENT);

    bool ResetComponentScale(const SString& vehicleComponent);
    bool SetComponentScale(const SString& vehicleComponent, CVector vecScale, EComponentBaseType base = EComponentBase::PARENT);
    bool GetComponentScale(const SString& vehicleComponent, CVector& vecScale, EComponentBaseType base = EComponentBase::PARENT);

    bool                                               SetComponentVisible(const SString& vehicleComponent, bool bVisible);
    bool                                               GetComponentVisible(const SString& vehicleComponent, bool& bVisible);
    std::map<SString, SVehicleComponentData>::iterator ComponentsBegin() { return m_ComponentData.begin(); }
    std::map<SString, SVehicleComponentData>::iterator ComponentsEnd() { return m_ComponentData.end(); }

    bool DoesSupportUpgrade(const SString& strFrameName);

    bool AreHeliBladeCollisionsEnabled() { return m_bEnableHeliBladeCollisions; }

    void SetHeliBladeCollisionsEnabled(bool bEnable) { m_bEnableHeliBladeCollisions = bEnable; }

    float GetWheelScale();
    void  SetWheelScale(float fWheelScale);
    void  ResetWheelScale();

    bool OnVehicleFallThroughMap();

protected:
    void ConvertComponentRotationBase(const SString& vehicleComponent, CVector& vecInOutRotation, EComponentBaseType inputBase, EComponentBaseType outputBase);
    void ConvertComponentPositionBase(const SString& vehicleComponent, CVector& vecInOutPosition, EComponentBaseType inputBase, EComponentBaseType outputBase);
    void ConvertComponentScaleBase(const SString& vehicleComponent, CVector& vecScale, EComponentBaseType inputBase, EComponentBaseType outputBase);
    void ConvertComponentMatrixBase(const SString& vehicleComponent, CMatrix& matInOutOrientation, EComponentBaseType inputBase, EComponentBaseType outputBase);
    void GetComponentParentToRootMatrix(const SString& vehicleComponent, CMatrix& matOutParentToRoot);

    void StreamIn(bool bInstantly);
    void StreamOut();

    void NotifyCreate();
    void NotifyDestroy();

    bool DoCheckHasLandingGear();
    void HandleWaitingForGroundToLoad();
    bool DoesNeedToWaitForGroundToLoad();

    void StreamedInPulse();

    class CClientObjectManager* m_pObjectManager;
    CClientVehicleManager*      m_pVehicleManager;
    CClientModelRequestManager* m_pModelRequester;
    unsigned short              m_usModel;
    bool                        m_bHasLandingGear;
    eClientVehicleType          m_eVehicleType;
    unsigned char               m_ucMaxPassengers;
    bool                        m_bIsVirtualized;
    CVehicle*                   m_pVehicle;
    CClientPedPtr               m_pDriver;
    SFixedArray<CClientPed*, 8> m_pPassengers;
    CClientPedPtr               m_pOccupyingDriver;
    SFixedArray<CClientPed*, 8> m_pOccupyingPassengers;
    RpClump*                    m_pClump;
    short                       m_usRemoveTimer;

    CClientVehiclePtr            m_pPreviousLink;
    CClientVehiclePtr            m_pNextLink;
    CMatrix                      m_Matrix;
    CMatrix                      m_MatrixLast;
    CMatrix                      m_MatrixPure;
    CVector                      m_vecMoveSpeedInterpolate;
    CVector                      m_vecMoveSpeedMeters;
    CVector                      m_vecMoveSpeed;
    CVector                      m_vecTurnSpeed;
    float                        m_fHealth;
    float                        m_fTurretHorizontal;
    float                        m_fTurretVertical;
    float                        m_fGasPedal;
    bool                         m_bVisible;
    bool                         m_bIsCollisionEnabled;
    bool                         m_bEngineOn;
    bool                         m_bEngineBroken;
    bool                         m_bSireneOrAlarmActive;
    bool                         m_bLandingGearDown;
    bool                         m_bHasAdjustableProperty;
    unsigned short               m_usAdjustablePropertyValue;
    std::map<eDoors, CTickCount> m_AutoReallowDoorRatioMap;
    SFixedArray<bool, 6>         m_bAllowDoorRatioSetting;
    SFixedArray<float, 6>        m_fDoorOpenRatio;
    struct
    {
        SFixedArray<float, 6>         fStart;
        SFixedArray<float, 6>         fTarget;
        SFixedArray<unsigned long, 6> ulStartTime;
        SFixedArray<unsigned long, 6> ulTargetTime;
    } m_doorInterp;
    bool                                   m_bSwingingDoorsAllowed;
    bool                                   m_bDoorsLocked;
    bool                                   m_bDoorsUndamageable;
    bool                                   m_bCanShootPetrolTank;
    bool                                   m_bCanBeTargettedByHeatSeekingMissiles;
    bool                                   m_bCanBeDamaged;
    bool                                   m_bScriptCanBeDamaged;
    bool                                   m_bSyncUnoccupiedDamage;
    bool                                   m_bTyresCanBurst;
    SFixedArray<unsigned char, MAX_DOORS>  m_ucDoorStates;
    SFixedArray<unsigned char, MAX_WHEELS> m_ucWheelStates;
    SFixedArray<unsigned char, MAX_PANELS> m_ucPanelStates;
    SFixedArray<unsigned char, MAX_LIGHTS> m_ucLightStates;
    bool                                   m_bJustBlewUp;
    eEntityStatus                          m_NormalStatus;
    bool                                   m_bColorSaved;
    CVehicleColor                          m_Color;
    bool                                   m_bIsFrozen;
    bool                                   m_bScriptFrozen;
    bool                                   m_bFrozenWaitingForGroundToLoad;
    float                                  m_fGroundCheckTolerance;
    float                                  m_fObjectsAroundTolerance;
    CVector                                m_vecWaitingForGroundSavedMoveSpeed;
    CVector                                m_vecWaitingForGroundSavedTurnSpeed;
    CMatrix                                m_matFrozen;
    CVehicleUpgrades*                      m_pUpgrades;
    unsigned char                          m_ucOverrideLights;
    CClientVehiclePtr                      m_pTowedVehicle;
    CClientVehiclePtr                      m_pTowedByVehicle;
    eWinchType                             m_eWinchType;
    CClientEntityPtr                       m_pPickedUpWinchEntity;
    SString                                m_strRegPlate;
    unsigned char                          m_ucPaintjob;
    float                                  m_fDirtLevel;
    bool                                   m_bSmokeTrail;
    unsigned char                          m_ucAlpha;
    bool                                   m_bAlphaChanged;
    double                                 m_dLastRotationTime;
    bool                                   m_bBlowNextFrame;
    bool                                   m_bIsOnGround;
    bool                                   m_bHeliSearchLightVisible;
    float                                  m_fHeliRotorSpeed;
    const CHandlingEntry*                  m_pOriginalHandlingEntry;
    CHandlingEntry*                        m_pHandlingEntry;
    float                                  m_fNitroLevel;
    char                                   m_cNitroCount;
    float                                  m_fWheelScale;

<<<<<<< HEAD
    bool               m_bChainEngine;
    bool               m_bIsDerailed;
    bool               m_bIsDerailable;
    bool               m_bTrainDirection;
    float              m_fTrainSpeed;
    float              m_fTrainPosition;
    CClientTrainTrack* m_pTrainTrack = nullptr;

    bool               m_bJustStreamedIn;
=======
    bool  m_bChainEngine;
    bool  m_bIsDerailed;
    bool  m_bIsDerailable;
    bool  m_bTrainDirection;
    float m_fTrainSpeed;
    float m_fTrainPosition;
    uchar m_ucTrackID;
    bool  m_bJustStreamedIn;
    bool  m_bWheelScaleChanged;
>>>>>>> d9ee1af1

    // Time dependent error compensation interpolation
    struct
    {
        struct
        {
#ifdef MTA_DEBUG
            CVector vecStart;
#endif
            CVector       vecTarget;
            CVector       vecError;
            float         fLastAlpha;
            unsigned long ulStartTime;
            unsigned long ulFinishTime;
        } pos;

        struct
        {
#ifdef MTA_DEBUG
            CVector vecStart;
#endif
            CVector       vecTarget;
            CVector       vecError;
            float         fLastAlpha;
            unsigned long ulStartTime;
            unsigned long ulFinishTime;
        } rot;
    } m_interp;

    unsigned long m_ulIllegalTowBreakTime;

    bool m_bBlown;
    bool m_bHasDamageModel;

    bool                          m_bTaxiLightOn;
    std::list<CClientProjectile*> m_Projectiles;

    bool m_bIsInWater;

    bool m_bNitroActivated;

    CVector m_vecGravity;
    SColor  m_HeadLightColor;

    bool m_bHasCustomHandling;

    unsigned char m_ucVariation;
    unsigned char m_ucVariation2;

    CTickCount m_LastPushedTime;
    uint       m_uiForceLocalZCounter;

    bool                           m_bEnableHeliBladeCollisions;
    CMatrix                        m_matCreate;
    unsigned char                  m_ucFellThroughMapCount;
    SFixedArray<bool, MAX_WINDOWS> m_bWindowOpen;

public:
#ifdef MTA_DEBUG
    CClientPlayer* m_pLastSyncer;
    unsigned long  m_ulLastSyncTime;
    const char*    m_szLastSyncType;
#endif
    SLastSyncedVehData*                      m_LastSyncedData;
    SSirenInfo                               m_tSirenBeaconInfo;
    std::map<SString, SVehicleComponentData> m_ComponentData;
    bool                                     m_bAsyncLoadingDisabled;
};<|MERGE_RESOLUTION|>--- conflicted
+++ resolved
@@ -613,8 +613,9 @@
     float                                  m_fNitroLevel;
     char                                   m_cNitroCount;
     float                                  m_fWheelScale;
-
-<<<<<<< HEAD
+    bool                                   m_bJustStreamedIn;
+    bool                                   m_bWheelScaleChanged;
+
     bool               m_bChainEngine;
     bool               m_bIsDerailed;
     bool               m_bIsDerailable;
@@ -622,19 +623,6 @@
     float              m_fTrainSpeed;
     float              m_fTrainPosition;
     CClientTrainTrack* m_pTrainTrack = nullptr;
-
-    bool               m_bJustStreamedIn;
-=======
-    bool  m_bChainEngine;
-    bool  m_bIsDerailed;
-    bool  m_bIsDerailable;
-    bool  m_bTrainDirection;
-    float m_fTrainSpeed;
-    float m_fTrainPosition;
-    uchar m_ucTrackID;
-    bool  m_bJustStreamedIn;
-    bool  m_bWheelScaleChanged;
->>>>>>> d9ee1af1
 
     // Time dependent error compensation interpolation
     struct
