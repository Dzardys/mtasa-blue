/*****************************************************************************
 *
 *  PROJECT:     Multi Theft Auto v1.0
 *               (Shared logic for modifications)
 *  LICENSE:     See LICENSE in the top level directory
 *  FILE:        mods/shared_logic/CClientVehicle.cpp
 *  PURPOSE:     Vehicle entity class
 *
 *****************************************************************************/

#include "StdInc.h"

using std::list;

extern CClientGame*            g_pClientGame;
std::set<const CClientEntity*> ms_AttachedVehiclesToIgnore;

// To hide the ugly "pointer truncation from DWORD* to unsigned long warning
#pragma warning(disable:4311)

// Maximum distance between current position and target position (for interpolation)
// before we disable interpolation and warp to the position instead
#define VEHICLE_INTERPOLATION_WARP_THRESHOLD            15
#define VEHICLE_INTERPOLATION_WARP_THRESHOLD_FOR_SPEED  10

CClientVehicle::CClientVehicle(CClientManager* pManager, ElementID ID, unsigned short usModel, unsigned char ucVariation, unsigned char ucVariation2)
    : ClassInit(this), CClientStreamElement(pManager->GetVehicleStreamer(), ID)
{
    CClientEntityRefManager::AddEntityRefs(ENTITY_REF_DEBUG(this, "CClientVehicle"), &m_pDriver, &m_pOccupyingDriver, &m_pPreviousLink, &m_pNextLink,
                                           &m_pTowedVehicle, &m_pTowedByVehicle, &m_pPickedUpWinchEntity, NULL);

    // Initialize members
    m_pManager = pManager;
    m_pObjectManager = m_pManager->GetObjectManager();
    m_pVehicleManager = pManager->GetVehicleManager();
    m_pModelRequester = pManager->GetModelRequestManager();
    m_usModel = usModel;
    m_eVehicleType = CClientVehicleManager::GetVehicleType(usModel);
    m_bHasDamageModel = CClientVehicleManager::HasDamageModel(m_eVehicleType);
    m_pVehicle = NULL;
    m_pUpgrades = new CVehicleUpgrades(this);
    m_pClump = NULL;
    m_pOriginalHandlingEntry = g_pGame->GetHandlingManager()->GetOriginalHandlingData(static_cast<eVehicleTypes>(usModel));
    m_pHandlingEntry = g_pGame->GetHandlingManager()->CreateHandlingData();
    m_pHandlingEntry->Assign(m_pOriginalHandlingEntry);

    SetTypeName("vehicle");

    // Grab the model info and the bounding box
    m_pModelInfo = g_pGame->GetModelInfo(usModel);
    m_ucMaxPassengers = CClientVehicleManager::GetMaxPassengerCount(usModel);

    // Set our default properties
    m_pDriver = NULL;
    m_pOccupyingDriver = NULL;
    memset(&m_pPassengers[0], 0, sizeof(m_pPassengers));
    memset(&m_pOccupyingPassengers[0], 0, sizeof(m_pOccupyingPassengers));
    m_pPreviousLink = NULL;
    m_pNextLink = NULL;
    m_Matrix.vFront.fY = 1.0f;
    m_Matrix.vUp.fZ = 1.0f;
    m_Matrix.vRight.fX = 1.0f;
    m_MatrixLast = m_Matrix;
    m_dLastRotationTime = 0;
    m_fHealth = DEFAULT_VEHICLE_HEALTH;
    m_fTurretHorizontal = 0.0f;
    m_fTurretVertical = 0.0f;
    m_fGasPedal = 0.0f;
    m_bVisible = true;
    m_bIsCollisionEnabled = true;
    m_bEngineOn = false;
    m_bEngineBroken = false;
    m_bSireneOrAlarmActive = false;
    m_bLandingGearDown = true;
    m_usAdjustablePropertyValue = 0;
    for (unsigned int i = 0; i < 6; ++i)
    {
        m_bAllowDoorRatioSetting[i] = true;
        m_fDoorOpenRatio[i] = 0.0f;
        m_doorInterp.fStart[i] = 0.0f;
        m_doorInterp.fTarget[i] = 0.0f;
        m_doorInterp.ulStartTime[i] = 0UL;
        m_doorInterp.ulTargetTime[i] = 0UL;
    }
    m_bSwingingDoorsAllowed = false;
    m_bDoorsLocked = false;
    m_bDoorsUndamageable = false;
    m_bCanShootPetrolTank = true;
    m_bCanBeTargettedByHeatSeekingMissiles = true;
    m_bColorSaved = false;
    m_bIsFrozen = false;
    m_bScriptFrozen = false;
    m_bFrozenWaitingForGroundToLoad = false;
    m_fGroundCheckTolerance = 0.f;
    m_fObjectsAroundTolerance = 0.f;
    GetInitialDoorStates(m_ucDoorStates);
    memset(&m_ucWheelStates[0], 0, sizeof(m_ucWheelStates));
    memset(&m_ucPanelStates[0], 0, sizeof(m_ucPanelStates));
    memset(&m_ucLightStates[0], 0, sizeof(m_ucLightStates));
    m_bCanBeDamaged = true;
    m_bSyncUnoccupiedDamage = false;
    m_bScriptCanBeDamaged = true;
    m_bTyresCanBurst = true;
    m_ucOverrideLights = 0;
    m_pTowedVehicle = NULL;
    m_pTowedByVehicle = NULL;
    m_eWinchType = WINCH_NONE;
    m_pPickedUpWinchEntity = NULL;
    m_ucPaintjob = 3;
    m_fDirtLevel = 0.0f;
    m_bSmokeTrail = false;
    m_bJustBlewUp = false;
    m_ucAlpha = 255;
    m_bAlphaChanged = false;
    m_bBlowNextFrame = false;
    m_bIsOnGround = false;
    m_ulIllegalTowBreakTime = 0;
    m_bBlown = false;
    m_LastSyncedData = new SLastSyncedVehData;
    m_bIsDerailed = false;
    m_bIsDerailable = true;
    m_bTrainDirection = false;
    m_fTrainSpeed = 0.0f;
    m_fTrainPosition = -1.0f;
    m_bChainEngine = false;
    m_bTaxiLightOn = false;
    m_vecGravity = CVector(0.0f, 0.0f, -1.0f);
    m_HeadLightColor = SColorRGBA(255, 255, 255, 255);
    m_bHeliSearchLightVisible = false;
    m_fHeliRotorSpeed = 0.0f;
    m_bHasCustomHandling = false;
    m_ucVariation = ucVariation;
    m_ucVariation2 = ucVariation2;
    m_bEnableHeliBladeCollisions = true;
    m_fNitroLevel = 1.0f;
    m_cNitroCount = 0;

    for (unsigned int i = 0; i < MAX_WINDOWS; ++i)
    {
        m_bWindowOpen[i] = false;
    }

#ifdef MTA_DEBUG
    m_pLastSyncer = NULL;
    m_ulLastSyncTime = 0;
    m_szLastSyncType = "none";
#endif

    m_interp.rot.ulFinishTime = 0;
    m_interp.pos.ulFinishTime = 0;
    ResetInterpolation();

    // Check if we have landing gears
    m_bHasLandingGear = DoCheckHasLandingGear();
    m_bHasAdjustableProperty = CClientVehicleManager::HasAdjustableProperty(m_usModel);

    // Add this vehicle to the vehicle list
    m_pVehicleManager->AddToList(this);
    m_tSirenBeaconInfo.m_bSirenSilent = false;

    // clear our component data to regenerate
    m_ComponentData.clear();

    // Prepare the sirens
    RemoveVehicleSirens();

    // reset our fall through map count
    m_ucFellThroughMapCount = 1;

    // We've not yet been streamed in
    m_bJustStreamedIn = false;
}

CClientVehicle::~CClientVehicle()
{
    // Unreference us
    m_pManager->UnreferenceEntity(this);

    // Unlink any towing attachments
    SetTowedVehicle(NULL);
    if (m_pTowedByVehicle)
        m_pTowedByVehicle->SetTowedVehicle(NULL);

    SetNextTrainCarriage(NULL);
    SetPreviousTrainCarriage(NULL);

    AttachTo(NULL);

    // Remove all our projectiles
    RemoveAllProjectiles();

    // Destroy the vehicle
    Destroy();

    // Make sure we haven't requested any model that will make us crash
    // when it's done loading.
    m_pModelRequester->Cancel(this, false);

    // Unreference us from the driving player model (if any)
    if (m_pDriver)
    {
        m_pDriver->SetVehicleInOutState(VEHICLE_INOUT_NONE);
        UnpairPedAndVehicle(m_pDriver, this);
    }

    // And the occupying ones eventually
    if (m_pOccupyingDriver)
    {
        m_pOccupyingDriver->SetVehicleInOutState(VEHICLE_INOUT_NONE);
        UnpairPedAndVehicle(m_pOccupyingDriver, this);
    }

    // And the passenger models
    int i;
    for (i = 0; i < (sizeof(m_pPassengers) / sizeof(CClientPed*)); i++)
    {
        if (m_pPassengers[i])
        {
            m_pPassengers[i]->m_uiOccupiedVehicleSeat = 0;
            m_pPassengers[i]->SetVehicleInOutState(VEHICLE_INOUT_NONE);
            UnpairPedAndVehicle(m_pPassengers[i], this);
        }
    }

    // Occupying passenger models
    for (i = 0; i < (sizeof(m_pOccupyingPassengers) / sizeof(CClientPed*)); i++)
    {
        if (m_pOccupyingPassengers[i])
        {
            m_pOccupyingPassengers[i]->m_uiOccupiedVehicleSeat = 0;
            m_pOccupyingPassengers[i]->SetVehicleInOutState(VEHICLE_INOUT_NONE);
            UnpairPedAndVehicle(m_pOccupyingPassengers[i], this);
        }
    }

    // Remove us from the vehicle list
    Unlink();

    delete m_pUpgrades;
    delete m_pHandlingEntry;
    delete m_LastSyncedData;
    CClientEntityRefManager::RemoveEntityRefs(0, &m_pDriver, &m_pOccupyingDriver, &m_pPreviousLink, &m_pNextLink, &m_pTowedVehicle, &m_pTowedByVehicle,
                                              &m_pPickedUpWinchEntity, NULL);
}

void CClientVehicle::Unlink()
{
    m_pVehicleManager->RemoveFromLists(this);
}

void CClientVehicle::GetPosition(CVector& vecPosition) const
{
    if (m_bIsFrozen)
    {
        vecPosition = m_matFrozen.vPos;
    }
    // Is this a trailer being towed?
    else if (m_pTowedByVehicle)
    {
        // Is it streamed out or not attached properly?
        if (!m_pVehicle || !m_pVehicle->GetTowedByVehicle())
        {
            // Grab the position behind the vehicle (should take X/Y rotation into acount)
            // Prevent infinte recursion by ignoring attach link back to this towed vehicle (during GetPosition call)
            MapInsert(ms_AttachedVehiclesToIgnore, this);
            m_pTowedByVehicle->GetPosition(vecPosition);
            MapRemove(ms_AttachedVehiclesToIgnore, this);

            CVector vecRotation;
            m_pTowedByVehicle->GetRotationRadians(vecRotation);
            vecPosition.fX -= (5.0f * sin(vecRotation.fZ));
            vecPosition.fY -= (5.0f * cos(vecRotation.fZ));
        }
        else
        {
            vecPosition = *m_pVehicle->GetPosition();
        }
    }
    // Streamed in?
    else if (m_pVehicle)
    {
        vecPosition = *m_pVehicle->GetPosition();
    }
    // Attached to something?
    else if (m_pAttachedToEntity && !MapContains(ms_AttachedVehiclesToIgnore, m_pAttachedToEntity))
    {
        m_pAttachedToEntity->GetPosition(vecPosition);
        vecPosition += m_vecAttachedPosition;
    }
    else
    {
        vecPosition = m_Matrix.vPos;
    }
}

void CClientVehicle::SetPosition(const CVector& vecPosition, bool bResetInterpolation, bool bAllowGroundLoadFreeze)
{
    // Is the local player in the vehicle
    if (g_pClientGame->GetLocalPlayer()->GetOccupiedVehicle() == this)
    {
        // If move is big enough, do ground checks
        float DistanceMoved = (m_Matrix.vPos - vecPosition).Length();
        if (DistanceMoved > 50 && !IsFrozen() && bAllowGroundLoadFreeze)
            SetFrozenWaitingForGroundToLoad(true, true);
    }

    if (m_pVehicle)
    {
        m_pVehicle->SetPosition(const_cast<CVector*>(&vecPosition));

        // Jax: can someone find a cleaner alternative for this, it fixes vehicles not being affected by gravity (supposed to be a flag used only on creation,
        // but isnt)
        if (!m_pDriver)
        {
            CVector vecMoveSpeed;
            m_pVehicle->GetMoveSpeed(&vecMoveSpeed);
            if (vecMoveSpeed.fX == 0.0f && vecMoveSpeed.fY == 0.0f && vecMoveSpeed.fZ == 0.0f)
            {
                vecMoveSpeed.fZ -= 0.01f;
                m_pVehicle->SetMoveSpeed(&vecMoveSpeed);
            }
        }
    }
    // Have we moved to a different position?
    if (m_Matrix.vPos != vecPosition)
    {
        // Store our new position
        m_Matrix.vPos = vecPosition;
        m_matFrozen.vPos = vecPosition;

        // Update our streaming position
        UpdateStreamPosition(vecPosition);
    }

    // If we have any occupants, update their positions
    for (int i = 0; i <= NUMELMS(m_pPassengers); i++)
        if (CClientPed* pOccupant = GetOccupant(i))
            pOccupant->SetPosition(vecPosition);

    // Reset interpolation
    if (bResetInterpolation)
    {
        RemoveTargetPosition();

        // Tell GTA it should update the train rail position (set this here since we don't want to call this on interpolation)
        if (GetVehicleType() == CLIENTVEHICLE_TRAIN && !IsDerailed() && !IsStreamedIn())
        {
            m_fTrainPosition = -1.0f;
            m_pTrainTrack = nullptr;
        }
    }
}

void CClientVehicle::UpdatePedPositions(const CVector& vecPosition)
{
    // Have we moved to a different position?
    if (m_Matrix.vPos != vecPosition)
    {
        // Store our new position
        m_Matrix.vPos = vecPosition;
        m_matFrozen.vPos = vecPosition;

        // Update our streaming position
        UpdateStreamPosition(vecPosition);
    }

    // If we have any occupants, update their positions
    for (int i = 0; i <= NUMELMS(m_pPassengers); i++)
        if (CClientPed* pOccupant = GetOccupant(i))
            pOccupant->SetPosition(vecPosition);
}

void CClientVehicle::GetRotationDegrees(CVector& vecRotation) const
{
    // Grab our rotations in radians
    GetRotationRadians(vecRotation);
    ConvertRadiansToDegrees(vecRotation);
}

void CClientVehicle::GetRotationRadians(CVector& vecRotation) const
{
    // Grab the rotation in radians from the matrix
    CMatrix matTemp;
    GetMatrix(matTemp);
    g_pMultiplayer->ConvertMatrixToEulerAngles(matTemp, vecRotation.fX, vecRotation.fY, vecRotation.fZ);

    // ChrML: We flip the actual rotation direction so that the rotation is consistent with
    //        objects and players.
    vecRotation.fX = (2 * PI) - vecRotation.fX;
    vecRotation.fY = (2 * PI) - vecRotation.fY;
    vecRotation.fZ = (2 * PI) - vecRotation.fZ;
}

void CClientVehicle::SetRotationDegrees(const CVector& vecRotation, bool bResetInterpolation)
{
    // Convert from degrees to radians
    CVector vecTemp;
    vecTemp.fX = vecRotation.fX * 3.1415926535897932384626433832795f / 180.0f;
    vecTemp.fY = vecRotation.fY * 3.1415926535897932384626433832795f / 180.0f;
    vecTemp.fZ = vecRotation.fZ * 3.1415926535897932384626433832795f / 180.0f;

    // Set the rotation as radians
    SetRotationRadians(vecTemp, bResetInterpolation);
}

void CClientVehicle::SetRotationRadians(const CVector& vecRotation, bool bResetInterpolation)
{
    // Grab the matrix, apply the rotation to it and set it again
    // ChrML: We flip the actual rotation direction so that the rotation is consistent with
    //        objects and players.
    CMatrix matTemp;
    GetMatrix(matTemp);
    g_pMultiplayer->ConvertEulerAnglesToMatrix(matTemp, (2 * PI) - vecRotation.fX, (2 * PI) - vecRotation.fY, (2 * PI) - vecRotation.fZ);
    SetMatrix(matTemp);

    // Reset target rotation
    if (bResetInterpolation)
        RemoveTargetRotation();
}

void CClientVehicle::ReportMissionAudioEvent(unsigned short usSound)
{
    if (m_pVehicle)
    {
        //      g_pGame->GetAudio ()->ReportMissionAudioEvent ( m_pVehicle, usSound );
    }
}

bool CClientVehicle::SetTaxiLightOn(bool bLightOn)
{
    m_bTaxiLightOn = bLightOn;
    if (m_pVehicle)
    {
        m_pVehicle->SetTaxiLightOn(bLightOn);
        return true;
    }
    return false;
}

float CClientVehicle::GetDistanceFromCentreOfMassToBaseOfModel()
{
    if (m_pVehicle)
    {
        return m_pVehicle->GetDistanceFromCentreOfMassToBaseOfModel();
    }
    return 0.0f;
}

bool CClientVehicle::GetMatrix(CMatrix& Matrix) const
{
    if (m_bIsFrozen)
    {
        Matrix = m_matFrozen;
    }
    else
    {
        if (m_pVehicle)
        {
            m_pVehicle->GetMatrix(&Matrix);
        }
        else
        {
            Matrix = m_Matrix;
        }
    }

    return true;
}

bool CClientVehicle::SetMatrix(const CMatrix& Matrix)
{
    if (m_pVehicle)
    {
        m_pVehicle->SetMatrix(const_cast<CMatrix*>(&Matrix));

        // If it is a boat, we need to call FixBoatOrientation or it won't move/rotate properly
        if (m_eVehicleType == CLIENTVEHICLE_BOAT)
        {
            m_pVehicle->FixBoatOrientation();
        }
    }

    // Have we moved to a different position?
    if (m_Matrix.vPos != Matrix.vPos)
    {
        // Update our streaming position
        UpdateStreamPosition(Matrix.vPos);
    }

    m_Matrix = Matrix;
    m_matFrozen = Matrix;
    m_MatrixPure = Matrix;

    // If we have any occupants, update their positions
    if (m_pDriver)
        m_pDriver->SetPosition(m_Matrix.vPos);
    for (int i = 0; i < (sizeof(m_pPassengers) / sizeof(CClientPed*)); i++)
    {
        if (m_pPassengers[i])
        {
            m_pPassengers[i]->SetPosition(m_Matrix.vPos);
        }
    }

    return true;
}

void CClientVehicle::GetMoveSpeed(CVector& vecMoveSpeed) const
{
    if (m_bIsFrozen)
    {
        vecMoveSpeed = CVector(0, 0, 0);
    }
    else
    {
        if (m_pVehicle)
        {
            m_pVehicle->GetMoveSpeed(&vecMoveSpeed);
        }
        else
        {
            vecMoveSpeed = m_vecMoveSpeed;
        }
    }
}

void CClientVehicle::GetMoveSpeedMeters(CVector& vecMoveSpeed) const
{
    if (m_bIsFrozen)
    {
        vecMoveSpeed = CVector(0, 0, 0);
    }
    else
    {
        vecMoveSpeed = m_vecMoveSpeedMeters;
    }
}

void CClientVehicle::SetMoveSpeed(const CVector& vecMoveSpeed)
{
    if (!m_bIsFrozen)
    {
        if (m_pVehicle)
        {
            m_pVehicle->SetMoveSpeed(const_cast<CVector*>(&vecMoveSpeed));
        }
        m_vecMoveSpeed = vecMoveSpeed;

        if (IsFrozenWaitingForGroundToLoad())
            m_vecWaitingForGroundSavedMoveSpeed = vecMoveSpeed;
    }
}

void CClientVehicle::GetTurnSpeed(CVector& vecTurnSpeed) const
{
    if (m_bIsFrozen)
    {
        vecTurnSpeed = CVector(0, 0, 0);
    }
    if (m_pVehicle)
    {
        m_pVehicle->GetTurnSpeed(&vecTurnSpeed);
    }
    else
    {
        vecTurnSpeed = m_vecTurnSpeed;
    }
}

void CClientVehicle::SetTurnSpeed(const CVector& vecTurnSpeed)
{
    if (!m_bIsFrozen)
    {
        if (m_pVehicle)
        {
            m_pVehicle->SetTurnSpeed(const_cast<CVector*>(&vecTurnSpeed));
        }
        m_vecTurnSpeed = vecTurnSpeed;

        if (IsFrozenWaitingForGroundToLoad())
            m_vecWaitingForGroundSavedTurnSpeed = vecTurnSpeed;
    }
}

bool CClientVehicle::IsVisible()
{
    if (m_pVehicle)
    {
        return m_pVehicle->IsVisible();
    }

    return m_bVisible;
}

void CClientVehicle::SetVisible(bool bVisible)
{
    if (m_pVehicle)
    {
        m_pVehicle->SetVisible(bVisible);
    }
    m_bVisible = bVisible;
}

void CClientVehicle::SetDoorOpenRatioInterpolated(unsigned char ucDoor, float fRatio, unsigned long ulDelay)
{
    unsigned long ulTime = CClientTime::GetTime();
    m_doorInterp.fStart[ucDoor] = m_fDoorOpenRatio[ucDoor];
    m_doorInterp.fTarget[ucDoor] = fRatio;
    m_doorInterp.ulStartTime[ucDoor] = ulTime;
    m_doorInterp.ulTargetTime[ucDoor] = ulTime + ulDelay;
}

void CClientVehicle::ResetDoorInterpolation()
{
    for (unsigned char i = 0; i < 6; ++i)
    {
        if (m_doorInterp.ulTargetTime[i] != 0)
            SetDoorOpenRatio(i, m_doorInterp.fTarget[i], 0, true);
        m_doorInterp.ulTargetTime[i] = 0;
    }
}

void CClientVehicle::CancelDoorInterpolation(unsigned char ucDoor)
{
    m_doorInterp.ulTargetTime[ucDoor] = 0;
}

void CClientVehicle::ProcessDoorInterpolation()
{
    unsigned long ulTime = CClientTime::GetTime();

    for (unsigned char i = 0; i < 6; ++i)
    {
        if (m_doorInterp.ulTargetTime[i] != 0)
        {
            if (m_doorInterp.ulTargetTime[i] <= ulTime)
            {
                // Interpolation finished.
                SetDoorOpenRatio(i, m_doorInterp.fTarget[i], 0, true);
                m_doorInterp.ulTargetTime[i] = 0;
            }
            else
            {
                unsigned long ulElapsedTime = ulTime - m_doorInterp.ulStartTime[i];
                unsigned long ulDelay = m_doorInterp.ulTargetTime[i] - m_doorInterp.ulStartTime[i];
                float         fStep = ulElapsedTime / (float)ulDelay;
                float         fRatio = SharedUtil::Lerp(m_doorInterp.fStart[i], fStep, m_doorInterp.fTarget[i]);
                SetDoorOpenRatio(i, fRatio, 0, true);
            }
        }
    }
}

void CClientVehicle::SetDoorOpenRatio(unsigned char ucDoor, float fRatio, unsigned long ulDelay, bool bForced)
{
    unsigned char ucSeat;

    if (ucDoor <= 5)
    {
        bool bAllow = m_bAllowDoorRatioSetting[ucDoor];

        // Prevent setting the door angle ratio while a ped is entering/leaving the vehicle.
        if (bAllow && bForced == false)
        {
            switch (ucDoor)
            {
                case 2:
                    bAllow = m_pOccupyingDriver == 0;
                    break;
                case 3:
                case 4:
                case 5:
                    ucSeat = ucDoor - 2;
                    bAllow = m_pOccupyingPassengers[ucSeat] == 0;
                    break;
            }
        }

        if (bAllow)
        {
            if (ulDelay == 0UL)
            {
                if (m_pVehicle)
                {
                    m_pVehicle->OpenDoor(ucDoor, fRatio, false);
                }
                m_fDoorOpenRatio[ucDoor] = fRatio;
            }
            else
            {
                SetDoorOpenRatioInterpolated(ucDoor, fRatio, ulDelay);
            }
        }
    }
}

float CClientVehicle::GetDoorOpenRatio(unsigned char ucDoor)
{
    if (ucDoor <= 5)
    {
        if (m_pVehicle)
        {
            return m_pVehicle->GetDoor(ucDoor)->GetAngleOpenRatio();
        }
        return m_fDoorOpenRatio[ucDoor];
    }
    return 0.0f;
}

void CClientVehicle::SetSwingingDoorsAllowed(bool bAllowed)
{
    if (m_pVehicle)
    {
        m_pVehicle->SetSwingingDoorsAllowed(bAllowed);
    }
    m_bSwingingDoorsAllowed = bAllowed;
}

bool CClientVehicle::AreSwingingDoorsAllowed() const
{
    if (m_pVehicle)
    {
        return m_pVehicle->AreSwingingDoorsAllowed();
    }
    return m_bSwingingDoorsAllowed;
}

void CClientVehicle::AllowDoorRatioSetting(unsigned char ucDoor, bool bAllow, bool bAutoReallowAfterDelay)
{
    if (ucDoor < NUMELMS(m_bAllowDoorRatioSetting))
    {
        m_bAllowDoorRatioSetting[ucDoor] = bAllow;
        CancelDoorInterpolation(ucDoor);
        MapRemove(m_AutoReallowDoorRatioMap, (eDoors)ucDoor);
        if (!bAllow && bAutoReallowAfterDelay)
        {
            MapSet(m_AutoReallowDoorRatioMap, (eDoors)ucDoor, CTickCount::Now());
        }
    }
}

bool CClientVehicle::AreDoorsLocked()
{
    if (m_pVehicle)
    {
        return m_pVehicle->AreDoorsLocked();
    }
    return m_bDoorsLocked;
}

void CClientVehicle::SetDoorsLocked(bool bLocked)
{
    if (m_pVehicle)
    {
        m_pVehicle->LockDoors(bLocked);
    }
    m_bDoorsLocked = bLocked;
}

bool CClientVehicle::AreDoorsUndamageable()
{
    if (m_pVehicle)
    {
        return m_pVehicle->AreDoorsUndamageable();
    }
    return m_bDoorsUndamageable;
}

void CClientVehicle::SetDoorsUndamageable(bool bUndamageable)
{
    if (m_pVehicle)
    {
        m_pVehicle->SetDoorsUndamageable(bUndamageable);
    }
    m_bDoorsUndamageable = bUndamageable;
}

float CClientVehicle::GetHealth() const
{
    // If we're blown, return 0
    if (m_bBlown)
        return 0.0f;

    if (m_pVehicle)
    {
        return m_pVehicle->GetHealth();
    }

    return m_fHealth;
}

void CClientVehicle::SetHealth(float fHealth)
{
    if (m_pVehicle)
    {
        // Is the car is dead and we want to un-die it?
        if (fHealth > 0.0f && GetHealth() <= 0.0f)
        {
            Destroy();
            m_fHealth = fHealth;            // NEEDS to be here!
            Create();
        }
        else
        {
            m_pVehicle->SetHealth(fHealth);
        }
    }
    m_fHealth = fHealth;
}

void CClientVehicle::Fix()
{
    m_bBlown = false;
    m_bBlowNextFrame = false;
    if (m_pVehicle)
    {
        m_pVehicle->Fix();
        // Make sure its visible, if its supposed to be
        m_pVehicle->SetVisible(m_bVisible);
    }

    SetHealth(DEFAULT_VEHICLE_HEALTH);

    SFixedArray<unsigned char, MAX_DOORS> ucDoorStates;
    GetInitialDoorStates(ucDoorStates);
    for (int i = 0; i < MAX_DOORS; i++)
        SetDoorStatus(i, ucDoorStates[i]);
    for (int i = 0; i < MAX_PANELS; i++)
        SetPanelStatus(i, 0);
    for (int i = 0; i < MAX_LIGHTS; i++)
        SetLightStatus(i, 0);
    for (int i = 0; i < MAX_WHEELS; i++)
        SetWheelStatus(i, 0);

    // These components get a funny rotation when calling Fix() (unknown reason)
    struct
    {
        ushort      usModelId;
        const char* szComponentName;
    } const static fixRotationsList[] = {
        {422, "exhaust_ok"}, {436, "exhaust_ok"}, {440, "bump_front_dummy"}, {458, "exhaust_ok"}, {483, "exhaust_ok"},
        {485, "misc_b"},     {499, "exhaust_ok"}, {545, "exhaust_ok"},       {568, "misc_e"},     {603, "misc_a"},
    };

    const char* szFixComponentName = NULL;
    for (uint i = 0; i < NUMELMS(fixRotationsList); i++)
        if (GetModel() == fixRotationsList[i].usModelId)
            szFixComponentName = fixRotationsList[i].szComponentName;

    // Grab our component data
    std::map<SString, SVehicleComponentData>::iterator iter = m_ComponentData.begin();
    // Loop through our component data
    for (; iter != m_ComponentData.end(); iter++)
    {
        // store our string in a temporary variable
        SString strTemp = (*iter).first;

        // Do rotation fix if required
        if (szFixComponentName && strTemp == szFixComponentName)
        {
            SetComponentRotation(strTemp, (*iter).second.m_vecComponentRotation);
        }

        // is our position changed?
        if ((*iter).second.m_bPositionChanged)
        {
            // Make sure it's different
            if ((*iter).second.m_vecOriginalComponentPosition != (*iter).second.m_vecComponentPosition)
            {
                // apply our new position
                SetComponentPosition(strTemp, (*iter).second.m_vecComponentPosition);
            }
        }
        // is our rotation changed?
        if ((*iter).second.m_bRotationChanged)
        {
            // Make sure it's different
            if ((*iter).second.m_vecOriginalComponentRotation != (*iter).second.m_vecComponentRotation)
            {
                // apply our new rotation
                SetComponentRotation(strTemp, (*iter).second.m_vecComponentRotation);
            }
        }
        // is our scale changed?
        if ((*iter).second.m_bScaleChanged)
        {
            // Make sure it's different
            if ((*iter).second.m_vecOriginalComponentScale != (*iter).second.m_vecComponentScale)
            {
                // apply our new rotation
                SetComponentScale(strTemp, (*iter).second.m_vecComponentScale);
            }
        }

        // set our visibility
        SetComponentVisible(strTemp, (*iter).second.m_bVisible);
    }
}

void CClientVehicle::Blow(bool bAllowMovement)
{
    if (m_pVehicle)
    {
        // Make sure it can be damaged
        m_pVehicle->SetCanBeDamaged(true);

        // Grab our current speeds
        CVector vecMoveSpeed, vecTurnSpeed;
        GetMoveSpeed(vecMoveSpeed);
        GetTurnSpeed(vecTurnSpeed);

        // Set the health to 0
        m_pVehicle->SetHealth(0.0f);

        // "Fuck" the car completely, so we don't have weird client-side jumpyness because of differently synced wheel states on clients
        FuckCarCompletely(true);

        m_pVehicle->BlowUp(NULL, 0);

        // And force the wheel states to "burst"
        SetWheelStatus(FRONT_LEFT_WHEEL, DT_WHEEL_BURST);
        SetWheelStatus(FRONT_RIGHT_WHEEL, DT_WHEEL_BURST);
        SetWheelStatus(REAR_LEFT_WHEEL, DT_WHEEL_BURST);
        SetWheelStatus(REAR_RIGHT_WHEEL, DT_WHEEL_BURST);

        if (!bAllowMovement)
        {
            // Make sure it doesn't change speeds (slightly cleaner for syncing)
            SetMoveSpeed(vecMoveSpeed);
            SetTurnSpeed(vecTurnSpeed);
        }

        // Restore the old can be damaged state
        CalcAndUpdateCanBeDamagedFlag();
    }
    m_fHealth = 0.0f;
    m_bBlown = true;
}

CVehicleColor& CClientVehicle::GetColor()
{
    if (m_pVehicle)
    {
        SColor colors[4];
        m_pVehicle->GetColor(&colors[0], &colors[1], &colors[2], &colors[3], 0);
        m_Color.SetRGBColors(colors[0], colors[1], colors[2], colors[3]);
    }
    return m_Color;
}

void CClientVehicle::SetColor(const CVehicleColor& color)
{
    m_Color = color;
    m_bColorSaved = true;
    if (m_pVehicle)
    {
        m_pVehicle->SetColor(m_Color.GetRGBColor(0), m_Color.GetRGBColor(1), m_Color.GetRGBColor(2), m_Color.GetRGBColor(3), 0);
    }
}

void CClientVehicle::GetTurretRotation(float& fHorizontal, float& fVertical)
{
    if (m_pVehicle)
    {
        // Car, plane or quad?
        if (m_eVehicleType == CLIENTVEHICLE_CAR || m_eVehicleType == CLIENTVEHICLE_PLANE || m_eVehicleType == CLIENTVEHICLE_QUADBIKE)
        {
            m_pVehicle->GetTurretRotation(&fHorizontal, &fVertical);
        }
        else
        {
            fHorizontal = 0;
            fVertical = 0;
        }
    }
    else
    {
        fHorizontal = m_fTurretHorizontal;
        fVertical = m_fTurretVertical;
    }
}

void CClientVehicle::SetTurretRotation(float fHorizontal, float fVertical)
{
    if (m_pVehicle)
    {
        // Car, plane or quad?
        if (m_eVehicleType == CLIENTVEHICLE_CAR || m_eVehicleType == CLIENTVEHICLE_PLANE || m_eVehicleType == CLIENTVEHICLE_QUADBIKE)
        {
            m_pVehicle->SetTurretRotation(fHorizontal, fVertical);
        }
    }
    m_fTurretHorizontal = fHorizontal;
    m_fTurretVertical = fVertical;
}

void CClientVehicle::SetModelBlocking(unsigned short usModel, unsigned char ucVariant, unsigned char ucVariant2)
{
    // Different vehicle ID than we have now?
    if (m_usModel != usModel)
    {
        // Destroy the old vehicle if we have one
        if (m_pVehicle)
        {
            Destroy();
        }

        // Get rid of our upgrades, they might be incompatible
        if (m_pUpgrades)
            m_pUpgrades->RemoveAll(false);

        // Are we swapping from a vortex or skimmer?
        bool bResetWheelAndDoorStates = (m_usModel == VT_VORTEX || m_usModel == VT_SKIMMER ||
                                         (m_eVehicleType == CLIENTVEHICLE_PLANE && m_eVehicleType != CClientVehicleManager::GetVehicleType(usModel)));

        // Apply variant requirements
        if (ucVariant == 255 && ucVariant2 == 255)
            CClientVehicleManager::GetRandomVariation(usModel, ucVariant, ucVariant2);
        m_ucVariation = ucVariant;
        m_ucVariation2 = ucVariant2;

        // Set the new vehicle id and type
        eClientVehicleType eOldVehicleType = m_eVehicleType;
        m_usModel = usModel;
        m_eVehicleType = CClientVehicleManager::GetVehicleType(usModel);
        m_bHasDamageModel = CClientVehicleManager::HasDamageModel(m_eVehicleType);

        if (bResetWheelAndDoorStates)
        {
            GetInitialDoorStates(m_ucDoorStates);
            memset(&m_ucWheelStates[0], 0, sizeof(m_ucWheelStates));
        }

        // If this is a train unlink if we're going to be a non-train
        if (eOldVehicleType == CLIENTVEHICLE_TRAIN && m_eVehicleType != CLIENTVEHICLE_TRAIN)
        {
            if (m_pNextLink != NULL)
            {
                m_pNextLink->SetPreviousTrainCarriage(NULL);
                m_pNextLink = NULL;
            }
            if (m_pPreviousLink != NULL)
            {
                m_pPreviousLink->SetNextTrainCarriage(NULL);
                m_pPreviousLink = NULL;
            }
        }

        // Check if we have landing gears and adjustable properties
        m_bHasLandingGear = DoCheckHasLandingGear();
        m_bHasAdjustableProperty = CClientVehicleManager::HasAdjustableProperty(m_usModel);
        m_usAdjustablePropertyValue = 0;

        // Grab the model info and the bounding box
        m_pModelInfo = g_pGame->GetModelInfo(usModel);
        m_ucMaxPassengers = CClientVehicleManager::GetMaxPassengerCount(usModel);

        // Reset handling to fit the vehicle
        m_pOriginalHandlingEntry = g_pGame->GetHandlingManager()->GetOriginalHandlingData((eVehicleTypes)usModel);
        m_pHandlingEntry->Assign(m_pOriginalHandlingEntry);
        ApplyHandling();

        SetSirenOrAlarmActive(false);

        // clear our component data to regenerate it
        m_ComponentData.clear();

        // Create the vehicle if we're streamed in
        if (IsStreamedIn())
        {
            // Preload the model
            if (!m_pModelInfo->IsLoaded())
            {
                m_pModelInfo->Request(BLOCKING, "CClientVehicle::SetModelBlocking");
                m_pModelInfo->MakeCustomModel();
            }

            // Create the vehicle now. Don't prerequest the model ID for this func.
            Create();
        }
    }
}

void CClientVehicle::SetVariant(unsigned char ucVariant, unsigned char ucVariant2)
{
    m_ucVariation = ucVariant;
    m_ucVariation2 = ucVariant2;

    // clear our component data to regenerate it
    m_ComponentData.clear();

    ReCreate();
}

bool CClientVehicle::IsEngineBroken()
{
    if (m_pVehicle)
    {
        return m_pVehicle->IsEngineBroken();
    }

    return m_bEngineBroken;
}

void CClientVehicle::SetEngineBroken(bool bEngineBroken)
{
    if (m_pVehicle)
    {
        m_pVehicle->SetEngineBroken(bEngineBroken);
        m_pVehicle->SetEngineOn(!bEngineBroken);

        // We need to recreate the vehicle if we're going from broken to unbroken
        if (!bEngineBroken && m_pVehicle->IsEngineBroken())
        {
            ReCreate();
        }
    }
    m_bEngineBroken = bEngineBroken;
}

bool CClientVehicle::IsEngineOn()
{
    if (m_pVehicle)
    {
        return m_pVehicle->IsEngineOn();
    }

    return m_bEngineOn;
}

void CClientVehicle::SetEngineOn(bool bEngineOn)
{
    if (m_pVehicle)
    {
        m_pVehicle->SetEngineOn(bEngineOn);
    }

    m_bEngineOn = bEngineOn;
}

bool CClientVehicle::CanBeDamaged()
{
    if (m_pVehicle)
    {
        return m_pVehicle->GetCanBeDamaged();
    }

    return m_bCanBeDamaged;
}

// This can be called frequently to ensure the correct setting gets to the SA vehicle
void CClientVehicle::CalcAndUpdateCanBeDamagedFlag()
{
    bool bCanBeDamaged = false;

    // CanBeDamaged if local driver or syncing unoccupiedVehicle
    if (m_pDriver && m_pDriver->IsLocalPlayer())
        bCanBeDamaged = true;

    if (m_bSyncUnoccupiedDamage)
        bCanBeDamaged = true;

    // Script override
    if (!m_bScriptCanBeDamaged)
        bCanBeDamaged = false;

    if (m_pVehicle)
    {
        m_pVehicle->SetCanBeDamaged(bCanBeDamaged);
    }

    m_bCanBeDamaged = bCanBeDamaged;
}

void CClientVehicle::SetScriptCanBeDamaged(bool bCanBeDamaged)
{
    // Needed so script doesn't interfere with syncing unoccupied vehicles
    m_bScriptCanBeDamaged = bCanBeDamaged;
    CalcAndUpdateCanBeDamagedFlag();
    CalcAndUpdateTyresCanBurstFlag();
}

void CClientVehicle::SetSyncUnoccupiedDamage(bool bCanBeDamaged)
{
    m_bSyncUnoccupiedDamage = bCanBeDamaged;
    CalcAndUpdateCanBeDamagedFlag();
    CalcAndUpdateTyresCanBurstFlag();
}

bool CClientVehicle::GetTyresCanBurst()
{
    if (m_pVehicle)
    {
        return !m_pVehicle->GetTyresDontBurst();
    }

    return m_bTyresCanBurst;
}

// This can be called frequently to ensure the correct setting gets to the SA vehicle
void CClientVehicle::CalcAndUpdateTyresCanBurstFlag()
{
    bool bTyresCanBurst = false;

    // TyresCanBurst if local driver or syncing unoccupiedVehicle
    if (m_pDriver && m_pDriver->IsLocalPlayer())
        bTyresCanBurst = true;

    if (m_bSyncUnoccupiedDamage)
        bTyresCanBurst = true;

    // Script override
    if (!m_bScriptCanBeDamaged)
        bTyresCanBurst = false;

    if (m_pVehicle)
    {
        m_pVehicle->SetTyresDontBurst(!bTyresCanBurst);
    }

    m_bTyresCanBurst = bTyresCanBurst;
}

float CClientVehicle::GetGasPedal()
{
    if (m_pVehicle)
    {
        return m_pVehicle->GetGasPedal();
    }

    return m_fGasPedal;
}

bool CClientVehicle::IsBelowWater() const
{
    CVector vecPosition;
    GetPosition(vecPosition);
    float fWaterLevel = 0.0f;

    if (g_pGame->GetWaterManager()->GetWaterLevel(vecPosition, &fWaterLevel, true, NULL))
    {
        if (vecPosition.fZ < fWaterLevel - 0.7)
        {
            return true;
        }
    }

    return false;
}

bool CClientVehicle::IsDrowning() const
{
    if (m_pVehicle)
    {
        return m_pVehicle->IsDrowning();
    }

    return false;
}

bool CClientVehicle::IsDriven() const
{
    if (m_pVehicle)
    {
        return m_pVehicle->IsBeingDriven() ? true : false;
    }
    else
    {
        return GetOccupant(0) != NULL;
    }
}

bool CClientVehicle::IsUpsideDown() const
{
    if (m_pVehicle)
    {
        return m_pVehicle->IsUpsideDown();
    }

    // TODO: Figure out this using matrix?
    return false;
}

bool CClientVehicle::IsBlown() const
{
    // Game layer functions aren't reliable
    return m_bBlown;
}

bool CClientVehicle::IsSirenOrAlarmActive()
{
    if (m_pVehicle)
    {
        return m_pVehicle->IsSirenOrAlarmActive() ? true : false;
    }

    return m_bSireneOrAlarmActive;
}

void CClientVehicle::SetSirenOrAlarmActive(bool bActive)
{
    if (m_pVehicle)
    {
        m_pVehicle->SetSirenOrAlarmActive(bActive);
    }
    m_bSireneOrAlarmActive = bActive;
}

float CClientVehicle::GetLandingGearPosition()
{
    if (m_bHasLandingGear)
    {
        if (m_pVehicle)
        {
            return m_pVehicle->GetLandingGearPosition();
        }
    }

    return 0.0f;
}

void CClientVehicle::SetLandingGearPosition(float fPosition)
{
    if (m_bHasLandingGear)
    {
        if (m_pVehicle)
        {
            m_pVehicle->SetLandingGearPosition(fPosition);
        }
    }
}

bool CClientVehicle::IsLandingGearDown()
{
    if (m_bHasLandingGear)
    {
        if (m_pVehicle)
        {
            return m_pVehicle->IsLandingGearDown();
        }

        return m_bLandingGearDown;
    }

    return true;
}

void CClientVehicle::SetLandingGearDown(bool bLandingGearDown)
{
    if (m_bHasLandingGear)
    {
        if (m_pVehicle)
        {
            m_pVehicle->SetLandingGearDown(bLandingGearDown);
        }
        m_bLandingGearDown = bLandingGearDown;
    }
}

unsigned short CClientVehicle::GetAdjustablePropertyValue()
{
    unsigned short usPropertyValue;
    if (m_pVehicle)
    {
        usPropertyValue = m_pVehicle->GetAdjustablePropertyValue();
        // If it's a Hydra invert it with 5000 (as 0 is "forward"), so we can maintain a standard of 0 being "normal"
        if (m_usModel == VT_HYDRA)
            usPropertyValue = 5000 - usPropertyValue;
    }
    else
    {
        usPropertyValue = m_usAdjustablePropertyValue;
    }

    // Return it
    return usPropertyValue;
}

void CClientVehicle::SetAdjustablePropertyValue(unsigned short usValue)
{
    if (m_usModel == VT_HYDRA)
        usValue = 5000 - usValue;

    _SetAdjustablePropertyValue(usValue);
}

void CClientVehicle::_SetAdjustablePropertyValue(unsigned short usValue)
{
    // Set it
    if (m_pVehicle)
    {
        if (m_bHasAdjustableProperty)
        {
            m_pVehicle->SetAdjustablePropertyValue(usValue);

            // Update our collision for this adjustable?
            if (HasMovingCollision())
            {
                float fAngle = (float)usValue / 2499.0f;
                m_pVehicle->UpdateMovingCollision(fAngle);
            }
        }
    }
    m_usAdjustablePropertyValue = usValue;
}

bool CClientVehicle::HasMovingCollision()
{
    return (m_usModel == VT_FORKLIFT || m_usModel == VT_FIRELA || m_usModel == VT_ANDROM || m_usModel == VT_DUMPER || m_usModel == VT_DOZER ||
            m_usModel == VT_PACKER);
}

unsigned char CClientVehicle::GetDoorStatus(unsigned char ucDoor)
{
    if (ucDoor < MAX_DOORS)
    {
        if (m_pVehicle && HasDamageModel())
        {
            return m_pVehicle->GetDamageManager()->GetDoorStatus(static_cast<eDoors>(ucDoor));
        }

        return m_ucDoorStates[ucDoor];
    }

    return 0;
}

unsigned char CClientVehicle::GetWheelStatus(unsigned char ucWheel)
{
    if (ucWheel < MAX_WHEELS)
    {
        // Return our custom state?
        if (m_ucWheelStates[ucWheel] == DT_WHEEL_INTACT_COLLISIONLESS)
            return DT_WHEEL_INTACT_COLLISIONLESS;

        if (m_pVehicle)
        {
            if (HasDamageModel())
                return m_pVehicle->GetDamageManager()->GetWheelStatus(static_cast<eWheelPosition>(ucWheel));
            if (m_eVehicleType == CLIENTVEHICLE_BIKE && ucWheel < 2)
                return m_pVehicle->GetBikeWheelStatus(ucWheel);
        }

        return m_ucWheelStates[ucWheel];
    }

    return 0;
}

bool CClientVehicle::IsWheelCollided(unsigned char ucWheel)
{
    if (m_pVehicle)
    {
        return m_pVehicle->IsWheelCollided(ucWheel);
    }
    return true;
}

unsigned char CClientVehicle::GetPanelStatus(unsigned char ucPanel)
{
    if (ucPanel < MAX_PANELS)
    {
        if (m_pVehicle && HasDamageModel())
        {
            return m_pVehicle->GetDamageManager()->GetPanelStatus(ucPanel);
        }

        return m_ucPanelStates[ucPanel];
    }

    return 0;
}

unsigned char CClientVehicle::GetLightStatus(unsigned char ucLight)
{
    if (ucLight < MAX_LIGHTS)
    {
        if (m_pVehicle && HasDamageModel())
        {
            return m_pVehicle->GetDamageManager()->GetLightStatus(ucLight);
        }
        return m_ucLightStates[ucLight];
    }

    return 0;
}

void CClientVehicle::SetDoorStatus(unsigned char ucDoor, unsigned char ucStatus)
{
    if (ucDoor < MAX_DOORS)
    {
        if (m_pVehicle && HasDamageModel())
        {
            m_pVehicle->GetDamageManager()->SetDoorStatus(static_cast<eDoors>(ucDoor), ucStatus);
        }
        m_ucDoorStates[ucDoor] = ucStatus;
    }
}

void CClientVehicle::SetWheelStatus(unsigned char ucWheel, unsigned char ucStatus, bool bSilent)
{
    if (ucWheel < MAX_WHEELS)
    {
        if (m_pVehicle)
        {
            // Is our new status a burst tyre? and do we need to call BurstTyre?
            if (ucStatus == DT_WHEEL_BURST && !bSilent)
                m_pVehicle->BurstTyre(ucWheel);

            // Are we using our custom state?
            unsigned char ucGTAStatus = ucStatus;
            if (ucStatus == DT_WHEEL_INTACT_COLLISIONLESS)
                ucGTAStatus = DT_WHEEL_MISSING;

            // Do we have a damage model?
            if (HasDamageModel())
            {
                m_pVehicle->GetDamageManager()->SetWheelStatus((eWheelPosition)(ucWheel), ucGTAStatus);

                // Update the wheel's visibility
                m_pVehicle->SetWheelVisibility((eWheelPosition)ucWheel, (ucStatus != DT_WHEEL_MISSING));
            }
            else if (m_eVehicleType == CLIENTVEHICLE_BIKE && ucWheel < 2)
                m_pVehicle->SetBikeWheelStatus(ucWheel, ucGTAStatus);
        }
        m_ucWheelStates[ucWheel] = ucStatus;
    }
}

//
// Returns true if wheel should be invisible because of its state
//
bool CClientVehicle::GetWheelMissing(unsigned char ucWheel, const SString& strWheelName)
{
    // Use name if supplied
    if (strWheelName.BeginsWith("wheel"))
    {
        if (strWheelName == "wheel_lf_dummy")
            ucWheel = FRONT_LEFT_WHEEL;
        else if (strWheelName == "wheel_rf_dummy")
            ucWheel = FRONT_RIGHT_WHEEL;
        else if (strWheelName == "wheel_lb_dummy")
            ucWheel = REAR_LEFT_WHEEL;
        else if (strWheelName == "wheel_rb_dummy")
            ucWheel = REAR_RIGHT_WHEEL;
    }

    if (ucWheel < MAX_WHEELS)
    {
        if (HasDamageModel())
        {
            // Check the wheel's invisibility
            if (m_ucWheelStates[ucWheel] == DT_WHEEL_MISSING)
                return true;
        }
    }
    return false;
}

void CClientVehicle::SetPanelStatus(unsigned char ucPanel, unsigned char ucStatus)
{
    if (ucPanel < MAX_PANELS)
    {
        if (m_pVehicle && HasDamageModel())
        {
            m_pVehicle->GetDamageManager()->SetPanelStatus(static_cast<ePanels>(ucPanel), ucStatus);
        }
        m_ucPanelStates[ucPanel] = ucStatus;
    }
}

void CClientVehicle::SetLightStatus(unsigned char ucLight, unsigned char ucStatus)
{
    if (ucLight < MAX_LIGHTS)
    {
        if (m_pVehicle && HasDamageModel())
        {
            m_pVehicle->GetDamageManager()->SetLightStatus(static_cast<eLights>(ucLight), ucStatus);
        }
        m_ucLightStates[ucLight] = ucStatus;
    }
}

bool CClientVehicle::AreLightsOn()
{
    if (m_pVehicle)
    {
        return m_pVehicle->GetLightsOn();
    }

    return false;
}

float CClientVehicle::GetHeliRotorSpeed()
{
    if (m_pVehicle && m_eVehicleType == CLIENTVEHICLE_HELI)
    {
        return m_pVehicle->GetHeliRotorSpeed();
    }

    return m_fHeliRotorSpeed;
}

void CClientVehicle::SetHeliRotorSpeed(float fSpeed)
{
    if (m_pVehicle && m_eVehicleType == CLIENTVEHICLE_HELI)
    {
        m_pVehicle->SetHeliRotorSpeed(fSpeed);
    }
    m_fHeliRotorSpeed = fSpeed;
}

bool CClientVehicle::IsHeliSearchLightVisible()
{
    if (m_pVehicle && m_eVehicleType == CLIENTVEHICLE_HELI)
    {
        return m_pVehicle->IsHeliSearchLightVisible();
    }
    return m_bHeliSearchLightVisible;
}

void CClientVehicle::SetHeliSearchLightVisible(bool bVisible)
{
    if (m_pVehicle && m_eVehicleType == CLIENTVEHICLE_HELI)
    {
        m_pVehicle->SetHeliSearchLightVisible(bVisible);
    }
    m_bHeliSearchLightVisible = bVisible;
}

void CClientVehicle::SetCollisionEnabled(bool bCollisionEnabled)
{
    if (m_pVehicle)
    {
        if (m_bHasAdjustableProperty)
        {
            m_pVehicle->SetUsesCollision(bCollisionEnabled);
        }
    }

    m_bIsCollisionEnabled = bCollisionEnabled;
}

bool CClientVehicle::GetCanShootPetrolTank()
{
    if (m_pVehicle)
    {
        return m_pVehicle->GetCanShootPetrolTank();
    }

    return m_bCanShootPetrolTank;
}

void CClientVehicle::SetCanShootPetrolTank(bool bCanShoot)
{
    if (m_pVehicle)
    {
        m_pVehicle->SetCanShootPetrolTank(bCanShoot);
    }
    m_bCanShootPetrolTank = bCanShoot;
}

bool CClientVehicle::GetCanBeTargettedByHeatSeekingMissiles()
{
    if (m_pVehicle)
    {
        return m_pVehicle->GetCanBeTargettedByHeatSeekingMissiles();
    }

    return m_bCanBeTargettedByHeatSeekingMissiles;
}

void CClientVehicle::SetCanBeTargettedByHeatSeekingMissiles(bool bEnabled)
{
    if (m_pVehicle)
    {
        m_pVehicle->SetCanBeTargettedByHeatSeekingMissiles(bEnabled);
    }
    m_bCanBeTargettedByHeatSeekingMissiles = bEnabled;
}

void CClientVehicle::SetAlpha(unsigned char ucAlpha)
{
    if (ucAlpha != m_ucAlpha)
    {
        if (m_pVehicle)
        {
            m_pVehicle->SetAlpha(ucAlpha);
        }
        m_ucAlpha = ucAlpha;
        m_bAlphaChanged = true;
    }
}

CClientPed* CClientVehicle::GetOccupant(int iSeat) const
{
    // Return the driver if the seat is 0
    if (iSeat == 0)
    {
        return (CClientPed*)(const CClientPed*)m_pDriver;
    }
    else if (iSeat <= (sizeof(m_pPassengers) / sizeof(CClientPed*)))
    {
        return m_pPassengers[iSeat - 1];
    }

    return NULL;
}

CClientPed* CClientVehicle::GetControllingPlayer()
{
    CClientPed* pControllingPlayer = m_pDriver;

    if (pControllingPlayer == NULL)
    {
        CClientVehicle* pCurrentVehicle = this;
        CClientVehicle* pTowedByVehicle = m_pTowedByVehicle;
        pControllingPlayer = pCurrentVehicle->GetOccupant(0);
        while (pTowedByVehicle)
        {
            pCurrentVehicle = pTowedByVehicle;
            pTowedByVehicle = pCurrentVehicle->GetTowedByVehicle();
            CClientPed* pCurrentDriver = pCurrentVehicle->GetOccupant(0);
            if (pCurrentDriver)
                pControllingPlayer = pCurrentDriver;
        }
    }

    // Trains
    if (GetVehicleType() == CLIENTVEHICLE_TRAIN)
    {
        CClientVehicle* pChainEngine = GetChainEngine();
        if (pChainEngine)
            pControllingPlayer = pChainEngine->GetOccupant(0);
    }

    return pControllingPlayer;
}

void CClientVehicle::ClearForOccupants()
{
    // TODO: Also check passenger seats for players
    // If there are people in the vehicle, remove them from the vehicle
    CClientPed* pPed = GetOccupant(0);
    if (pPed)
    {
        pPed->RemoveFromVehicle();
    }
}

void CClientVehicle::PlaceProperlyOnGround()
{
    if (m_pVehicle)
    {
        // Place it properly at the ground depending on what kind of vehicle it is
        if (m_eVehicleType == CLIENTVEHICLE_BMX || m_eVehicleType == CLIENTVEHICLE_BIKE)
        {
            m_pVehicle->PlaceBikeOnRoadProperly();
        }
        else if (m_eVehicleType != CLIENTVEHICLE_BOAT)
        {
            m_pVehicle->PlaceAutomobileOnRoadProperly();
        }
    }
}

void CClientVehicle::FuckCarCompletely(bool bKeepWheels)
{
    if (m_pVehicle)
    {
        if (HasDamageModel())
        {
            m_pVehicle->GetDamageManager()->FuckCarCompletely(bKeepWheels);
        }
    }
}

unsigned long CClientVehicle::GetMemoryValue(unsigned long ulOffset)
{
    if (m_pVehicle)
    {
        return *m_pVehicle->GetMemoryValue(ulOffset);
    }

    return 0;
}

unsigned long CClientVehicle::GetGameBaseAddress()
{
    if (m_pVehicle)
    {
        return reinterpret_cast<unsigned long>(m_pVehicle->GetMemoryValue(0));
    }

    return 0;
}

void CClientVehicle::WorldIgnore(bool bWorldIgnore)
{
    if (bWorldIgnore)
    {
        if (m_pVehicle)
        {
            g_pGame->GetWorld()->IgnoreEntity(m_pVehicle);
        }
    }
    else
    {
        g_pGame->GetWorld()->IgnoreEntity(NULL);
    }
}

void CClientVehicle::FadeOut(bool bFadeOut)
{
    if (m_pVehicle)
    {
        m_pVehicle->FadeOut(bFadeOut);
    }
}

bool CClientVehicle::IsFadingOut()
{
    if (m_pVehicle)
    {
        return m_pVehicle->IsFadingOut();
    }

    return false;
}

void CClientVehicle::SetFrozen(bool bFrozen)
{
    if (m_bScriptFrozen && bFrozen)
    {
        m_bIsFrozen = bFrozen;
        CVector vecTemp;
        if (m_pVehicle)
        {
            m_pVehicle->GetMatrix(&m_matFrozen);
            m_pVehicle->SetMoveSpeed(&vecTemp);
            m_pVehicle->SetTurnSpeed(&vecTemp);
        }
        else
        {
            m_matFrozen = m_Matrix;
            m_vecMoveSpeed = vecTemp;
            m_vecTurnSpeed = vecTemp;
        }
    }
    else if (!m_bScriptFrozen)
    {
        m_bIsFrozen = bFrozen;

        if (bFrozen)
        {
            CVector vecTemp;
            if (m_pVehicle)
            {
                m_pVehicle->GetMatrix(&m_matFrozen);
                m_pVehicle->SetMoveSpeed(&vecTemp);
                m_pVehicle->SetTurnSpeed(&vecTemp);
            }
            else
            {
                m_matFrozen = m_Matrix;
                m_vecMoveSpeed = vecTemp;
                m_vecTurnSpeed = vecTemp;
            }
        }
    }
}

bool CClientVehicle::IsFrozenWaitingForGroundToLoad() const
{
    return m_bFrozenWaitingForGroundToLoad;
}

void CClientVehicle::SetFrozenWaitingForGroundToLoad(bool bFrozen, bool bSuspendAsyncLoading)
{
    if (!g_pGame->IsASyncLoadingEnabled(true))
        return;

    if (m_bFrozenWaitingForGroundToLoad != bFrozen)
    {
        m_bFrozenWaitingForGroundToLoad = bFrozen;

        if (bFrozen)
        {
            if (bSuspendAsyncLoading)
            {
                // Set auto unsuspend time in case changes prevent second call
                g_pGame->SuspendASyncLoading(true, 5000);
            }
            m_fGroundCheckTolerance = 0.f;
            m_fObjectsAroundTolerance = -1.f;

            CVector vecTemp;
            if (m_pVehicle)
            {
                m_pVehicle->GetMatrix(&m_matFrozen);
                m_pVehicle->SetMoveSpeed(&vecTemp);
                m_pVehicle->SetTurnSpeed(&vecTemp);
            }
            else
            {
                m_matFrozen = m_Matrix;
                m_vecMoveSpeed = vecTemp;
                m_vecTurnSpeed = vecTemp;
            }
            m_vecWaitingForGroundSavedMoveSpeed = vecTemp;
            m_vecWaitingForGroundSavedTurnSpeed = vecTemp;
            m_bAsyncLoadingDisabled = bSuspendAsyncLoading;
        }
        else
        {
            // use the member variable here and ignore Suspend Async loading
            if (m_bAsyncLoadingDisabled)
            {
                g_pGame->SuspendASyncLoading(false);
            }
            m_vecMoveSpeed = m_vecWaitingForGroundSavedMoveSpeed;
            m_vecTurnSpeed = m_vecWaitingForGroundSavedTurnSpeed;
            if (m_pVehicle)
            {
                m_pVehicle->SetMoveSpeed(&m_vecMoveSpeed);
                m_pVehicle->SetTurnSpeed(&m_vecTurnSpeed);
            }
            m_bAsyncLoadingDisabled = false;
        }
    }
}

CClientVehicle* CClientVehicle::GetPreviousTrainCarriage()
{
    if (IsDerailed())
        return NULL;

    if (m_pVehicle)
    {
        CVehicle* pPreviousTrainCarriage = m_pVehicle->GetPreviousTrainCarriage();
        if (pPreviousTrainCarriage)
        {
            CPools*                    pPools = g_pGame->GetPools();
            CEntitySAInterface*        pInterface = pPreviousTrainCarriage->GetInterface();
            SClientEntity<CVehicleSA>* pVehicleClientEntity = pPools->GetVehicle((DWORD*)pInterface);
            if (pVehicleClientEntity && pVehicleClientEntity->pClientEntity)
            {
                return reinterpret_cast<CClientVehicle*>(pVehicleClientEntity->pClientEntity);
            }
        }
    }
    return m_pPreviousLink;
}

CClientVehicle* CClientVehicle::GetNextTrainCarriage()
{
    if (IsDerailed())
        return NULL;

    if (m_pVehicle)
    {
        CVehicle* pNextTrainCarriage = m_pVehicle->GetNextTrainCarriage();
        if (pNextTrainCarriage)
        {
            CPools*                    pPools = g_pGame->GetPools();
            CEntitySAInterface*        pInterface = pNextTrainCarriage->GetInterface();
            SClientEntity<CVehicleSA>* pVehicleClientEntity = pPools->GetVehicle((DWORD*)pInterface);
            if (pVehicleClientEntity && pVehicleClientEntity->pClientEntity)
            {
                return reinterpret_cast<CClientVehicle*>(pVehicleClientEntity->pClientEntity);
            }
        }
    }
    return m_pNextLink;
}

void CClientVehicle::SetPreviousTrainCarriage(CClientVehicle* pPrevious)
{
    // Tell the given vehicle we're the previous link and save the given vehicle as the next link
    m_pPreviousLink = pPrevious;

    if (pPrevious)
        pPrevious->m_pNextLink = this;

    // If both vehicles are streamed in, do the link
    if (m_pVehicle)
    {
        if (pPrevious && pPrevious->m_pVehicle)
            m_pVehicle->SetPreviousTrainCarriage(pPrevious->m_pVehicle);
        else
            m_pVehicle->SetPreviousTrainCarriage(NULL);
    }
}

void CClientVehicle::SetNextTrainCarriage(CClientVehicle* pNext)
{
    // Tell the given vehicle we're the previous link and save the given vehicle as the next link
    m_pNextLink = pNext;

    if (pNext)
        pNext->m_pPreviousLink = this;

    // If both vehicles are streamed in, do the link
    if (m_pVehicle)
    {
        if (pNext && pNext->m_pVehicle)
            m_pVehicle->SetNextTrainCarriage(pNext->m_pVehicle);
        else
            m_pVehicle->SetNextTrainCarriage(NULL);
    }
}

void CClientVehicle::SetIsChainEngine(bool bChainEngine, bool bTemporary)
{
    if (!bTemporary)
        m_bChainEngine = bChainEngine;

    if (m_pVehicle)
        m_pVehicle->SetIsChainEngine(bChainEngine);

    // Remove chain engine status from other carriages
    if (bChainEngine == true)
    {
        CClientVehicle* pCarriage = m_pNextLink;
        while (pCarriage)
        {
            pCarriage->SetIsChainEngine(false, bTemporary);
            pCarriage = pCarriage->m_pNextLink;
        }

        pCarriage = m_pPreviousLink;
        while (pCarriage)
        {
            pCarriage->SetIsChainEngine(false, bTemporary);
            pCarriage = pCarriage->m_pPreviousLink;
        }
    }
}

bool CClientVehicle::IsTrainConnectedTo(CClientVehicle* pTrailer)
{
    CClientVehicle* pVehicle = this;
    while (pVehicle)
    {
        if (pTrailer == pVehicle)
            return true;

        pVehicle = pVehicle->m_pNextLink;
    }

    pVehicle = this;
    while (pVehicle)
    {
        if (pTrailer == pVehicle)
            return true;

        pVehicle = pVehicle->m_pPreviousLink;
    }
    return false;
}

CClientVehicle* CClientVehicle::GetChainEngine()
{
    CClientVehicle* pChainEngine = this;
    while (pChainEngine)
    {
        if (pChainEngine->IsChainEngine())
            return pChainEngine;

        pChainEngine = pChainEngine->m_pNextLink;
    }

    pChainEngine = this;
    while (pChainEngine)
    {
        if (pChainEngine->IsChainEngine())
            return pChainEngine;

        pChainEngine = pChainEngine->m_pPreviousLink;
    }
    return pChainEngine;
}

bool CClientVehicle::IsDerailed()
{
    if (GetVehicleType() == CLIENTVEHICLE_TRAIN)
    {
        if (m_pVehicle)
        {
            return m_pVehicle->IsDerailed();
        }
        return m_bIsDerailed;
    }
    else
        return false;
}

void CClientVehicle::SetDerailed(bool bDerailed)
{
    if (GetVehicleType() == CLIENTVEHICLE_TRAIN)
    {
        if (m_pVehicle && bDerailed != IsDerailed())
        {
            m_pVehicle->SetDerailed(bDerailed);
        }
        m_bIsDerailed = bDerailed;
    }
}

bool CClientVehicle::IsDerailable()
{
    if (m_pVehicle)
    {
        return m_pVehicle->IsDerailable();
    }
    return m_bIsDerailable;
}

void CClientVehicle::SetDerailable(bool bDerailable)
{
    if (m_pVehicle)
    {
        m_pVehicle->SetDerailable(bDerailable);
    }
    m_bIsDerailable = bDerailable;
}

bool CClientVehicle::GetTrainDirection()
{
    if (m_pVehicle)
    {
        return m_pVehicle->GetTrainDirection();
    }
    return m_bTrainDirection;
}

void CClientVehicle::SetTrainDirection(bool bDirection)
{
    if (m_pVehicle && GetVehicleType() == CLIENTVEHICLE_TRAIN)
    {
        m_pVehicle->SetTrainDirection(bDirection);
    }
    m_bTrainDirection = bDirection;
}

float CClientVehicle::GetTrainSpeed()
{
    if (m_pVehicle)
    {
        return m_pVehicle->GetTrainSpeed();
    }
    return m_fTrainSpeed;
}

void CClientVehicle::SetTrainSpeed(float fSpeed)
{
    if (m_pVehicle && GetVehicleType() == CLIENTVEHICLE_TRAIN)
    {
        m_pVehicle->SetTrainSpeed(fSpeed);
    }
    m_fTrainSpeed = fSpeed;
}

float CClientVehicle::GetTrainPosition()
{
    if (m_pVehicle)
    {
        return m_pVehicle->GetTrainPosition();
    }
    return m_fTrainPosition;
}

void CClientVehicle::SetTrainPosition(float fTrainPosition, bool bRecalcOnRailDistance)
{
    if (m_pVehicle && GetVehicleType() == CLIENTVEHICLE_TRAIN)
    {
        m_pVehicle->SetTrainPosition(fTrainPosition, bRecalcOnRailDistance);
    }
    m_fTrainPosition = fTrainPosition;
}

<<<<<<< HEAD
CClientTrainTrack* CClientVehicle::GetTrainTrack()
=======
uchar CClientVehicle::GetTrainTrack()
>>>>>>> 5c648b24
{
    if (m_pVehicle && GetVehicleType() == CLIENTVEHICLE_TRAIN)
        return g_pClientGame->GetManager()->GetTrainTrackManager()->Get(m_pVehicle->GetTrainTrack());

    return m_pTrainTrack;
}

void CClientVehicle::SetTrainTrack(CClientTrainTrack* pTrainTrack)
{
    if (m_pVehicle && GetVehicleType() == CLIENTVEHICLE_TRAIN && pTrainTrack)
    {
        m_pVehicle->SetTrainTrack(pTrainTrack->GetTrainTrack());
    }
    m_pTrainTrack = pTrainTrack;
}

void CClientVehicle::SetOverrideLights(unsigned char ucOverrideLights)
{
    if (m_pVehicle)
    {
        m_pVehicle->SetOverrideLights(static_cast<unsigned int>(ucOverrideLights));
    }
    m_ucOverrideLights = ucOverrideLights;
}

bool CClientVehicle::IsNitroInstalled()
{
    return this->GetUpgrades()->GetSlotState(8) != 0;
}

void CClientVehicle::StreamedInPulse()
{
    // Make sure the vehicle doesn't go too far down
    if (m_pVehicle)
    {
        if (m_bJustStreamedIn)
        {
            // Apply door & panel states. This cannot be done in Create()
            // due to issues upon setting the visibility of new RwFrames

            // Does this car have a damage model?
            if (HasDamageModel())
            {
                // Set the damage model doors
                CDamageManager* pDamageManager = m_pVehicle->GetDamageManager();

                for (int i = 0; i < MAX_DOORS; i++)
                    pDamageManager->SetDoorStatus(static_cast<eDoors>(i), m_ucDoorStates[i]);
                for (int i = 0; i < MAX_PANELS; i++)
                    pDamageManager->SetPanelStatus(static_cast<ePanels>(i), m_ucPanelStates[i]);
                for (int i = 0; i < MAX_LIGHTS; i++)
                    pDamageManager->SetLightStatus(static_cast<eLights>(i), m_ucLightStates[i]);
            }

            m_bJustStreamedIn = false;
        }

        if (m_bBlowNextFrame)
        {
            Blow(false);
            m_bBlowNextFrame = false;
        }

        // Handle door ratio auto reallowment
        if (!m_AutoReallowDoorRatioMap.empty())
        {
            for (std::map<eDoors, CTickCount>::iterator iter = m_AutoReallowDoorRatioMap.begin(); iter != m_AutoReallowDoorRatioMap.end();)
            {
                if ((CTickCount::Now() - iter->second).ToInt() > 4000)
                {
                    uchar ucDoor = iter->first;
                    m_AutoReallowDoorRatioMap.erase(iter++);
                    if (!m_bAllowDoorRatioSetting[ucDoor])
                        AllowDoorRatioSetting(ucDoor, true);
                }
                else
                    ++iter;
            }
        }

        // Are we an unmanned, invisible, blown-up plane?
        if (!GetOccupant() && m_eVehicleType == CLIENTVEHICLE_PLANE && m_bBlown && !m_pVehicle->IsVisible())
        {
            // Disable our collisions
            m_pVehicle->SetUsesCollision(false);
        }
        else
        {
            // Vehicles have a way of getting their cols back, so we have to force this each frame (not much overhead anyway)
            m_pVehicle->SetUsesCollision(m_bIsCollisionEnabled);
        }

        // Handle waiting for the ground to load
        if (IsFrozenWaitingForGroundToLoad())
            HandleWaitingForGroundToLoad();

        // If we are frozen, make sure we freeze our matrix and keep move/turn speed at 0,0,0
        if (m_bIsFrozen)
        {
            CVector vecTemp;
            m_pVehicle->SetMatrix(&m_matFrozen);
            m_pVehicle->SetMoveSpeed(&vecTemp);
            m_pVehicle->SetTurnSpeed(&vecTemp);
        }
        else
        {
            CVector vecPos = *m_pVehicle->GetPosition();
            // Cols been loaded for where the vehicle is? Only check this if it has no drivers.
            if ( m_pDriver ||
                 ( g_pGame->GetWorld ()->HasCollisionBeenLoaded ( &vecPos ) /*&&
                   m_pObjectManager->ObjectsAroundPointLoaded ( m_matFrozen.vPos, 200.0f, m_usDimension )*/ ) )
            {
                // Remember the matrix
                m_pVehicle->GetMatrix(&m_matFrozen);
            }
            else
            {
                // Force the position to the last remembered matrix (..and make sure gravity doesn't pull it down)

                if (GetVehicleType() != CLIENTVEHICLE_TRAIN || IsDerailed())
                {
                    m_pVehicle->SetMatrix(&m_matFrozen);
                    CVector vec(0.0f, 0.0f, 0.0f);
                    m_pVehicle->SetMoveSpeed(&vec);
                }
                // Added by ChrML 27. Nov: Shouldn't cause any problems
                m_pVehicle->SetUsesCollision(false);
            }
        }

        // Calculate the velocity
        CMatrix MatrixCurrent;
        m_pVehicle->GetMatrix(&MatrixCurrent);
        m_vecMoveSpeedMeters = (MatrixCurrent.vPos - m_MatrixLast.vPos) * g_pGame->GetFPS();
        // Store the current matrix
        m_MatrixLast = MatrixCurrent;

        // We dont interpolate attached trailers
        if (m_pTowedByVehicle)
        {
            RemoveTargetPosition();
            RemoveTargetRotation();
        }

        // Remove link in CClientVehicle structure if SA does it
        if (GetVehicleType() == CLIENTVEHICLE_TRAIN)
        {
            if (!GetNextTrainCarriage())
                m_pNextLink = NULL;

            if (!GetPreviousTrainCarriage())
                m_pPreviousLink = NULL;
        }

        CClientPed* pControllingPed = GetControllingPlayer();
        if (GetVehicleType() == CLIENTVEHICLE_TRAIN && (!pControllingPed || pControllingPed->GetType() != CCLIENTPLAYER))
        {
            // Apply chain engine's speed on its carriages (if chain engine isn't streamed in)
            CClientVehicle* pChainEngine = GetChainEngine();
            if (pChainEngine && pChainEngine != this && !pChainEngine->IsStreamedIn())
            {
                SetTrainSpeed(pChainEngine->GetTrainSpeed());
            }

            // Check if we need to update the train position (because of streaming)
            CVector vecPosition;
            float   fCarriageDistance = 20.0f;            // approximately || Todo: Find proper distance
            if (GetTrainDirection())
                fCarriageDistance = -fCarriageDistance;

            // Calculate and update new stream world position
            CClientVehicle* pCarriage = this;
            while (pCarriage->m_pNextLink && !pCarriage->m_pNextLink->IsStreamedIn())
            {
                float fNewTrainPosition = pCarriage->GetTrainPosition() + fCarriageDistance;
                pCarriage->m_pNextLink->SetTrainPosition(fNewTrainPosition);
                g_pGame->GetWorld()->FindWorldPositionForRailTrackPosition(fNewTrainPosition, GetTrainTrack()->GetTrackIndex(), &vecPosition);
                pCarriage->m_pNextLink->UpdatePedPositions(vecPosition);

                pCarriage = pCarriage->m_pNextLink;
            }

            pCarriage = this;
            while (pCarriage->m_pPreviousLink && !pCarriage->m_pPreviousLink->IsStreamedIn())
            {
                float fNewTrainPosition = pCarriage->GetTrainPosition() - fCarriageDistance;
                pCarriage->m_pPreviousLink->SetTrainPosition(fNewTrainPosition);
                g_pGame->GetWorld()->FindWorldPositionForRailTrackPosition(fNewTrainPosition, GetTrainTrack()->GetTrackIndex(), &vecPosition);
                pCarriage->m_pPreviousLink->UpdatePedPositions(vecPosition);

                pCarriage = pCarriage->m_pPreviousLink;
            }
        }

        /*
        // Are we blown?
        if ( m_bBlown )
        {
            // Has our engine status been reset to on_fire somewhere?
            CDamageManager* pDamageManager = m_pVehicle->GetDamageManager ();
            if ( pDamageManager->GetEngineStatus () == DT_ENGINE_ON_FIRE )
            {
                // Change it back to fucked
                pDamageManager->SetEngineStatus ( DT_ENGINE_ENGINE_PIPES_BURST );
            }
        }
        */

        // Limit burnout turn speed to ensure smoothness
        if (m_pDriver)
        {
            CControllerState cs;
            m_pDriver->GetControllerState(cs);
            bool bAcclerate = cs.ButtonCross > 128;
            bool bBrake = cs.ButtonSquare > 128;

            // Is doing burnout ?
            if (bAcclerate && bBrake)
            {
                CVector vecMoveSpeed;
                m_pVehicle->GetMoveSpeed(&vecMoveSpeed);
                if (fabsf(vecMoveSpeed.fX) < 0.06f * 2 && fabsf(vecMoveSpeed.fY) < 0.06f * 2 && fabsf(vecMoveSpeed.fZ) < 0.01f * 2)
                {
                    CVector vecTurnSpeed;
                    m_pVehicle->GetTurnSpeed(&vecTurnSpeed);
                    if (fabsf(vecTurnSpeed.fX) < 0.006f * 2 && fabsf(vecTurnSpeed.fY) < 0.006f * 2 && fabsf(vecTurnSpeed.fZ) < 0.04f * 2)
                    {
                        // Apply turn speed limit
                        float fLength = vecTurnSpeed.Normalize();
                        fLength = std::min(fLength, 0.02f);
                        vecTurnSpeed *= fLength;

                        m_pVehicle->SetTurnSpeed(&vecTurnSpeed);
                    }
                }
            }
        }

        Interpolate();
        ProcessDoorInterpolation();

        // Grab our current position
        CVector vecPosition = *m_pVehicle->GetPosition();

        if (m_pAttachedToEntity)
        {
            m_pAttachedToEntity->GetPosition(vecPosition);
            vecPosition += m_vecAttachedPosition;
        }

        // Have we moved?
        if (vecPosition != m_Matrix.vPos)
        {
            // If we're setting the position, check whether we're under-water.
            // If so, we need to set the Underwater flag so the render draw order is changed.
            m_pVehicle->SetUnderwater(IsBelowWater());

            // Store our new position
            m_Matrix.vPos = vecPosition;
            m_matFrozen.vPos = vecPosition;

            // Update our streaming position
            UpdateStreamPosition(vecPosition);
        }

        // Check installed nitro
        if (IsNitroInstalled())
        {
            // Nitro state changed?
            bool bActivated = (m_pVehicle->GetNitroLevel() < 0);
            if (m_bNitroActivated != bActivated)
            {
                CLuaArguments Arguments;
                Arguments.PushBoolean(bActivated);
                this->CallEvent("onClientVehicleNitroStateChange", Arguments, false);
            }

            m_bNitroActivated = bActivated;
        }

        // Update doors
        if (CClientVehicleManager::HasDoors(GetModel()))
        {
            for (unsigned char i = 0; i < 6; ++i)
            {
                CDoor* pDoor = m_pVehicle->GetDoor(i);
                if (pDoor)
                    m_fDoorOpenRatio[i] = pDoor->GetAngleOpenRatio();
            }
        }

        // Update landing gear state if this is a plane and we have no driver / pilot
        if (this->HasLandingGear() && m_pDriver == NULL)
        {
            m_pVehicle->UpdateLandingGearPosition();
        }
    }
}

void CClientVehicle::StreamIn(bool bInstantly)
{
    // We need to create now?
    if (bInstantly)
    {
        // Request its model blocking
        if (m_pModelRequester->RequestBlocking(m_usModel, "CClientVehicle::StreamIn - bInstantly"))
        {
            // Create us
            Create();
        }
        else
            NotifyUnableToCreate();
    }
    else
    {
        // Request its model.
        if (m_pModelRequester->Request(m_usModel, this))
        {
            // If it got loaded immediately, create the vehicle now.
            // Otherwise we create it when the model loaded callback calls us
            Create();
        }
        else
            NotifyUnableToCreate();
    }
}

void CClientVehicle::StreamOut()
{
    // Destroy the vehicle.
    Destroy();

    // Make sure we don't have any model requests
    // pending in the model request manager. If we
    // had and don't do this it could create us when
    // we're not streamed in.
    m_pModelRequester->Cancel(this, true);
}

bool CClientVehicle::DoCheckHasLandingGear()
{
    return (m_usModel == VT_ANDROM || m_usModel == VT_AT400 || m_usModel == VT_NEVADA || m_usModel == VT_RUSTLER || m_usModel == VT_SHAMAL ||
            m_usModel == VT_HYDRA || m_usModel == VT_STUNT);
}

void CClientVehicle::Create()
{
    // If the vehicle doesn't exist
    if (!m_pVehicle)
    {
        #ifdef MTA_DEBUG
        g_pCore->GetConsole()->Printf("CClientVehicle::Create %d", GetModel());
        #endif

        // Check again that the limit isn't reached. We are required to do so because
        // we load async. The streamer isn't always aware of our limits.
        if (CClientVehicleManager::IsVehicleLimitReached())
        {
            // Tell the streamer we could not create it
            NotifyUnableToCreate();
            return;
        }

        // Add a reference to the vehicle model we're creating.
        m_pModelInfo->ModelAddRef(BLOCKING, "CClientVehicle::Create");

        // Might want to make this settable by users? Could just leave it like this, don't mind.
        // Doesn't appear to work with trucks - only cars - stored string is up to 8 chars, will be reset after
        // each vehicle spawned of this model type (i.e. after AddVehicle below)
        if (!m_strRegPlate.empty())
            m_pModelInfo->SetCustomCarPlateText(m_strRegPlate.c_str());

        // Create the vehicle
        if (CClientVehicleManager::IsTrainModel(m_usModel))
        {
            DWORD dwModels[1];
            dwModels[0] = m_usModel;
<<<<<<< HEAD
            m_pVehicle = g_pGame->GetPools()->AddTrain(&m_Matrix.vPos, dwModels, 1, m_bTrainDirection, m_pTrainTrack ? m_pTrainTrack->GetTrainTrack() : nullptr);
=======
            m_pVehicle = g_pGame->GetPools()->AddTrain(this, &m_Matrix.vPos, dwModels, 1, m_bTrainDirection, m_ucTrackID);
>>>>>>> 5c648b24
        }
        else
        {
            m_pVehicle = g_pGame->GetPools()->AddVehicle(this, static_cast<eVehicleTypes>(m_usModel), m_ucVariation, m_ucVariation2);
        }

        // Failed. Remove our reference to the vehicle model and return
        if (!m_pVehicle)
        {
            // Tell the streamer we could not create it
            NotifyUnableToCreate();

            m_pModelInfo->RemoveRef();
            return;
        }

        // Put our pointer in its custom data
        m_pVehicle->SetStoredPointer(this);

        /*if ( DoesNeedToWaitForGroundToLoad() )
        {
            // waiting for ground to load
            SetFrozenWaitingForGroundToLoad ( true, false );
        }*/

        // Jump straight to the target position if we have one
        if (HasTargetPosition())
        {
            GetTargetPosition(m_Matrix.vPos);
        }

        // Jump straight to the target rotation if we have one
        if (HasTargetRotation())
        {
            CVector vecTemp = m_interp.rot.vecTarget;
            ConvertDegreesToRadians(vecTemp);
            g_pMultiplayer->ConvertEulerAnglesToMatrix(m_Matrix, (2 * PI) - vecTemp.fX, (2 * PI) - vecTemp.fY, (2 * PI) - vecTemp.fZ);
        }

        // Got any settings to restore?
        m_pVehicle->SetMatrix(&m_Matrix);
        m_matFrozen = m_Matrix;
        SetMoveSpeed(m_vecMoveSpeed);
        SetTurnSpeed(m_vecTurnSpeed);
        m_pVehicle->SetVisible(m_bVisible);
        m_pVehicle->SetUsesCollision(m_bIsCollisionEnabled);
        m_pVehicle->SetEngineBroken(m_bEngineBroken);

        if (m_tSirenBeaconInfo.m_bOverrideSirens)
        {
            GiveVehicleSirens(m_tSirenBeaconInfo.m_ucSirenType, m_tSirenBeaconInfo.m_ucSirenCount);
            for (unsigned char i = 0; i < m_tSirenBeaconInfo.m_ucSirenCount; i++)
            {
                m_pVehicle->SetVehicleSirenPosition(i, m_tSirenBeaconInfo.m_tSirenInfo[i].m_vecSirenPositions);
                m_pVehicle->SetVehicleSirenMinimumAlpha(i, m_tSirenBeaconInfo.m_tSirenInfo[i].m_dwMinSirenAlpha);
                m_pVehicle->SetVehicleSirenColour(i, m_tSirenBeaconInfo.m_tSirenInfo[i].m_RGBBeaconColour);
            }
            SetVehicleFlags(m_tSirenBeaconInfo.m_b360Flag, m_tSirenBeaconInfo.m_bUseRandomiser, m_tSirenBeaconInfo.m_bDoLOSCheck,
                            m_tSirenBeaconInfo.m_bSirenSilent);
        }
        m_pVehicle->SetSirenOrAlarmActive(m_bSireneOrAlarmActive);
        SetLandingGearDown(m_bLandingGearDown);
        _SetAdjustablePropertyValue(m_usAdjustablePropertyValue);
        m_pVehicle->SetSwingingDoorsAllowed(m_bSwingingDoorsAllowed);
        m_pVehicle->LockDoors(m_bDoorsLocked);
        m_pVehicle->SetDoorsUndamageable(m_bDoorsUndamageable);
        m_pVehicle->SetCanShootPetrolTank(m_bCanShootPetrolTank);
        m_pVehicle->SetTaxiLightOn(m_bTaxiLightOn);
        m_pVehicle->SetCanBeTargettedByHeatSeekingMissiles(m_bCanBeTargettedByHeatSeekingMissiles);
        CalcAndUpdateTyresCanBurstFlag();

        if (GetVehicleType() == CLIENTVEHICLE_TRAIN)
        {
            m_pVehicle->SetDerailed(m_bIsDerailed);
            m_pVehicle->SetDerailable(m_bIsDerailable);
            m_pVehicle->SetTrainDirection(m_bTrainDirection);
            m_pVehicle->SetTrainSpeed(m_fTrainSpeed);
            if (m_pTrainTrack)
                m_pVehicle->SetTrainTrack(m_pTrainTrack->GetTrainTrack());

            if(m_fTrainPosition >= 0 && !m_bIsDerailed)
                m_pVehicle->SetTrainPosition(m_fTrainPosition, true);

            // Set matrix once more (to ensure that the rotation has been set properly)
            if (m_bIsDerailed)
                m_pVehicle->SetMatrix(&m_Matrix);

            if (m_bChainEngine)
                SetIsChainEngine(true);

            // Train carriages
            if (m_pNextLink && !m_bIsDerailed && !m_pNextLink->IsDerailed())
            {
                m_pVehicle->SetNextTrainCarriage(m_pNextLink->m_pVehicle);
                m_pNextLink->SetTrainTrack(GetTrainTrack());

                if (m_pNextLink->GetGameVehicle())
                {
                    SetTrainPosition(m_pNextLink->GetTrainPosition() - m_pVehicle->GetDistanceToCarriage(m_pNextLink->GetGameVehicle()), false);

                    m_pVehicle->AttachTrainCarriage(m_pNextLink->GetGameVehicle());
                }
            }
            if (m_pPreviousLink && !m_bIsDerailed && !m_pPreviousLink->IsDerailed())
            {
                m_pVehicle->SetPreviousTrainCarriage(m_pPreviousLink->m_pVehicle);
                this->SetTrainTrack(m_pPreviousLink->GetTrainTrack());
                if (m_pPreviousLink->GetGameVehicle())
                    m_pPreviousLink->GetGameVehicle()->AttachTrainCarriage(m_pVehicle);
            }
        }

        m_pVehicle->SetOverrideLights(m_ucOverrideLights);
        m_pVehicle->SetRemap(static_cast<unsigned int>(m_ucPaintjob));
        m_pVehicle->SetBodyDirtLevel(m_fDirtLevel);
        m_pVehicle->SetEngineOn(m_bEngineOn);
        m_pVehicle->SetAreaCode(m_ucInterior);
        m_pVehicle->SetSmokeTrailEnabled(m_bSmokeTrail);
        m_pVehicle->SetGravity(&m_vecGravity);
        m_pVehicle->SetHeadLightColor(m_HeadLightColor);
        m_pVehicle->SetRadioStatus(0);

        if (IsNitroInstalled())
        {
            m_pVehicle->SetNitroCount(m_cNitroCount);
            m_pVehicle->SetNitroLevel(m_fNitroLevel);
        }

        if (m_eVehicleType == CLIENTVEHICLE_HELI)
        {
            m_pVehicle->SetHeliRotorSpeed(m_fHeliRotorSpeed);
            m_pVehicle->SetHeliSearchLightVisible(m_bHeliSearchLightVisible);
        }

        m_pVehicle->SetUnderwater(IsBelowWater());

        // HACK: temp fix until windows are fixed using setAlpha
        if (m_bAlphaChanged)
            m_pVehicle->SetAlpha(m_ucAlpha);

        m_pVehicle->SetHealth(m_fHealth);

        if (m_bBlown || m_fHealth == 0.0f)
            m_bBlowNextFrame = true;

        CalcAndUpdateCanBeDamagedFlag();

        if (IsLocalEntity() && !m_bColorSaved)
        {
            // On first create of local vehicle, save color chosen by GTA
            GetColor();
            m_bColorSaved = true;
        }

        // Restore the color
        m_pVehicle->SetColor(m_Color.GetRGBColor(0), m_Color.GetRGBColor(1), m_Color.GetRGBColor(2), m_Color.GetRGBColor(3), 0);

        // Restore turret rotation
        if (m_eVehicleType == CLIENTVEHICLE_CAR || m_eVehicleType == CLIENTVEHICLE_PLANE || m_eVehicleType == CLIENTVEHICLE_QUADBIKE)
        {
            m_pVehicle->SetTurretRotation(m_fTurretHorizontal, m_fTurretVertical);
        }

        for (int i = 0; i < MAX_WHEELS; i++)
            SetWheelStatus(i, m_ucWheelStates[i], true);

        // Eventually warp driver back in
        if (m_pDriver)
            m_pDriver->WarpIntoVehicle(this, 0);

        // Warp the passengers back in
        for (unsigned int i = 0; i < 8; i++)
        {
            if (m_pPassengers[i])
            {
                m_pPassengers[i]->WarpIntoVehicle(this, i + 1);
                if (m_pPassengers[i])
                    m_pPassengers[i]->StreamIn(true);
            }
        }

        // Reattach a towed vehicle?
        if (m_pTowedVehicle)
        {
            // Make sure that the trailer is streamed in
            if (!m_pTowedVehicle->GetGameVehicle())
            {
                m_pTowedVehicle->StreamIn(true);
            }

            // Attach him
            if (m_pTowedVehicle->GetGameVehicle())
            {
                InternalSetTowLink(m_pTowedVehicle);
            }
        }

        // Reattach if we're being towed
        if (m_pTowedByVehicle && m_pTowedByVehicle->GetGameVehicle())
        {
            m_pTowedByVehicle->InternalSetTowLink(this);
        }

        // Reattach to an entity + any entities attached to this
        ReattachEntities();

        // Give it a tap so it doesn't stick in the air if movespeed is standing still
        if (m_vecMoveSpeed.fX < 0.01f && m_vecMoveSpeed.fX > -0.01f && m_vecMoveSpeed.fY < 0.01f && m_vecMoveSpeed.fY > -0.01f && m_vecMoveSpeed.fZ < 0.01f &&
            m_vecMoveSpeed.fZ > -0.01f)
        {
            m_vecMoveSpeed = CVector(0.0f, 0.0f, 0.01f);
            m_pVehicle->SetMoveSpeed(&m_vecMoveSpeed);
        }

        // Validate
        m_pManager->RestoreEntity(this);

        // Set the frozen matrix to our position
        m_matFrozen = m_Matrix;

        // Reset the interpolation
        ResetInterpolation();
        ResetDoorInterpolation();

        for (unsigned char i = 0; i < 6; ++i)
            SetDoorOpenRatio(i, m_fDoorOpenRatio[i], 0, true);

        for (unsigned char i = 0; i < MAX_WINDOWS; ++i)
            SetWindowOpen(i, m_bWindowOpen[i]);

        // Re-apply handling entry
        if (m_pHandlingEntry)
        {
            m_pVehicle->SetHandlingData(m_pHandlingEntry);

            if (m_bHasCustomHandling)
                ApplyHandling();
        }
        // Re-add all the upgrades - Has to be applied after handling *shrugs*
        if (m_pUpgrades)
            m_pUpgrades->ReAddAll();

        if (m_ComponentData.empty())
        {
            // grab our map of components
            std::map<SString, SVehicleFrame> componentMap = m_pVehicle->GetComponentMap();
            // get our beginning
            std::map<SString, SVehicleFrame>::iterator iter = componentMap.begin();
            // loop through all the components.... we don't care about the RwFrame we just want the names.
            for (; iter != componentMap.end(); iter++)
            {
                const SString&       strName = iter->first;
                const SVehicleFrame& frame = iter->second;

                SVehicleComponentData vehicleComponentData;

                // Find parent component name
                if (!frame.frameList.empty())
                {
                    RwFrame* pParentRwFrame = frame.frameList.back();
                    for (std::map<SString, SVehicleFrame>::const_iterator iter2 = componentMap.begin(); iter2 != componentMap.end(); iter2++)
                    {
                        if (iter2->second.pFrame == pParentRwFrame)
                        {
                            vehicleComponentData.m_strParentName = iter2->first;
                            break;
                        }
                    }
                }

                // Grab our start position
                GetComponentPosition((*iter).first, vehicleComponentData.m_vecComponentPosition);
                GetComponentRotation((*iter).first, vehicleComponentData.m_vecComponentRotation);
                GetComponentScale((*iter).first, vehicleComponentData.m_vecComponentScale);

                // copy it into our original positions
                vehicleComponentData.m_vecOriginalComponentPosition = vehicleComponentData.m_vecComponentPosition;
                vehicleComponentData.m_vecOriginalComponentRotation = vehicleComponentData.m_vecComponentRotation;
                vehicleComponentData.m_vecOriginalComponentScale = vehicleComponentData.m_vecComponentScale;

                // insert it into our component data list
                m_ComponentData.insert(std::pair<SString, SVehicleComponentData>((*iter).first, vehicleComponentData));

                // # prefix means hidden by default.
                if ((*iter).first[0] == '#')
                {
                    SetComponentVisible((*iter).first, false);
                }
            }
        }
        // Grab our component data
        std::map<SString, SVehicleComponentData>::iterator iter = m_ComponentData.begin();
        // Loop through our component data
        for (; iter != m_ComponentData.end(); iter++)
        {
            // store our string in a temporary variable
            SString strTemp = (*iter).first;
            // get our poisition and rotation and store it into
            // GetComponentPosition ( strTemp, (*iter).second.m_vecComponentPosition );
            // GetComponentRotation ( strTemp, (*iter).second.m_vecComponentRotation );
            // is our position changed?
            if ((*iter).second.m_bPositionChanged)
            {
                // Make sure it's different
                if ((*iter).second.m_vecOriginalComponentPosition != (*iter).second.m_vecComponentPosition)
                {
                    // apply our new position
                    SetComponentPosition(strTemp, (*iter).second.m_vecComponentPosition);
                }
            }
            // is our rotation changed?
            if ((*iter).second.m_bRotationChanged)
            {
                // Make sure it's different
                if ((*iter).second.m_vecOriginalComponentRotation != (*iter).second.m_vecComponentRotation)
                {
                    // apple our new rotation
                    SetComponentRotation(strTemp, (*iter).second.m_vecComponentRotation);
                }
            }
            // is our scale changed?
            if ((*iter).second.m_bScaleChanged)
            {
                // Make sure it's different
                if ((*iter).second.m_vecOriginalComponentScale != (*iter).second.m_vecComponentScale)
                {
                    // apple our new scale
                    SetComponentScale(strTemp, (*iter).second.m_vecComponentScale);
                }
            }
            // set our visibility
            SetComponentVisible(strTemp, (*iter).second.m_bVisible);
        }
        // store our spawn position in case we fall through the map
        m_matCreate = m_Matrix;

        // We've just been streamed in
        m_bJustStreamedIn = true;

        // Tell the streamer we've created this object
        NotifyCreate();
    }
}

void CClientVehicle::Destroy()
{
    // If the vehicle exists
    if (m_pVehicle)
    {
        #ifdef MTA_DEBUG
        g_pCore->GetConsole()->Printf("CClientVehicle::Destroy %d", GetModel());
        #endif

        // Invalidate
        m_pManager->InvalidateEntity(this);

        // Store anything we allow GTA to change
        m_pVehicle->GetMatrix(&m_Matrix);
        m_pVehicle->GetMoveSpeed(&m_vecMoveSpeed);
        m_pVehicle->GetTurnSpeed(&m_vecTurnSpeed);
        m_fHealth = GetHealth();
        m_bSireneOrAlarmActive = m_pVehicle->IsSirenOrAlarmActive() ? true : false;
        m_bLandingGearDown = IsLandingGearDown();
        m_usAdjustablePropertyValue = m_pVehicle->GetAdjustablePropertyValue();
        m_bEngineOn = m_pVehicle->IsEngineOn();
        m_bIsOnGround = IsOnGround();
        m_fHeliRotorSpeed = GetHeliRotorSpeed();
        m_bHeliSearchLightVisible = IsHeliSearchLightVisible();
        m_pHandlingEntry = m_pVehicle->GetHandlingData();
        if (m_eVehicleType == CLIENTVEHICLE_CAR || m_eVehicleType == CLIENTVEHICLE_PLANE || m_eVehicleType == CLIENTVEHICLE_QUADBIKE)
        {
            m_pVehicle->GetTurretRotation(&m_fTurretHorizontal, &m_fTurretVertical);
        }

        // This vehicle has a damage model?
        if (HasDamageModel())
        {
            // Grab the damage model
            CDamageManager* pDamageManager = m_pVehicle->GetDamageManager();

            for (int i = 0; i < MAX_DOORS; i++)
                m_ucDoorStates[i] = pDamageManager->GetDoorStatus(static_cast<eDoors>(i));
            for (int i = 0; i < MAX_PANELS; i++)
                m_ucPanelStates[i] = pDamageManager->GetPanelStatus(static_cast<ePanels>(i));
            for (int i = 0; i < MAX_LIGHTS; i++)
                m_ucLightStates[i] = pDamageManager->GetLightStatus(static_cast<eLights>(i));
        }
        for (int i = 0; i < MAX_WHEELS; i++)
            m_ucWheelStates[i] = GetWheelStatus(i);

        // Remove the driver from the vehicle
        CClientPed* pPed = GetOccupant(0);
        if (pPed)
        {
            // Only remove him physically. Don't let the ped update us
            pPed->InternalRemoveFromVehicle(m_pVehicle);
        }

        // Remove all the passengers physically
        for (unsigned int i = 0; i < 8; i++)
        {
            if (m_pPassengers[i])
            {
                m_pPassengers[i]->InternalRemoveFromVehicle(m_pVehicle);
            }
        }

        // Do we have any occupying players? (that could be working on entering this vehicle)
        if (m_pOccupyingDriver && m_pOccupyingDriver->m_pOccupyingVehicle == this)
        {
            if (m_pOccupyingDriver->IsGettingIntoVehicle() || m_pOccupyingDriver->IsGettingOutOfVehicle())
            {
                m_pOccupyingDriver->RemoveFromVehicle();
            }
        }
        for (unsigned int i = 0; i < 8; i++)
        {
            if (m_pOccupyingPassengers[i] && m_pOccupyingPassengers[i]->m_pOccupyingVehicle == this)
            {
                if (m_pOccupyingPassengers[i]->IsGettingIntoVehicle() || m_pOccupyingPassengers[i]->IsGettingOutOfVehicle())
                {
                    m_pOccupyingPassengers[i]->RemoveFromVehicle();
                }
            }
        }

        if (GetTowedVehicle())
        {
            // Force the trailer to stream out
            GetTowedVehicle()->StreamOut();
        }

        if (GetVehicleType() == CLIENTVEHICLE_TRAIN)
        {
            m_bIsDerailed = IsDerailed();
            m_pTrainTrack = g_pClientGame->GetManager()->GetTrainTrackManager()->Get(m_pVehicle->GetTrainTrack());
            m_fTrainPosition = m_pVehicle->GetTrainPosition();
            m_fTrainSpeed = m_pVehicle->GetTrainSpeed();

            if (m_pVehicle->IsChainEngine())
            {
                // Devolve chain engine state to next link (temporarily)
                if (m_pNextLink && m_pNextLink->GetGameVehicle())
                    m_pNextLink->SetIsChainEngine(true, true);
                else if (m_pPreviousLink && m_pPreviousLink->GetGameVehicle())
                    m_pPreviousLink->SetIsChainEngine(true, true);
            }

            // Unlink from chain
            if (m_pNextLink && m_pNextLink->GetGameVehicle())
                m_pNextLink->GetGameVehicle()->SetPreviousTrainCarriage(NULL);

            if (m_pPreviousLink && m_pPreviousLink->GetGameVehicle())
                m_pPreviousLink->GetGameVehicle()->SetNextTrainCarriage(NULL);
        }

        // Destroy the vehicle
        g_pGame->GetPools()->RemoveVehicle(m_pVehicle);
        m_pVehicle = NULL;

        // Remove reference to its model
        m_pModelInfo->RemoveRef();

        // reset our fall through map count
        m_ucFellThroughMapCount = 1;

        NotifyDestroy();
    }
}

void CClientVehicle::ReCreate()
{
    // Recreate the vehicle if it exists
    if (m_pVehicle)
    {
        Destroy();
        Create();
    }
}

void CClientVehicle::ModelRequestCallback(CModelInfo* pModelInfo)
{
    // Create the vehicle. The model is now loaded.
    Create();
}

void CClientVehicle::NotifyCreate()
{
    m_pVehicleManager->OnCreation(this);
    CClientStreamElement::NotifyCreate();
}

void CClientVehicle::NotifyDestroy()
{
    m_pVehicleManager->OnDestruction(this);
}

CClientVehicle* CClientVehicle::GetTowedVehicle()
{
    if (m_pVehicle)
    {
        CVehicle* pGameVehicle = m_pVehicle->GetTowedVehicle();
        if (pGameVehicle)
        {
            CPools*                    pPools = g_pGame->GetPools();
            SClientEntity<CVehicleSA>* pVehicleEntity = pPools->GetVehicle((DWORD*)pGameVehicle->GetInterface());
            if (pVehicleEntity && pVehicleEntity->pClientEntity)
            {
                return reinterpret_cast<CClientVehicle*>(pVehicleEntity->pClientEntity);
            }
        }
    }

    return m_pTowedVehicle;
}

CClientVehicle* CClientVehicle::GetRealTowedVehicle()
{
    if (m_pVehicle)
    {
        CVehicle* pGameVehicle = m_pVehicle->GetTowedVehicle();
        if (pGameVehicle)
        {
            CPools*                    pPools = g_pGame->GetPools();
            SClientEntity<CVehicleSA>* pVehicleEntity = pPools->GetVehicle((DWORD*)pGameVehicle->GetInterface());
            if (pVehicleEntity && pVehicleEntity->pClientEntity)
            {
                return reinterpret_cast<CClientVehicle*>(pVehicleEntity->pClientEntity);
            }
        }

        // This is the only difference from ::GetTowedVehicle
        return NULL;
    }

    return m_pTowedVehicle;
}

bool CClientVehicle::SetTowedVehicle(CClientVehicle* pVehicle, const CVector* vecRotationDegrees)
{
    // Train carriages
    if (this->GetVehicleType() == CLIENTVEHICLE_TRAIN && pVehicle == NULL)
    {
        if (m_pVehicle && m_pNextLink && m_pNextLink->GetGameVehicle())
            m_pVehicle->DetachTrainCarriage(m_pNextLink->GetGameVehicle());

        // Deattach our trailer
        if (m_pNextLink != NULL)
        {
            m_pNextLink->SetPreviousTrainCarriage(NULL);
        }

        SetNextTrainCarriage(NULL);
    }
    else if (this->GetVehicleType() == CLIENTVEHICLE_TRAIN && pVehicle->GetVehicleType() == CLIENTVEHICLE_TRAIN)
    {
        if (!m_pPreviousLink)
            SetIsChainEngine(true);

        CClientVehicle* pChainEngine = GetChainEngine();
        CVehicle*       pTowedGameVehicle = pVehicle->GetGameVehicle();
        SetNextTrainCarriage(pVehicle);

        if (pChainEngine)
        {
            pVehicle->SetTrainTrack(pChainEngine->GetTrainTrack());
            pVehicle->SetTrainPosition(pChainEngine->GetTrainPosition());
            pVehicle->SetTrainDirection(pChainEngine->GetTrainDirection());

            CVector vecPosition;
            pChainEngine->GetPosition(vecPosition);
            pVehicle->SetPosition(vecPosition);
        }

        if (m_pVehicle && pTowedGameVehicle)
        {
            m_pVehicle->AttachTrainCarriage(pTowedGameVehicle);
        }

        return true;
    }
    else if (this->GetVehicleType() == CLIENTVEHICLE_TRAIN || (pVehicle && pVehicle->GetVehicleType() == CLIENTVEHICLE_TRAIN))
    {
        return false;
    }

    if (pVehicle == m_pTowedVehicle)
        return true;

    // Do we already have a towed vehicle?
    if (m_pTowedVehicle && pVehicle != m_pTowedVehicle)
    {
        // Remove it
        CVehicle* pGameVehicle = m_pTowedVehicle->GetGameVehicle();
        if (pGameVehicle && m_pVehicle)
            pGameVehicle->BreakTowLink();
        m_pTowedVehicle->m_pTowedByVehicle = NULL;
        m_pTowedVehicle = NULL;
    }

    // Do we have a new one to set?
    if (pVehicle)
    {
        // Are we trying to establish a circular loop? (this would freeze everything up)
        CClientVehicle* pCircTestVehicle = pVehicle;
        while (pCircTestVehicle)
        {
            if (pCircTestVehicle == this)
                return false;
            pCircTestVehicle = pCircTestVehicle->m_pTowedVehicle;
        }

        pVehicle->m_pTowedByVehicle = this;

        // Add it
        if (m_pVehicle)
        {
            CVehicle* pGameVehicle = pVehicle->GetGameVehicle();

            if (pGameVehicle)
            {
                // Both vehicles are streamed in
                if (m_pVehicle->GetTowedVehicle() != pGameVehicle)
                {
                    if (vecRotationDegrees)
                    {
                        pVehicle->SetRotationDegrees(*vecRotationDegrees);
                    }
                    else
                    {
                        // Apply the vehicle's rotation to the trailer
                        CVector vecRotationDegrees;
                        GetRotationDegrees(vecRotationDegrees);
                        pVehicle->SetRotationDegrees(vecRotationDegrees);
                    }
                    InternalSetTowLink(pVehicle);
                }
            }
            else
            {
                // If only the towing vehicle is streamed in, force the towed vehicle to stream in
                pVehicle->StreamIn(true);
            }
        }
        else
        {
            // If the towing vehicle is not streamed in, the towed vehicle can't be streamed in,
            // so we move it to the towed position.
            CVector vecPosition;
            pVehicle->GetPosition(vecPosition);
            pVehicle->UpdateStreamPosition(vecPosition);
        }
    }
    else
        m_ulIllegalTowBreakTime = 0;

    m_pTowedVehicle = pVehicle;
    return true;
}

bool CClientVehicle::InternalSetTowLink(CClientVehicle* pTrailer)
{
    CVehicle* pGameVehicle = pTrailer->GetGameVehicle();
    if (!pGameVehicle || !m_pVehicle)
        return false;

    // Get the position
    CVector* pTrailerPosition = pGameVehicle->GetPosition();
    CVector* pVehiclePosition = m_pVehicle->GetPosition();

    // Get hitch and tow (world) position
    CVector vecHitchPosition, vecTowBarPosition;
    pGameVehicle->GetTowHitchPos(&vecHitchPosition);
    m_pVehicle->GetTowBarPos(&vecTowBarPosition, pGameVehicle);

    // Calculate the new position (rotation should be set already)
    CVector vecOffset = vecHitchPosition - *pTrailerPosition;
    CVector vecDest = vecTowBarPosition - vecOffset;
    pTrailer->SetPosition(vecDest);

    // Apply the towed-by-vehicle's velocity to the trailer
    CVector vecMoveSpeed;
    this->GetMoveSpeed(vecMoveSpeed);
    pTrailer->SetMoveSpeed(vecMoveSpeed);

    // SA can attach the trailer now
    pGameVehicle->SetTowLink(m_pVehicle);

    pTrailer->PlaceProperlyOnGround();            // Probably not needed

    return true;
}

bool CClientVehicle::SetWinchType(eWinchType winchType)
{
    if (GetModel() == 417)            // Leviathan
    {
        if (m_pVehicle)
        {
            if (m_eWinchType == WINCH_NONE)
            {
                m_pVehicle->SetWinchType(winchType);
                m_eWinchType = winchType;
            }
            return true;
        }
        else
        {
            m_eWinchType = winchType;
            return true;
        }
    }

    return false;
}

bool CClientVehicle::PickupEntityWithWinch(CClientEntity* pEntity)
{
    if (m_pVehicle)
    {
        if (m_eWinchType != WINCH_NONE)
        {
            CEntity*          pGameEntity = NULL;
            eClientEntityType entityType = pEntity->GetType();
            switch (entityType)
            {
                case CCLIENTOBJECT:
                {
                    CClientObject* pObject = static_cast<CClientObject*>(pEntity);
                    pGameEntity = pObject->GetGameObject();
                    break;
                }
                case CCLIENTPED:
                case CCLIENTPLAYER:
                {
                    CClientPed* pModel = static_cast<CClientPed*>(pEntity);
                    pGameEntity = pModel->GetGameEntity();
                    break;
                }
                case CCLIENTVEHICLE:
                {
                    CClientVehicle* pVehicle = static_cast<CClientVehicle*>(pEntity);
                    pGameEntity = pVehicle->GetGameVehicle();
                    break;
                }
            }

            if (pGameEntity)
            {
                m_pVehicle->PickupEntityWithWinch(pGameEntity);
                m_pPickedUpWinchEntity = pEntity;

                return true;
            }
        }
    }

    return false;
}

bool CClientVehicle::ReleasePickedUpEntityWithWinch()
{
    if (m_pVehicle)
    {
        if (m_pPickedUpWinchEntity)
        {
            m_pVehicle->ReleasePickedUpEntityWithWinch();
            m_pPickedUpWinchEntity = NULL;

            return true;
        }
    }

    return false;
}

void CClientVehicle::SetRopeHeightForHeli(float fRopeHeight)
{
    if (m_pVehicle)
    {
        m_pVehicle->SetRopeHeightForHeli(fRopeHeight);
    }
}

CClientEntity* CClientVehicle::GetPickedUpEntityWithWinch()
{
    CClientEntity* pEntity = m_pPickedUpWinchEntity;
    if (m_pVehicle)
    {
        CPhysical* pPhysical = m_pVehicle->QueryPickedUpEntityWithWinch();
        if (pPhysical)
        {
            CPools* pPools = g_pGame->GetPools();
            pEntity = pPools->GetClientEntity((DWORD*)pPhysical->GetInterface());
        }
    }

    return pEntity;
}

bool CClientVehicle::SetRegPlate(const char* szPlate)
{
    if (szPlate)
    {
        SString strPlateText = SStringX(szPlate).Left(8);
        if (strPlateText != m_strRegPlate)
        {
            m_strRegPlate = strPlateText;
            if (m_pVehicle)
            {
                m_pVehicle->SetPlateText(m_strRegPlate);
            }
            return true;
        }
    }
    return false;
}

unsigned char CClientVehicle::GetPaintjob()
{
    if (m_pVehicle)
    {
        int iRemap = m_pVehicle->GetRemapIndex();
        return (iRemap == -1) ? 3 : iRemap;
    }

    return m_ucPaintjob;
}

void CClientVehicle::SetPaintjob(unsigned char ucPaintjob)
{
    if (ucPaintjob != m_ucPaintjob && ucPaintjob <= 4)
    {
        if (m_pVehicle)
        {
            m_pVehicle->SetRemap(static_cast<unsigned int>(ucPaintjob));
        }
        m_ucPaintjob = ucPaintjob;
    }
}

float CClientVehicle::GetDirtLevel()
{
    if (m_pVehicle)
    {
        return m_pVehicle->GetBodyDirtLevel();
    }

    return m_fDirtLevel;
}

void CClientVehicle::SetDirtLevel(float fDirtLevel)
{
    if (m_pVehicle)
    {
        m_pVehicle->SetBodyDirtLevel(fDirtLevel);
    }
    m_fDirtLevel = fDirtLevel;
}
bool CClientVehicle::IsOnWater()
{
    if (m_pVehicle)
    {
        float   fWaterLevel;
        CVector vecPosition, vecTemp;
        GetPosition(vecPosition);
        float fDistToBaseOfModel = vecPosition.fZ - m_pVehicle->GetDistanceFromCentreOfMassToBaseOfModel();
        if (g_pGame->GetWaterManager()->GetWaterLevel(vecPosition, &fWaterLevel, true, &vecTemp))
        {
            if (fDistToBaseOfModel <= fWaterLevel)
            {
                return true;
            }
        }
    }
    return false;
}

bool CClientVehicle::IsInWater()
{
    if (m_pModelInfo)
    {
        CBoundingBox* pBoundingBox = m_pModelInfo->GetBoundingBox();
        if (pBoundingBox)
        {
            CVector vecMin = pBoundingBox->vecBoundMin;
            CVector vecPosition, vecTemp;
            GetPosition(vecPosition);
            vecMin += vecPosition;
            float fWaterLevel;
            if (g_pGame->GetWaterManager()->GetWaterLevel(vecPosition, &fWaterLevel, true, &vecTemp))
            {
                if (vecPosition.fZ <= fWaterLevel)
                {
                    return true;
                }
            }
        }
    }
    return false;
}

float CClientVehicle::GetDistanceFromGround()
{
    CVector vecPosition;
    GetPosition(vecPosition);
    float fGroundLevel = static_cast<float>(g_pGame->GetWorld()->FindGroundZFor3DPosition(&vecPosition));

    CBoundingBox* pBoundingBox = m_pModelInfo->GetBoundingBox();
    if (pBoundingBox)
        fGroundLevel -= pBoundingBox->vecBoundMin.fZ + pBoundingBox->vecBoundOffset.fZ;

    return (vecPosition.fZ - fGroundLevel);
}

bool CClientVehicle::IsOnGround()
{
    if (m_pModelInfo)
    {
        CBoundingBox* pBoundingBox = m_pModelInfo->GetBoundingBox();
        if (pBoundingBox)
        {
            CVector vecMin = pBoundingBox->vecBoundMin;
            CVector vecPosition;
            GetPosition(vecPosition);
            vecMin += vecPosition;
            float fGroundLevel = static_cast<float>(g_pGame->GetWorld()->FindGroundZFor3DPosition(&vecPosition));

            /* Is the lowest point of the bounding box lower than 0.5 above the floor,
            or is the lowest point of the bounding box higher than 0.3 below the floor */
            return ((fGroundLevel > vecMin.fZ && (fGroundLevel - vecMin.fZ) < 0.5f) || (vecMin.fZ > fGroundLevel && (vecMin.fZ - fGroundLevel) < 0.3f));
        }
    }
    return m_bIsOnGround;
}

void CClientVehicle::LockSteering(bool bLock)
{
    // STATUS_TRAIN_MOVING or STATUS_PLAYER_DISABLED will do. STATUS_TRAIN_NOT_MOVING is neater but will screw up planes (turns off the engine).

    eEntityStatus Status = m_pVehicle->GetEntityStatus();

    if (bLock && Status != STATUS_TRAIN_MOVING)
    {
        m_NormalStatus = Status;
        m_pVehicle->SetEntityStatus(STATUS_TRAIN_MOVING);
    }
    else if (!bLock && Status == STATUS_TRAIN_MOVING)
    {
        m_pVehicle->SetEntityStatus(m_NormalStatus);
    }

    return;
}

bool CClientVehicle::IsSmokeTrailEnabled()
{
    if (m_pVehicle)
    {
        return m_pVehicle->IsSmokeTrailEnabled();
    }
    return m_bSmokeTrail;
}

void CClientVehicle::SetSmokeTrailEnabled(bool bEnabled)
{
    if (m_pVehicle)
    {
        m_pVehicle->SetSmokeTrailEnabled(bEnabled);
    }
    m_bSmokeTrail = bEnabled;
}

void CClientVehicle::ResetInterpolation()
{
    if (HasTargetPosition())
        SetPosition(m_interp.pos.vecTarget);
    if (HasTargetRotation())
        SetRotationDegrees(m_interp.rot.vecTarget);
    m_interp.pos.ulFinishTime = 0;
    m_interp.rot.ulFinishTime = 0;
}

void CClientVehicle::Interpolate()
{
    // Interpolate it if: It has a driver and it's not local and we're not syncing it or
    //                    It has no driver and we're not syncing it.
    if ((m_pDriver && !m_pDriver->IsLocalPlayer() && !static_cast<CDeathmatchVehicle*>(this)->IsSyncing()) ||
        (!m_pDriver && !static_cast<CDeathmatchVehicle*>(this)->IsSyncing()))
    {
        UpdateTargetPosition();
        UpdateTargetRotation();
    }
    else
    {
        // Otherwize make sure we have no interpolation stuff stored
        RemoveTargetPosition();
        RemoveTargetRotation();
    }
}

void CClientVehicle::GetInitialDoorStates(SFixedArray<unsigned char, MAX_DOORS>& ucOutDoorStates)
{
    switch (m_usModel)
    {
        case VT_BAGGAGE:
        case VT_BANDITO:
        case VT_BFINJECT:
        case VT_CADDY:
        case VT_DOZER:
        case VT_FORKLIFT:
        case VT_KART:
        case VT_MOWER:
        case VT_QUAD:
        case VT_RCBANDIT:
        case VT_RCCAM:
        case VT_RCGOBLIN:
        case VT_RCRAIDER:
        case VT_RCTIGER:
        case VT_TRACTOR:
        case VT_VORTEX:
            memset(&ucOutDoorStates[0], DT_DOOR_MISSING, MAX_DOORS);

            // Keep the bonet and boot intact
            ucOutDoorStates[0] = ucOutDoorStates[1] = DT_DOOR_INTACT;
            break;
        default:
            memset(&ucOutDoorStates[0], DT_DOOR_INTACT, MAX_DOORS);
    }
}

void CClientVehicle::SetTargetPosition(const CVector& vecTargetPosition, unsigned long ulDelay, bool bValidVelocityZ, float fVelocityZ)
{
    // Are we streamed in?
    if (m_pVehicle)
    {
        UpdateTargetPosition();
        UpdateUnderFloorFix(vecTargetPosition, bValidVelocityZ, fVelocityZ);

        unsigned long ulTime = CClientTime::GetTime();
        CVector       vecLocalPosition;
        GetPosition(vecLocalPosition);

#ifdef MTA_DEBUG
        m_interp.pos.vecStart = vecLocalPosition;
#endif
        m_interp.pos.vecTarget = vecTargetPosition;
        // Calculate the relative error
        m_interp.pos.vecError = vecTargetPosition - vecLocalPosition;

        // Extrapolation
        const SVehExtrapolateSettings& vehExtrapolate = g_pClientGame->GetVehExtrapolateSettings();
        if (vehExtrapolate.bEnabled)
        {
            // Base amount to account for something
            int iExtrapolateMs = vehExtrapolate.iBaseMs;

            if (CClientPlayer* pPlayerDriver = DynamicCast<CClientPlayer>((CClientEntity*)m_pDriver))
                iExtrapolateMs += pPlayerDriver->GetLatency() * vehExtrapolate.iScalePercent / 110;

            // Limit amount
            iExtrapolateMs = Clamp(0, iExtrapolateMs, vehExtrapolate.iMaxMs);

            CVector vecVelocity;
            GetMoveSpeed(vecVelocity);
            vecVelocity *= 50.f * iExtrapolateMs * (1 / 1000.f);
            m_interp.pos.vecError += vecVelocity;
        }

        // Apply the error over 400ms (i.e. 1/4 per 100ms )
        m_interp.pos.vecError *= Lerp<const float>(0.25f, UnlerpClamped(100, ulDelay, 400), 1.0f);

        // Get the interpolation interval
        m_interp.pos.ulStartTime = ulTime;
        m_interp.pos.ulFinishTime = ulTime + ulDelay;

        // Initialize the interpolation
        m_interp.pos.fLastAlpha = 0.0f;
    }
    else
    {
        // Update our position now
        SetPosition(vecTargetPosition);
    }
}

void CClientVehicle::RemoveTargetPosition()
{
    m_interp.pos.ulFinishTime = 0;
}

void CClientVehicle::SetTargetRotation(const CVector& vecRotation, unsigned long ulDelay)
{
    // Are we streamed in?
    if (m_pVehicle)
    {
        UpdateTargetRotation();

        unsigned long ulTime = CClientTime::GetTime();
        CVector       vecLocalRotation;
        GetRotationDegrees(vecLocalRotation);

#ifdef MTA_DEBUG
        m_interp.rot.vecStart = vecLocalRotation;
#endif
        m_interp.rot.vecTarget = vecRotation;
        // Get the error
        m_interp.rot.vecError.fX = GetOffsetDegrees(vecLocalRotation.fX, vecRotation.fX);
        m_interp.rot.vecError.fY = GetOffsetDegrees(vecLocalRotation.fY, vecRotation.fY);
        m_interp.rot.vecError.fZ = GetOffsetDegrees(vecLocalRotation.fZ, vecRotation.fZ);

        // Apply the error over 250ms (i.e. 2/5 per 100ms )
        m_interp.rot.vecError *= Lerp<const float>(0.40f, UnlerpClamped(100, ulDelay, 400), 1.0f);

        // Get the interpolation interval
        m_interp.rot.ulStartTime = ulTime;
        m_interp.rot.ulFinishTime = ulTime + ulDelay;

        // Initialize the interpolation
        m_interp.rot.fLastAlpha = 0.0f;
    }
    else
    {
        // Update our rotation now
        SetRotationDegrees(vecRotation);
    }
}

void CClientVehicle::RemoveTargetRotation()
{
    m_interp.rot.ulFinishTime = 0;
}

void CClientVehicle::UpdateTargetPosition()
{
    if (HasTargetPosition())
    {
        // Grab the current game position
        CVector vecCurrentPosition;
        GetPosition(vecCurrentPosition);

        // Get the factor of time spent from the interpolation start
        // to the current time.
        unsigned long ulCurrentTime = CClientTime::GetTime();
        float         fAlpha = SharedUtil::Unlerp(m_interp.pos.ulStartTime, ulCurrentTime, m_interp.pos.ulFinishTime);

        // Don't let it overcompensate the error too much
        fAlpha = SharedUtil::Clamp(0.0f, fAlpha, 1.5f);

        // Get the current error portion to compensate
        float fCurrentAlpha = fAlpha - m_interp.pos.fLastAlpha;
        m_interp.pos.fLastAlpha = fAlpha;

        // Apply the error compensation
        CVector vecCompensation = SharedUtil::Lerp(CVector(), fCurrentAlpha, m_interp.pos.vecError);

        // If we finished compensating the error, finish it for the next pulse
        if (fAlpha == 1.5f)
        {
            m_interp.pos.ulFinishTime = 0;
        }

        CVector vecNewPosition = vecCurrentPosition + vecCompensation;

        // Check if the distance to interpolate is too far.
        CVector vecVelocity;
        GetMoveSpeed(vecVelocity);
        float fThreshold = (VEHICLE_INTERPOLATION_WARP_THRESHOLD + VEHICLE_INTERPOLATION_WARP_THRESHOLD_FOR_SPEED * vecVelocity.Length()) *
                           g_pGame->GetGameSpeed() * TICK_RATE / 100;

        // There is a reason to have this condition this way: To prevent NaNs generating new NaNs after interpolating (Comparing with NaNs always results to
        // false).
        if (!((vecCurrentPosition - m_interp.pos.vecTarget).Length() <= fThreshold))
        {
            // Abort all interpolation
            m_interp.pos.ulFinishTime = 0;
            vecNewPosition = m_interp.pos.vecTarget;

            if (HasTargetRotation())
                SetRotationDegrees(m_interp.rot.vecTarget);
            m_interp.rot.ulFinishTime = 0;
        }

        SetPosition(vecNewPosition, false);

        if (!m_bIsCollisionEnabled)
        {
            if (m_eVehicleType != CLIENTVEHICLE_HELI && m_eVehicleType != CLIENTVEHICLE_BOAT)
            {
                // Ghostmode upwards movement compensation
                CVector MoveSpeed;
                m_pVehicle->GetMoveSpeed(&MoveSpeed);
                float SpeedXY = CVector(MoveSpeed.fX, MoveSpeed.fY, 0).Length();
                if (MoveSpeed.fZ > 0.00 && MoveSpeed.fZ < 0.02 && MoveSpeed.fZ > SpeedXY)
                    MoveSpeed.fZ = SpeedXY;
                m_pVehicle->SetMoveSpeed(&MoveSpeed);
            }
        }

#ifdef MTA_DEBUG
        if (g_pClientGame->IsShowingInterpolation() && g_pClientGame->GetLocalPlayer()->GetOccupiedVehicle() == this)
        {
            // DEBUG
            SString strBuffer(
                "-== Vehicle interpolation ==-\n"
                "vecStart: %f %f %f\n"
                "vecTarget: %f %f %f\n"
                "Position: %f %f %f\n"
                "Error: %f %f %f\n"
                "Alpha: %f\n"
                "Interpolating: %s\n",
                m_interp.pos.vecStart.fX, m_interp.pos.vecStart.fY, m_interp.pos.vecStart.fZ, m_interp.pos.vecTarget.fX, m_interp.pos.vecTarget.fY,
                m_interp.pos.vecTarget.fZ, vecNewPosition.fX, vecNewPosition.fY, vecNewPosition.fZ, m_interp.pos.vecError.fX, m_interp.pos.vecError.fY,
                m_interp.pos.vecError.fZ, fAlpha, (m_interp.pos.ulFinishTime == 0 ? "no" : "yes"));
            g_pClientGame->GetManager()->GetDisplayManager()->DrawText2D(strBuffer, CVector(0.45f, 0.05f, 0), 1.0f, 0xFFFFFFFF);
        }
#endif

        // Update our contact players
        CVector vecPlayerPosition;
        CVector vecOffset;
        for (uint i = 0; i < m_Contacts.size(); i++)
        {
            CClientPed* pModel = m_Contacts[i];
            pModel->GetPosition(vecPlayerPosition);
            vecOffset = vecPlayerPosition - vecCurrentPosition;
            vecPlayerPosition = vecNewPosition + vecOffset;
            pModel->SetPosition(vecPlayerPosition);
        }
    }
}

void CClientVehicle::UpdateTargetRotation()
{
    // Do we have a rotation to move towards? and are we streamed in?
    if (HasTargetRotation())
    {
        // Grab the current game rotation
        CVector vecCurrentRotation;
        GetRotationDegrees(vecCurrentRotation);

        // Get the factor of time spent from the interpolation start
        // to the current time.
        unsigned long ulCurrentTime = CClientTime::GetTime();
        float         fAlpha = SharedUtil::Unlerp(m_interp.rot.ulStartTime, ulCurrentTime, m_interp.rot.ulFinishTime);

        // Don't let it to overcompensate the error
        fAlpha = SharedUtil::Clamp(0.0f, fAlpha, 1.0f);

        // Get the current error portion to compensate
        float fCurrentAlpha = fAlpha - m_interp.rot.fLastAlpha;
        m_interp.rot.fLastAlpha = fAlpha;

        CVector vecCompensation = SharedUtil::Lerp(CVector(), fCurrentAlpha, m_interp.rot.vecError);

        // If we finished compensating the error, finish it for the next pulse
        if (fAlpha == 1.0f)
        {
            m_interp.rot.ulFinishTime = 0;
        }

        SetRotationDegrees(vecCurrentRotation + vecCompensation, false);
    }
}

// Cars under road fix hack
void CClientVehicle::UpdateUnderFloorFix(const CVector& vecTargetPosition, bool bValidVelocityZ, float fVelocityZ)
{
    CVector vecLocalPosition;
    GetPosition(vecLocalPosition);

    bool bForceLocalZ = false;
    if (bValidVelocityZ && m_eVehicleType != CLIENTVEHICLE_HELI && m_eVehicleType != CLIENTVEHICLE_PLANE)
    {
        // If remote z higher by too much and remote not doing any z movement, warp local z coord
        float fDeltaZ = vecTargetPosition.fZ - vecLocalPosition.fZ;
        if (fDeltaZ > 0.4f && fDeltaZ < 10.0f)
        {
            if (fabsf(fVelocityZ) < 0.01f)
            {
                bForceLocalZ = true;
            }
        }
    }

    // Only force z coord if needed for at least two consecutive calls
    if (!bForceLocalZ)
        m_uiForceLocalZCounter = 0;
    else if (m_uiForceLocalZCounter++ > 1)
    {
        vecLocalPosition.fZ = vecTargetPosition.fZ;
        SetPosition(vecLocalPosition);
    }
}

bool CClientVehicle::IsEnterable()
{
    if (m_pVehicle)
    {
        // Server vehicle?
        if (!IsLocalEntity())
        {
            if (GetHealth() > 0.0f)
            {
                if (!IsInWater() || (GetVehicleType() == CLIENTVEHICLE_BOAT || m_usModel == 447 /* sea sparrow */
                                     || m_usModel == 417                                        /* levithan */
                                     || m_usModel == 460 /* skimmer */))
                {
                    return true;
                }
            }
        }
    }
    return false;
}

bool CClientVehicle::HasRadio()
{
    if (m_eVehicleType != CLIENTVEHICLE_BMX)
        return true;
    return false;
}

bool CClientVehicle::HasPoliceRadio()
{
    switch (m_usModel)
    {
        case VT_COPCARLA:
        case VT_COPCARSF:
        case VT_COPCARVG:
        case VT_COPCARRU:
        case VT_POLMAV:
        case VT_COPBIKE:
        case VT_SWATVAN:
            return true;
            break;
        default:
            break;
    }
    return false;
}

void CClientVehicle::RemoveAllProjectiles()
{
    CClientProjectile*                 pProjectile = NULL;
    list<CClientProjectile*>::iterator iter = m_Projectiles.begin();
    for (; iter != m_Projectiles.end(); iter++)
    {
        pProjectile = *iter;
        pProjectile->m_pCreator = NULL;
        g_pClientGame->GetElementDeleter()->Delete(pProjectile);
    }
    m_Projectiles.clear();
}

void CClientVehicle::SetGravity(const CVector& vecGravity)
{
    if (m_pVehicle)
        m_pVehicle->SetGravity(&vecGravity);

    m_vecGravity = vecGravity;
}

SColor CClientVehicle::GetHeadLightColor()
{
    if (m_pVehicle)
    {
        return m_pVehicle->GetHeadLightColor();
    }
    return m_HeadLightColor;
}

int CClientVehicle::GetCurrentGear()
{
    if (m_pVehicle)
    {
        return m_pVehicle->GetCurrentGear();
    }
    return 0;
}

void CClientVehicle::SetHeadLightColor(const SColor color)
{
    if (m_pVehicle)
    {
        m_pVehicle->SetHeadLightColor(color);
    }
    m_HeadLightColor = color;
}

//
// Below here is basically awful.
// But there you go.
//

#if OCCUPY_DEBUG_INFO
    #define INFO(x)    g_pCore->GetConsole ()->Printf x
    #define WARN(x)    g_pCore->GetConsole ()->Printf x
#else
    #define INFO(x)    {}
    #define WARN(x)    {}
#endif

std::string GetPlayerName(CClientPed* pClientPed)
{
    if (!pClientPed)
        return "null";
    if (IS_PLAYER(pClientPed))
    {
        CClientPlayer* pPlayer = static_cast<CClientPlayer*>(pClientPed);
        return pPlayer->GetNick();
    }
    return "ped";
}

//
// Make a ped become an occupied driver/passenger
// Static function
//
void CClientVehicle::SetPedOccupiedVehicle(CClientPed* pClientPed, CClientVehicle* pVehicle, unsigned int uiSeat, unsigned char ucDoor)
{
    INFO(("SetPedOccupiedVehicle:%s in vehicle:0x%08x  seat:%d  door:%u", GetPlayerName(pClientPed).c_str(), pVehicle, uiSeat, ucDoor));

    if (!pClientPed || !pVehicle)
        return;

    // Clear ped from any current occupied seat in this vehicle
    if (pClientPed->m_pOccupiedVehicle == pVehicle)
    {
        if (pVehicle->m_pDriver == pClientPed)
            pVehicle->m_pDriver = NULL;

        for (int i = 0; i < NUMELMS(pVehicle->m_pPassengers); i++)
            if (pVehicle->m_pPassengers[i] == pClientPed)
                pVehicle->m_pPassengers[i] = NULL;
    }

    // Vehicle vars
    if (uiSeat == 0)
    {
        if (pVehicle->m_pDriver && pVehicle->m_pDriver != pClientPed)
        {
            WARN(("Emergency occupied driver eject by %s on %s\n", GetPlayerName(pClientPed).c_str(), GetPlayerName(pVehicle->m_pDriver).c_str()));
            UnpairPedAndVehicle(pVehicle->m_pDriver, pVehicle);
        }
        pVehicle->m_pDriver = pClientPed;
    }
    else
    {
        assert(uiSeat <= NUMELMS(pVehicle->m_pPassengers));
        if (pVehicle->m_pPassengers[uiSeat - 1] && pVehicle->m_pPassengers[uiSeat - 1] != pClientPed)
        {
            WARN(("Emergency occupied passenger eject by %s on %s\n", GetPlayerName(pClientPed).c_str(),
                  GetPlayerName(pVehicle->m_pPassengers[uiSeat - 1]).c_str()));
            UnpairPedAndVehicle(pVehicle->m_pPassengers[uiSeat - 1], pVehicle);
        }
        pVehicle->m_pPassengers[uiSeat - 1] = pClientPed;
    }

    // Ped vars
    pClientPed->m_pOccupiedVehicle = pVehicle;
    pClientPed->m_uiOccupiedVehicleSeat = uiSeat;

    if (ucDoor != 0xFF)
        pVehicle->AllowDoorRatioSetting(ucDoor, true);
    else if (uiSeat < 4)
        pVehicle->AllowDoorRatioSetting(uiSeat + 2, true);

    // Checks
    ValidatePedAndVehiclePair(pClientPed, pVehicle);
}

//
// Make a ped become an occupying driver/passenger
// Static function
//
void CClientVehicle::SetPedOccupyingVehicle(CClientPed* pClientPed, CClientVehicle* pVehicle, unsigned int uiSeat, unsigned char ucDoor)
{
    INFO(("SetPedOccupyingVehicle:%s in vehicle:0x%08x  seat:%d  door:%u", GetPlayerName(pClientPed).c_str(), pVehicle, uiSeat, ucDoor));

    if (!pClientPed || !pVehicle)
        return;

    // Clear ped from any current occupying seat in this vehicle
    if (pClientPed->m_pOccupyingVehicle == pVehicle)
    {
        if (pVehicle->m_pOccupyingDriver == pClientPed)
            pVehicle->m_pOccupyingDriver = NULL;

        for (int i = 0; i < NUMELMS(pVehicle->m_pOccupyingPassengers); i++)
            if (pVehicle->m_pOccupyingPassengers[i] == pClientPed)
                pVehicle->m_pOccupyingPassengers[i] = NULL;
    }

    // Vehicle vars
    if (uiSeat == 0)
    {
        if (pVehicle->m_pOccupyingDriver && pVehicle->m_pOccupyingDriver != pClientPed)
        {
            WARN(("Emergency occupying driver eject by %s on %s\n", GetPlayerName(pClientPed).c_str(), GetPlayerName(pVehicle->m_pOccupyingDriver).c_str()));
            UnpairPedAndVehicle(pVehicle->m_pOccupyingDriver, pVehicle);
        }
        pVehicle->m_pOccupyingDriver = pClientPed;
    }
    else
    {
        assert(uiSeat <= NUMELMS(pVehicle->m_pOccupyingPassengers));
        if (pVehicle->m_pOccupyingPassengers[uiSeat - 1] && pVehicle->m_pOccupyingPassengers[uiSeat - 1] != pClientPed)
        {
            WARN(("Emergency occupying passenger eject by %s on %s\n", GetPlayerName(pClientPed).c_str(),
                  GetPlayerName(pVehicle->m_pOccupyingPassengers[uiSeat - 1]).c_str()));
            UnpairPedAndVehicle(pVehicle->m_pOccupyingPassengers[uiSeat - 1], pVehicle);
        }
        pVehicle->m_pOccupyingPassengers[uiSeat - 1] = pClientPed;
    }

    // Ped vars
    pClientPed->m_pOccupyingVehicle = pVehicle;
    //  if ( uiSeat >= 0 && uiSeat < 8 )
    //      pClientPed->m_uiOccupyingSeat = uiSeat;

    if (ucDoor != 0xFF)
        pVehicle->AllowDoorRatioSetting(ucDoor, false);

    // Checks
    ValidatePedAndVehiclePair(pClientPed, pVehicle);
}

//
// Check ped <> vehicle pointers
// Static function
//
void CClientVehicle::ValidatePedAndVehiclePair(CClientPed* pClientPed, CClientVehicle* pVehicle)
{
#if MTA_DEBUG
    // Occupied
    // Vehicle vars
    if (pVehicle->m_pDriver)
        assert(pVehicle->m_pDriver->m_pOccupiedVehicle == pVehicle);

    for (int i = 0; i < NUMELMS(pVehicle->m_pPassengers); i++)
        if (pVehicle->m_pPassengers[i])
            assert(pVehicle->m_pPassengers[i]->m_pOccupiedVehicle == pVehicle);

    // Ped vars
    if (pClientPed->m_pOccupiedVehicle)
    {
        // Make sure refed once by vehicle
        int iCount = 0;
        if (pClientPed->m_pOccupiedVehicle->m_pDriver == pClientPed)
            iCount++;

        for (int i = 0; i < NUMELMS(pClientPed->m_pOccupiedVehicle->m_pPassengers); i++)
            if (pClientPed->m_pOccupiedVehicle->m_pPassengers[i] == pClientPed)
                iCount++;

        assert(iCount == 1);
    }

    // Occupying
    // Vehicle vars
    if (pVehicle->m_pOccupyingDriver)
        assert(pVehicle->m_pOccupyingDriver->m_pOccupyingVehicle == pVehicle);

    for (int i = 0; i < NUMELMS(pVehicle->m_pOccupyingPassengers); i++)
        if (pVehicle->m_pOccupyingPassengers[i])
            assert(pVehicle->m_pOccupyingPassengers[i]->m_pOccupyingVehicle == pVehicle);

    // Ped vars
    if (pClientPed->m_pOccupyingVehicle)
    {
        // Make sure refed once by vehicle
        int iCount = 0;
        if (pClientPed->m_pOccupyingVehicle->m_pOccupyingDriver == pClientPed)
            iCount++;

        for (int i = 0; i < NUMELMS(pClientPed->m_pOccupyingVehicle->m_pOccupyingPassengers); i++)
            if (pClientPed->m_pOccupyingVehicle->m_pOccupyingPassengers[i] == pClientPed)
                iCount++;

        assert(iCount == 1);
    }
#endif
}

//
// Make sure there is no association between a ped and a vehicle
// Static function
//
void CClientVehicle::UnpairPedAndVehicle(CClientPed* pClientPed, CClientVehicle* pVehicle)
{
    if (!pClientPed || !pVehicle)
        return;

    // Checks
    ValidatePedAndVehiclePair(pClientPed, pVehicle);

    // Occupied
    // Vehicle vars
    if (pVehicle->m_pDriver == pClientPed)
    {
        INFO(("UnpairPedAndVehicle: m_pDriver:%s from vehicle:0x%08x", GetPlayerName(pClientPed).c_str(), pVehicle));
        pVehicle->m_pDriver = NULL;
    }

    for (int i = 0; i < NUMELMS(pVehicle->m_pPassengers); i++)
        if (pVehicle->m_pPassengers[i] == pClientPed)
        {
            INFO(("UnpairPedAndVehicle: m_pPassenger:%s seat:%d from vehicle:0x%08x", GetPlayerName(pClientPed).c_str(), i + 1, pVehicle));
            pVehicle->m_pPassengers[i] = NULL;
        }

    // Ped vars
    if (pClientPed->m_pOccupiedVehicle == pVehicle)
    {
        INFO(("UnpairPedAndVehicle: pClientPed:%s from m_pOccupiedVehicle:0x%08x", GetPlayerName(pClientPed).c_str(), pVehicle));
        if (pClientPed->m_ucLeavingDoor != 0xFF)
        {
            pVehicle->AllowDoorRatioSetting(pClientPed->m_ucLeavingDoor, true);
            pClientPed->m_ucLeavingDoor = 0xFF;
        }
        pClientPed->m_pOccupiedVehicle = NULL;
        pClientPed->m_uiOccupiedVehicleSeat = 0xFF;
    }

    // Occupying
    // Vehicle vars
    if (pVehicle->m_pOccupyingDriver == pClientPed)
    {
        INFO(("UnpairPedAndVehicle: m_pOccupyingDriver:%s from vehicle:0x%08x", GetPlayerName(pClientPed).c_str(), pVehicle));
        pVehicle->m_pOccupyingDriver = NULL;
    }

    for (int i = 0; i < NUMELMS(pVehicle->m_pOccupyingPassengers); i++)
        if (pVehicle->m_pOccupyingPassengers[i] == pClientPed)
        {
            INFO(("UnpairPedAndVehicle: m_pOccupyingPassenger:%s seat:%d from vehicle:0x%08x", GetPlayerName(pClientPed).c_str(), i + 1, pVehicle));
            pVehicle->m_pOccupyingPassengers[i] = NULL;
        }

    // Ped vars
    if (pClientPed->m_pOccupyingVehicle == pVehicle)
    {
        INFO(("UnpairPedAndVehicle: pClientPed:%s from m_pOccupyingVehicle:0x%08x", GetPlayerName(pClientPed).c_str(), pVehicle));
        pClientPed->m_pOccupyingVehicle = NULL;
        // pClientPed->m_uiOccupyingSeat = 0xFF;
    }
}

//
// Make sure there is no association between a ped and its vehicle
// Static function
//
void CClientVehicle::UnpairPedAndVehicle(CClientPed* pClientPed)
{
    UnpairPedAndVehicle(pClientPed, pClientPed->GetOccupiedVehicle());
    UnpairPedAndVehicle(pClientPed, pClientPed->m_pOccupyingVehicle);
    UnpairPedAndVehicle(pClientPed, pClientPed->GetRealOccupiedVehicle());

    if (pClientPed->m_pOccupiedVehicle)
    {
        WARN(("*** Unexpected m_pOccupiedVehicle:0x%08x for %s\n", pClientPed->m_pOccupiedVehicle, GetPlayerName(pClientPed).c_str()));
        pClientPed->m_pOccupiedVehicle = NULL;
    }

    if (pClientPed->m_pOccupyingVehicle)
    {
        WARN(("*** Unexpected m_pOccupyingVehicle:0x%08x for %s\n", pClientPed->m_pOccupyingVehicle, GetPlayerName(pClientPed).c_str()));
        pClientPed->m_pOccupyingVehicle = NULL;
    }
}

void CClientVehicle::ApplyHandling()
{
    if (m_pVehicle)
        m_pVehicle->RecalculateHandling();

    m_bHasCustomHandling = true;
}

CHandlingEntry* CClientVehicle::GetHandlingData()
{
    if (m_pVehicle)
    {
        return m_pVehicle->GetHandlingData();
    }
    else if (m_pHandlingEntry)
    {
        return m_pHandlingEntry;
    }
    return NULL;
}

CSphere CClientVehicle::GetWorldBoundingSphere()
{
    CSphere     sphere;
    CModelInfo* pModelInfo = g_pGame->GetModelInfo(GetModel());
    if (pModelInfo)
    {
        CBoundingBox* pBoundingBox = pModelInfo->GetBoundingBox();
        if (pBoundingBox)
        {
            sphere.vecPosition = pBoundingBox->vecBoundOffset;
            sphere.fRadius = pBoundingBox->fRadius;
        }
    }
    sphere.vecPosition += GetStreamPosition();
    return sphere;
}

// Currently, this should only be called if the local player is, or was just in the vehicle
void CClientVehicle::HandleWaitingForGroundToLoad()
{
    // Check if near any MTA objects
    bool    bNearObject = false;
    CVector vecPosition;
    GetPosition(vecPosition);
    CClientEntityResult result;
    GetClientSpatialDatabase()->SphereQuery(result, CSphere(vecPosition + CVector(0, 0, -3), 5));
    for (CClientEntityResult::const_iterator it = result.begin(); it != result.end(); ++it)
    {
        if ((*it)->GetType() == CCLIENTOBJECT)
        {
            bNearObject = true;
            break;
        }
    }

    if (!bNearObject)
    {
        // If not near any MTA objects, then don't bother waiting
        SetFrozenWaitingForGroundToLoad(false, true);
        #ifdef ASYNC_LOADING_DEBUG_OUTPUTA
        OutputDebugLine("[AsyncLoading]   FreezeUntilCollisionLoaded - Early stop");
        #endif
        return;
    }

    // Reset position
    CVector vecTemp;
    m_pVehicle->SetMatrix(&m_matFrozen);
    m_pVehicle->SetMoveSpeed(&vecTemp);
    m_pVehicle->SetTurnSpeed(&vecTemp);
    m_vecMoveSpeedMeters = vecTemp;
    m_vecMoveSpeed = vecTemp;
    m_vecTurnSpeed = vecTemp;

    // Load load load
    if (GetModelInfo())
        g_pGame->GetStreaming()->LoadAllRequestedModels(false, "CClientVehicle::HandleWaitingForGroundToLoad");

    // Start out with a fairly big radius to check, and shrink it down over time
    float fUseRadius = 50.0f * (1.f - std::max(0.f, m_fObjectsAroundTolerance));

    // Gather up some flags
    CClientObjectManager* pObjectManager = g_pClientGame->GetObjectManager();
    bool                  bASync = g_pGame->IsASyncLoadingEnabled();
    bool                  bMTAObjLimit = pObjectManager->IsObjectLimitReached();
    bool                  bHasModel = GetModelInfo() != NULL;
    #ifndef ASYNC_LOADING_DEBUG_OUTPUTA
    bool bMTALoaded = pObjectManager->ObjectsAroundPointLoaded(vecPosition, fUseRadius, m_usDimension);
    #else
    SString strAround;
    bool    bMTALoaded = pObjectManager->ObjectsAroundPointLoaded(vecPosition, fUseRadius, m_usDimension, &strAround);
    #endif

    #ifdef ASYNC_LOADING_DEBUG_OUTPUTA
    SString status = SString(
        "%2.2f,%2.2f,%2.2f  bASync:%d   bHasModel:%d   bMTALoaded:%d   bMTAObjLimit:%d   m_fGroundCheckTolerance:%2.2f   m_fObjectsAroundTolerance:%2.2f  "
        "fUseRadius:%2.1f",
        vecPosition.fX, vecPosition.fY, vecPosition.fZ, bASync, bHasModel, bMTALoaded, bMTAObjLimit, m_fGroundCheckTolerance, m_fObjectsAroundTolerance,
        fUseRadius);
    #endif

    // See if ground is ready
    if ((!bHasModel || !bMTALoaded) && m_fObjectsAroundTolerance < 1.f)
    {
        m_fGroundCheckTolerance = 0.f;
        m_fObjectsAroundTolerance = std::min(1.f, m_fObjectsAroundTolerance + 0.01f);
        #ifdef ASYNC_LOADING_DEBUG_OUTPUTA
        status += ("  FreezeUntilCollisionLoaded - wait");
        #endif
    }
    else
    {
        // Models should be loaded, but sometimes the collision is still not ready
        // Do a ground distance check to make sure.
        // Make the check tolerance larger with each passing frame
        m_fGroundCheckTolerance = std::min(1.f, m_fGroundCheckTolerance + 0.01f);
        float fDist = GetDistanceFromGround();
        float fUseDist = fDist * (1.f - m_fGroundCheckTolerance);
        if (fUseDist > -0.2f && fUseDist < 1.5f)
            SetFrozenWaitingForGroundToLoad(false, true);

        #ifdef ASYNC_LOADING_DEBUG_OUTPUTA
        status += (SString("  GetDistanceFromGround:  fDist:%2.2f   fUseDist:%2.2f", fDist, fUseDist));
        #endif

        // Stop waiting after 3 frames, if the object limit has not been reached. (bASync should always be false here)
        if (m_fGroundCheckTolerance > 0.03f /*&& !bMTAObjLimit*/ && !bASync)
            SetFrozenWaitingForGroundToLoad(false, true);
    }

    #ifdef ASYNC_LOADING_DEBUG_OUTPUTA
    OutputDebugLine(SStringX("[AsyncLoading] ") + status);
    g_pCore->GetGraphics()->DrawString(10, 220, -1, 1, status);

    std::vector<SString> lineList;
    strAround.Split("\n", lineList);
    for (unsigned int i = 0; i < lineList.size(); i++)
        g_pCore->GetGraphics()->DrawString(10, 230 + i * 10, -1, 1, lineList[i]);
    #endif
}

bool CClientVehicle::GiveVehicleSirens(unsigned char ucSirenType, unsigned char ucSirenCount)
{
    m_tSirenBeaconInfo.m_bOverrideSirens = true;
    m_tSirenBeaconInfo.m_ucSirenType = ucSirenType;
    m_tSirenBeaconInfo.m_ucSirenCount = ucSirenCount;
    if (m_pVehicle)
    {
        m_pVehicle->GiveVehicleSirens(ucSirenType, ucSirenCount);
    }
    return true;
}
void CClientVehicle::SetVehicleSirenPosition(unsigned char ucSirenID, CVector vecPos)
{
    m_tSirenBeaconInfo.m_tSirenInfo[ucSirenID].m_vecSirenPositions = vecPos;
    if (m_pVehicle)
    {
        m_pVehicle->SetVehicleSirenPosition(ucSirenID, vecPos);
    }
}

void CClientVehicle::SetVehicleSirenMinimumAlpha(unsigned char ucSirenID, DWORD dwPercentage)
{
    m_tSirenBeaconInfo.m_tSirenInfo[ucSirenID].m_dwMinSirenAlpha = dwPercentage;
    if (m_pVehicle)
    {
        m_pVehicle->SetVehicleSirenMinimumAlpha(ucSirenID, dwPercentage);
    }
}

void CClientVehicle::SetVehicleSirenColour(unsigned char ucSirenID, SColor tVehicleSirenColour)
{
    m_tSirenBeaconInfo.m_tSirenInfo[ucSirenID].m_RGBBeaconColour = tVehicleSirenColour;
    if (m_pVehicle)
    {
        m_pVehicle->SetVehicleSirenColour(ucSirenID, tVehicleSirenColour);
    }
}

void CClientVehicle::SetVehicleFlags(bool bEnable360, bool bEnableRandomiser, bool bEnableLOSCheck, bool bEnableSilent)
{
    m_tSirenBeaconInfo.m_b360Flag = bEnable360;
    m_tSirenBeaconInfo.m_bDoLOSCheck = bEnableLOSCheck;
    m_tSirenBeaconInfo.m_bUseRandomiser = bEnableRandomiser;
    m_tSirenBeaconInfo.m_bSirenSilent = bEnableSilent;
    if (m_pVehicle)
    {
        m_pVehicle->SetVehicleFlags(bEnable360, bEnableRandomiser, bEnableLOSCheck, bEnableSilent);
    }
}

void CClientVehicle::RemoveVehicleSirens()
{
    if (m_pVehicle)
    {
        m_pVehicle->RemoveVehicleSirens();
    }
    m_tSirenBeaconInfo.m_bOverrideSirens = false;
    SetSirenOrAlarmActive(false);
    for (unsigned char i = 0; i < 7; i++)
    {
        SetVehicleSirenPosition(i, CVector(0, 0, 0));
        SetVehicleSirenMinimumAlpha(i, 0);
        SetVehicleSirenColour(i, SColor());
    }

    m_tSirenBeaconInfo.m_ucSirenCount = 0;
}

bool CClientVehicle::SetComponentPosition(const SString& vehicleComponent, CVector vecPosition, EComponentBaseType inputBase)
{
    // Ensure position is parent relative
    ConvertComponentPositionBase(vehicleComponent, vecPosition, inputBase, EComponentBase::PARENT);

    if (m_pVehicle)
    {
        // set our position on the model
        if (m_pVehicle->SetComponentPosition(vehicleComponent, vecPosition))
        {
            // update our cache
            m_ComponentData[vehicleComponent].m_vecComponentPosition = vecPosition;
            m_ComponentData[vehicleComponent].m_bPositionChanged = true;

            return true;
        }
    }
    else
    {
        if (m_ComponentData.find(vehicleComponent) != m_ComponentData.end())
        {
            // update our cache
            m_ComponentData[vehicleComponent].m_vecComponentPosition = vecPosition;
            m_ComponentData[vehicleComponent].m_bPositionChanged = true;
            return true;
        }
    }
    return false;
}

bool CClientVehicle::GetComponentPosition(const SString& vehicleComponent, CVector& vecPosition, EComponentBaseType outputBase)
{
    if (m_pVehicle)
    {
        // fill our position from the actual position
        if (m_pVehicle->GetComponentPosition(vehicleComponent, vecPosition))
        {
            // Convert to required base
            ConvertComponentPositionBase(vehicleComponent, vecPosition, EComponentBase::PARENT, outputBase);
            return true;
        }
    }
    else
    {
        if (m_ComponentData.find(vehicleComponent) != m_ComponentData.end())
        {
            // fill our position from the cached position
            vecPosition = m_ComponentData[vehicleComponent].m_vecComponentPosition;

            // Convert to required base
            ConvertComponentPositionBase(vehicleComponent, vecPosition, EComponentBase::PARENT, outputBase);
            return true;
        }
    }
    return false;
}

bool CClientVehicle::SetComponentRotation(const SString& vehicleComponent, CVector vecRotation, EComponentBaseType inputBase)
{
    // Ensure rotation is parent relative
    ConvertComponentRotationBase(vehicleComponent, vecRotation, inputBase, EComponentBase::PARENT);

    if (m_pVehicle)
    {
        // set our rotation on the model
        if (m_pVehicle->SetComponentRotation(vehicleComponent, vecRotation))
        {
            // update our cache
            m_ComponentData[vehicleComponent].m_vecComponentRotation = vecRotation;
            m_ComponentData[vehicleComponent].m_bRotationChanged = true;

            return true;
        }
    }
    else
    {
        if (m_ComponentData.find(vehicleComponent) != m_ComponentData.end())
        {
            // update our cache
            m_ComponentData[vehicleComponent].m_vecComponentRotation = vecRotation;
            m_ComponentData[vehicleComponent].m_bRotationChanged = true;
            return true;
        }
    }
    return false;
}

bool CClientVehicle::GetComponentRotation(const SString& vehicleComponent, CVector& vecRotation, EComponentBaseType outputBase)
{
    if (m_pVehicle)
    {
        // fill our rotation from the actual rotation
        bool bResult = m_pVehicle->GetComponentRotation(vehicleComponent, vecRotation);

        // Convert to required base
        ConvertComponentRotationBase(vehicleComponent, vecRotation, EComponentBase::PARENT, outputBase);

        return bResult;
    }
    else
    {
        if (m_ComponentData.find(vehicleComponent) != m_ComponentData.end())
        {
            // fill our rotation from the cached rotation
            vecRotation = m_ComponentData[vehicleComponent].m_vecComponentRotation;

            // Convert to required base
            ConvertComponentRotationBase(vehicleComponent, vecRotation, EComponentBase::PARENT, outputBase);
            return true;
        }
    }
    return false;
}

bool CClientVehicle::SetComponentScale(const SString& vehicleComponent, CVector vecScale, EComponentBaseType inputBase)
{
    // Ensure scale is parent relative
    ConvertComponentScaleBase(vehicleComponent, vecScale, inputBase, EComponentBase::PARENT);

    if (m_pVehicle)
    {
        // set our rotation on the model
        if (m_pVehicle->SetComponentScale(vehicleComponent, vecScale))
        {
            // update our cache
            m_ComponentData[vehicleComponent].m_vecComponentScale = vecScale;
            m_ComponentData[vehicleComponent].m_bScaleChanged = true;

            return true;
        }
    }
    else
    {
        if (m_ComponentData.find(vehicleComponent) != m_ComponentData.end())
        {
            // update our cache
            m_ComponentData[vehicleComponent].m_vecComponentScale = vecScale;
            m_ComponentData[vehicleComponent].m_bScaleChanged = true;
            return true;
        }
    }
    return false;
}

bool CClientVehicle::GetComponentScale(const SString& vehicleComponent, CVector& vecScale, EComponentBaseType outputBase)
{
    if (m_pVehicle)
    {
        // fill our scale from the actual rotation
        bool bResult = m_pVehicle->GetComponentScale(vehicleComponent, vecScale);

        // Convert to required base
        ConvertComponentScaleBase(vehicleComponent, vecScale, EComponentBase::PARENT, outputBase);

        return bResult;
    }
    else
    {
        if (m_ComponentData.find(vehicleComponent) != m_ComponentData.end())
        {
            // fill our rotation from the cached rotation
            vecScale = m_ComponentData[vehicleComponent].m_vecComponentScale;

            // Convert to required base
            ConvertComponentScaleBase(vehicleComponent, vecScale, EComponentBase::PARENT, outputBase);
            return true;
        }
    }
    return false;
}

bool CClientVehicle::ResetComponentScale(const SString& vehicleComponent)
{
    // set our rotation on the model
    if (SetComponentScale(vehicleComponent, m_ComponentData[vehicleComponent].m_vecOriginalComponentScale))
    {
        // update our cache
        m_ComponentData[vehicleComponent].m_bScaleChanged = false;
        return true;
    }
    return false;
}
bool CClientVehicle::ResetComponentRotation(const SString& vehicleComponent)
{
    // set our rotation on the model
    if (SetComponentRotation(vehicleComponent, m_ComponentData[vehicleComponent].m_vecOriginalComponentRotation))
    {
        // update our cache
        m_ComponentData[vehicleComponent].m_bRotationChanged = false;
        return true;
    }
    return false;
}
bool CClientVehicle::ResetComponentPosition(const SString& vehicleComponent)
{
    // set our position on the model
    if (SetComponentPosition(vehicleComponent, m_ComponentData[vehicleComponent].m_vecOriginalComponentPosition))
    {
        // update our cache
        m_ComponentData[vehicleComponent].m_bPositionChanged = false;
        return true;
    }
    return false;
}

//
// Get transform from component parent to the model root
//
void CClientVehicle::GetComponentParentToRootMatrix(const SString& vehicleComponent, CMatrix& matOutParentToRoot)
{
    if (m_pVehicle)
    {
        if (m_pVehicle->GetComponentParentToRootMatrix(vehicleComponent, matOutParentToRoot))
        {
            return;
        }
    }
    else
    {
        // Get first parent
        SVehicleComponentData* pComponentData = MapFind(m_ComponentData, vehicleComponent);
        if (pComponentData)
        {
            pComponentData = MapFind(m_ComponentData, pComponentData->m_strParentName);
        }

        // Combine transforms of parent components (limit to 10 in case of problems)
        CMatrix matCombo;
        for (uint i = 0; pComponentData && i < 10; i++)
        {
            CMatrix matFrame(pComponentData->m_vecComponentPosition, pComponentData->m_vecComponentRotation, pComponentData->m_vecComponentScale);
            matCombo = matCombo * matFrame;
            pComponentData = MapFind(m_ComponentData, pComponentData->m_strParentName);
        }

        matOutParentToRoot = matCombo;
    }
}

//
// Change what a component rotation/position/matrix is relative to
//
void CClientVehicle::ConvertComponentRotationBase(const SString& vehicleComponent, CVector& vecRotation, EComponentBaseType inputBase,
                                                  EComponentBaseType outputBase)
{
    if (inputBase != outputBase)
    {
        CMatrix matTemp(CVector(), vecRotation);
        ConvertComponentMatrixBase(vehicleComponent, matTemp, inputBase, outputBase);
        vecRotation = matTemp.GetRotation();
    }
}

void CClientVehicle::ConvertComponentPositionBase(const SString& vehicleComponent, CVector& vecPosition, EComponentBaseType inputBase,
                                                  EComponentBaseType outputBase)
{
    if (inputBase != outputBase)
    {
        CMatrix matTemp(vecPosition);
        ConvertComponentMatrixBase(vehicleComponent, matTemp, inputBase, outputBase);
        vecPosition = matTemp.GetPosition();
    }
}

void CClientVehicle::ConvertComponentScaleBase(const SString& vehicleComponent, CVector& vecScale, EComponentBaseType inputBase, EComponentBaseType outputBase)
{
    if (inputBase != outputBase)
    {
        CMatrix matTemp(CVector(), CVector(), vecScale);
        ConvertComponentMatrixBase(vehicleComponent, matTemp, inputBase, outputBase);
        vecScale = matTemp.GetScale();
    }
}

void CClientVehicle::ConvertComponentMatrixBase(const SString& vehicleComponent, CMatrix& matOrientation, EComponentBaseType inputBase,
                                                EComponentBaseType outputBase)
{
    if (inputBase == outputBase)
        return;

    if (inputBase == EComponentBaseType::PARENT)
    {
        if (outputBase == EComponentBaseType::ROOT)
        {
            // Parent relative to root relative
            CMatrix matParentToRoot;
            GetComponentParentToRootMatrix(vehicleComponent, matParentToRoot);
            matOrientation = matOrientation * matParentToRoot;
        }
        else if (outputBase == EComponentBaseType::WORLD)
        {
            // Parent relative to world
            CMatrix matParentToRoot;
            GetComponentParentToRootMatrix(vehicleComponent, matParentToRoot);
            matOrientation = matOrientation * matParentToRoot;

            CMatrix matRootToWorld;
            GetMatrix(matRootToWorld);
            matOrientation = matOrientation * matRootToWorld;
        }
    }
    else if (inputBase == EComponentBaseType::ROOT)
    {
        if (outputBase == EComponentBaseType::PARENT)
        {
            // Root relative to parent relative
            CMatrix matParentToRoot;
            GetComponentParentToRootMatrix(vehicleComponent, matParentToRoot);
            matOrientation = matOrientation * matParentToRoot.Inverse();
        }
        else if (outputBase == EComponentBaseType::WORLD)
        {
            // Root relative to world
            CMatrix matRootToWorld;
            GetMatrix(matRootToWorld);
            matOrientation = matOrientation * matRootToWorld;
        }
    }
    else if (inputBase == EComponentBaseType::WORLD)
    {
        if (outputBase == EComponentBaseType::PARENT)
        {
            // World to parent relative
            CMatrix matRootToWorld;
            GetMatrix(matRootToWorld);
            matOrientation = matOrientation * matRootToWorld.Inverse();

            CMatrix matParentToRoot;
            GetComponentParentToRootMatrix(vehicleComponent, matParentToRoot);
            matOrientation = matOrientation * matParentToRoot.Inverse();
        }
        else if (outputBase == EComponentBaseType::ROOT)
        {
            // World to root relative
            CMatrix matRootToWorld;
            GetMatrix(matRootToWorld);
            matOrientation = matOrientation * matRootToWorld.Inverse();
        }
    }
}

bool CClientVehicle::SetComponentVisible(const SString& vehicleComponent, bool bVisible)
{
    // Check if wheel invisibility override is in operation due to setting of wheel states
    if (bVisible && GetWheelMissing(UCHAR_INVALID_INDEX, vehicleComponent))
        bVisible = false;

    if (m_pVehicle)
    {
        if (m_pVehicle->SetComponentVisible(vehicleComponent, bVisible))
        {
            // update our cache
            m_ComponentData[vehicleComponent].m_bVisible = bVisible;

            // set our visibility on the model
            m_pVehicle->SetComponentVisible(vehicleComponent, bVisible);
            return true;
        }
    }
    else
    {
        if (m_ComponentData.find(vehicleComponent) != m_ComponentData.end())
        {
            // store our visible variable to the cached data
            m_ComponentData[vehicleComponent].m_bVisible = bVisible;
            return true;
        }
    }
    return false;
}

bool CClientVehicle::GetComponentVisible(const SString& vehicleComponent, bool& bVisible)
{
    if (m_pVehicle)
    {
        // fill our visible variable from the actual position
        return m_pVehicle->GetComponentVisible(vehicleComponent, bVisible);
    }
    else
    {
        if (m_ComponentData.find(vehicleComponent) != m_ComponentData.end())
        {
            // fill our visible variable from the cached data
            bVisible = m_ComponentData[vehicleComponent].m_bVisible;
            return true;
        }
    }
    return false;
}

bool CClientVehicle::DoesSupportUpgrade(const SString& strFrameName)
{
    if (m_pVehicle != NULL)
    {
        return m_pVehicle->DoesSupportUpgrade(strFrameName);
    }
    return true;
}

bool CClientVehicle::OnVehicleFallThroughMap()
{
    // if we have fallen through the map a small number of times
    if (m_ucFellThroughMapCount <= 2)
    {
        // make sure we haven't moved much if at all
        if (IsFrozen() == false && DistanceBetweenPoints2D(m_matCreate.GetPosition(), m_Matrix.GetPosition()) < 3)
        {
            // increase our fell through map count
            m_ucFellThroughMapCount++;
            // warp us to our initial position of creation
            SetPosition(m_matCreate.GetPosition());
            // warp us to our initial position of creation
            SetRotationRadians(m_matCreate.GetRotation());
            // handled
            return true;
        }
    }
    // unhandled
    return false;
}

bool CClientVehicle::DoesNeedToWaitForGroundToLoad()
{
    if (!g_pGame->IsASyncLoadingEnabled())
        return false;

    // Let CClientPed handle it if our driver is the local player
    if (m_pDriver == g_pClientGame->GetLocalPlayer())
        return false;

    // If we're in water we won't need to wait for the ground to load
    if (m_LastSyncedData != NULL && m_LastSyncedData->bIsInWater == true)
        return false;

    // Check for MTA objects around our position
    CVector vecPosition;
    GetPosition(vecPosition);
    CClientObjectManager* pObjectManager = g_pClientGame->GetObjectManager();

    return !pObjectManager->ObjectsAroundPointLoaded(vecPosition, 50.0f, m_usDimension);
}

void CClientVehicle::SetNitroLevel(float fNitroLevel)
{
    if (m_pVehicle)
    {
        m_pVehicle->SetNitroLevel(fNitroLevel);
    }
    m_fNitroLevel = fNitroLevel;
}

float CClientVehicle::GetNitroLevel()
{
    if (m_pVehicle)
    {
        return m_pVehicle->GetNitroLevel();
    }
    return m_fNitroLevel;
}

void CClientVehicle::SetNitroCount(char cNitroCount)
{
    if (m_pVehicle)
    {
        m_pVehicle->SetNitroCount(cNitroCount);
    }
    m_cNitroCount = cNitroCount;
}

char CClientVehicle::GetNitroCount()
{
    if (m_pVehicle)
    {
        return m_pVehicle->GetNitroCount();
    }
    return m_cNitroCount;
}

bool CClientVehicle::SetWindowOpen(uchar ucWindow, bool bOpen)
{
    if (ucWindow < MAX_WINDOWS)
    {
        m_bWindowOpen[ucWindow] = bOpen;
        if (m_pVehicle)
        {
            return m_pVehicle->SetWindowOpenFlagState(ucWindow, bOpen);
        }
        return true;
    }
    return false;
}

bool CClientVehicle::IsWindowOpen(uchar ucWindow)
{
    if (ucWindow < MAX_WINDOWS)
    {
        return m_bWindowOpen[ucWindow];
    }
    return false;
}<|MERGE_RESOLUTION|>--- conflicted
+++ resolved
@@ -2179,11 +2179,7 @@
     m_fTrainPosition = fTrainPosition;
 }
 
-<<<<<<< HEAD
 CClientTrainTrack* CClientVehicle::GetTrainTrack()
-=======
-uchar CClientVehicle::GetTrainTrack()
->>>>>>> 5c648b24
 {
     if (m_pVehicle && GetVehicleType() == CLIENTVEHICLE_TRAIN)
         return g_pClientGame->GetManager()->GetTrainTrackManager()->Get(m_pVehicle->GetTrainTrack());
@@ -2561,11 +2557,7 @@
         {
             DWORD dwModels[1];
             dwModels[0] = m_usModel;
-<<<<<<< HEAD
-            m_pVehicle = g_pGame->GetPools()->AddTrain(&m_Matrix.vPos, dwModels, 1, m_bTrainDirection, m_pTrainTrack ? m_pTrainTrack->GetTrainTrack() : nullptr);
-=======
-            m_pVehicle = g_pGame->GetPools()->AddTrain(this, &m_Matrix.vPos, dwModels, 1, m_bTrainDirection, m_ucTrackID);
->>>>>>> 5c648b24
+            m_pVehicle = g_pGame->GetPools()->AddTrain(this, &m_Matrix.vPos, dwModels, 1, m_bTrainDirection, m_pTrainTrack ? m_pTrainTrack->GetTrainTrack() : nullptr);
         }
         else
         {
