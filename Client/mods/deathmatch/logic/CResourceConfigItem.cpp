<<<<<<< HEAD
/*****************************************************************************
*
*  PROJECT:     Multi Theft Auto v1.0
*  LICENSE:     See LICENSE in the top level directory
*  FILE:        mods/deathmatch/logic/CResourceConfigItem.cpp
*  PURPOSE:     Resource configuration item class
*  DEVELOPERS:  Kevin Whiteside <kevuwk@gmail.com>
*               Christian Myhre Lundheim <>
*               Chris McArthur <>
*
*  Multi Theft Auto is available from http://www.multitheftauto.com/
*
*****************************************************************************/

// This class represents a single resource config file.
// Config files can be accessed by other resources and used to
// configure them. They are always XML files, and access
// is provided by giving out the root xml node.

#include <StdInc.h>

CResourceConfigItem::CResourceConfigItem ( CResource * resource, const char * szShortName, const char * szResourceFileName, uint uiDownloadSize, CChecksum serverChecksum ) :
    CDownloadableResource ( resource, CDownloadableResource::RESOURCE_FILE_TYPE_CLIENT_CONFIG, szResourceFileName, szShortName, uiDownloadSize, serverChecksum, true )
{
    m_pXMLFile = NULL;
    m_pXMLRootNode = NULL;
}

CResourceConfigItem::~CResourceConfigItem ( void )
{
    if ( m_pXMLFile )
    {
        delete m_pXMLFile;
        m_pXMLFile = NULL;
    }
}

bool CResourceConfigItem::Start ( void )
{
    // Does the file even exist?
    if ( FileExists( GetName() ) )
    {
        // Already created?
        if ( m_pXMLFile )
        {
            delete m_pXMLFile;
        }

        // Create the XML
        m_pXMLFile = g_pCore->GetXML ()->CreateXML ( GetName (), true );
        if ( m_pXMLFile )
        {
            // Parse the XML
            if ( m_pXMLFile->Parse (  ) )
            {
                m_pXMLRootNode = m_pXMLFile->GetRootNode ();
                return true;
            }
            else
            {
                CLogger::ErrorPrintf ( "Couldn't parse config %s in resource %s\n", GetShortName (), m_pResource->GetName() );
            }

            // Delete the XML
            delete m_pXMLFile;
            m_pXMLFile = NULL;
        }
        else
        {
            CLogger::ErrorPrintf ( "Couldn't load config %s in resource %s\n", GetShortName (), m_pResource->GetName() );
        }
    }
    else
    {
        CLogger::ErrorPrintf ( "Config %s in resource %s does not exist\n", GetShortName (), m_pResource->GetName() );
    }

    return false;
}

bool CResourceConfigItem::Stop ( void )
{
    if ( m_pXMLFile )
    {
        delete m_pXMLFile;
        m_pXMLFile = NULL;
        m_pXMLRootNode = NULL;
    }

    return true;
}
=======
/*****************************************************************************
 *
 *  PROJECT:     Multi Theft Auto v1.0
 *  LICENSE:     See LICENSE in the top level directory
 *  FILE:        mods/deathmatch/logic/CResourceConfigItem.cpp
 *  PURPOSE:     Resource configuration item class
 *
 *  Multi Theft Auto is available from http://www.multitheftauto.com/
 *
 *****************************************************************************/

// This class represents a single resource config file.
// Config files can be accessed by other resources and used to
// configure them. They are always XML files, and access
// is provided by giving out the root xml node.

#include <StdInc.h>

CResourceConfigItem::CResourceConfigItem(CResource* resource, const char* szShortName, const char* szResourceFileName, uint uiDownloadSize,
                                         CChecksum serverChecksum)
    : CDownloadableResource(resource, CDownloadableResource::RESOURCE_FILE_TYPE_CLIENT_CONFIG, szResourceFileName, szShortName, uiDownloadSize, serverChecksum,
                            true)
{
    m_pXMLFile = NULL;
    m_pXMLRootNode = NULL;
}

CResourceConfigItem::~CResourceConfigItem()
{
    if (m_pXMLFile)
    {
        delete m_pXMLFile;
        m_pXMLFile = NULL;
    }
}

bool CResourceConfigItem::Start()
{
    // Does the file even exist?
    if (FileExists(GetName()))
    {
        // Already created?
        if (m_pXMLFile)
        {
            delete m_pXMLFile;
        }

        // Create the XML
        m_pXMLFile = g_pCore->GetXML()->CreateXML(GetName(), true);
        if (m_pXMLFile)
        {
            // Parse the XML
            std::vector<char> fileContents;
            if (m_pXMLFile->Parse(&fileContents))
            {
                if (CChecksum::GenerateChecksumFromBuffer(&fileContents.at(0), fileContents.size()) == GetServerChecksum())
                {
                    m_pXMLRootNode = m_pXMLFile->GetRootNode();
                    return true;
                }
            }
            else
            {
                CLogger::ErrorPrintf("Couldn't parse config %s in resource %s\n", GetShortName(), m_pResource->GetName());
            }

            // Delete the XML
            delete m_pXMLFile;
            m_pXMLFile = NULL;
        }
        else
        {
            CLogger::ErrorPrintf("Couldn't load config %s in resource %s\n", GetShortName(), m_pResource->GetName());
        }
    }
    else
    {
        CLogger::ErrorPrintf("Config %s in resource %s does not exist\n", GetShortName(), m_pResource->GetName());
    }

    return false;
}

bool CResourceConfigItem::Stop()
{
    if (m_pXMLFile)
    {
        delete m_pXMLFile;
        m_pXMLFile = NULL;
        m_pXMLRootNode = NULL;
    }

    return true;
}
>>>>>>> d8c3ff5f
<|MERGE_RESOLUTION|>--- conflicted
+++ resolved
@@ -1,96 +1,3 @@
-<<<<<<< HEAD
-/*****************************************************************************
-*
-*  PROJECT:     Multi Theft Auto v1.0
-*  LICENSE:     See LICENSE in the top level directory
-*  FILE:        mods/deathmatch/logic/CResourceConfigItem.cpp
-*  PURPOSE:     Resource configuration item class
-*  DEVELOPERS:  Kevin Whiteside <kevuwk@gmail.com>
-*               Christian Myhre Lundheim <>
-*               Chris McArthur <>
-*
-*  Multi Theft Auto is available from http://www.multitheftauto.com/
-*
-*****************************************************************************/
-
-// This class represents a single resource config file.
-// Config files can be accessed by other resources and used to
-// configure them. They are always XML files, and access
-// is provided by giving out the root xml node.
-
-#include <StdInc.h>
-
-CResourceConfigItem::CResourceConfigItem ( CResource * resource, const char * szShortName, const char * szResourceFileName, uint uiDownloadSize, CChecksum serverChecksum ) :
-    CDownloadableResource ( resource, CDownloadableResource::RESOURCE_FILE_TYPE_CLIENT_CONFIG, szResourceFileName, szShortName, uiDownloadSize, serverChecksum, true )
-{
-    m_pXMLFile = NULL;
-    m_pXMLRootNode = NULL;
-}
-
-CResourceConfigItem::~CResourceConfigItem ( void )
-{
-    if ( m_pXMLFile )
-    {
-        delete m_pXMLFile;
-        m_pXMLFile = NULL;
-    }
-}
-
-bool CResourceConfigItem::Start ( void )
-{
-    // Does the file even exist?
-    if ( FileExists( GetName() ) )
-    {
-        // Already created?
-        if ( m_pXMLFile )
-        {
-            delete m_pXMLFile;
-        }
-
-        // Create the XML
-        m_pXMLFile = g_pCore->GetXML ()->CreateXML ( GetName (), true );
-        if ( m_pXMLFile )
-        {
-            // Parse the XML
-            if ( m_pXMLFile->Parse (  ) )
-            {
-                m_pXMLRootNode = m_pXMLFile->GetRootNode ();
-                return true;
-            }
-            else
-            {
-                CLogger::ErrorPrintf ( "Couldn't parse config %s in resource %s\n", GetShortName (), m_pResource->GetName() );
-            }
-
-            // Delete the XML
-            delete m_pXMLFile;
-            m_pXMLFile = NULL;
-        }
-        else
-        {
-            CLogger::ErrorPrintf ( "Couldn't load config %s in resource %s\n", GetShortName (), m_pResource->GetName() );
-        }
-    }
-    else
-    {
-        CLogger::ErrorPrintf ( "Config %s in resource %s does not exist\n", GetShortName (), m_pResource->GetName() );
-    }
-
-    return false;
-}
-
-bool CResourceConfigItem::Stop ( void )
-{
-    if ( m_pXMLFile )
-    {
-        delete m_pXMLFile;
-        m_pXMLFile = NULL;
-        m_pXMLRootNode = NULL;
-    }
-
-    return true;
-}
-=======
 /*****************************************************************************
  *
  *  PROJECT:     Multi Theft Auto v1.0
@@ -146,11 +53,18 @@
             std::vector<char> fileContents;
             if (m_pXMLFile->Parse(&fileContents))
             {
-                if (CChecksum::GenerateChecksumFromBuffer(&fileContents.at(0), fileContents.size()) == GetServerChecksum())
+                m_pXMLRootNode = m_pXMLFile->GetRootNode();
+                return true;
+                // TODO
+                /*if (CChecksum::GenerateChecksumFromBuffer(&fileContents.at(0), fileContents.size()) == GetServerChecksum())
                 {
                     m_pXMLRootNode = m_pXMLFile->GetRootNode();
                     return true;
                 }
+                else
+                {
+                    CLogger::ErrorPrintf("Config %s checksum mismatch in resource %s\n", GetShortName(), m_pResource->GetName());
+                }*/
             }
             else
             {
@@ -184,5 +98,4 @@
     }
 
     return true;
-}
->>>>>>> d8c3ff5f
+}