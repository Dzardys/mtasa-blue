--- conflicted
+++ resolved
@@ -44,18 +44,6 @@
     m_pResourceManager = new CResourceManager;
     m_pColManager = new CClientColManager;
     m_pGroups = new CClientGroups;
-<<<<<<< HEAD
-    m_pProjectileManager = new CClientProjectileManager ( this );
-    m_pDFFManager = new CClientDFFManager ( this );
-    m_pColModelManager = new CClientColModelManager ( this );
-    m_pExplosionManager = new CClientExplosionManager ( this );
-    m_pWaterManager = new CClientWaterManager ( this );
-    m_pWeaponManager = new CClientWeaponManager ( this );
-    m_pEffectManager = new CClientEffectManager ( this );
-    m_pPointLightsManager = new CClientPointLightsManager ( this );
-    m_pPacketRecorder = new CClientPacketRecorder ( this );
-    m_pTrainTrackManager = new CClientTrainTrackManager;
-=======
     m_pProjectileManager = new CClientProjectileManager(this);
     m_pDFFManager = new CClientDFFManager(this);
     m_pColModelManager = new CClientColModelManager(this);
@@ -65,7 +53,7 @@
     m_pEffectManager = new CClientEffectManager(this);
     m_pPointLightsManager = new CClientPointLightsManager(this);
     m_pPacketRecorder = new CClientPacketRecorder(this);
->>>>>>> 3b68f4c6
+    m_pTrainTrackManager = new CClientTrainTrackManager;
 
     m_bBeingDeleted = false;
     m_bGameUnloadedFlag = false;
