--- conflicted
+++ resolved
@@ -192,77 +192,6 @@
     static bool GetClothesTypeName(unsigned char ucType, SString& strOutName);
 
     // Vehicle get funcs
-<<<<<<< HEAD
-    static CClientVehicle*              CreateVehicle                       ( CResource& Resource, unsigned short usModel, const CVector& vecPosition, const CVector& vecRotation, const char* szRegPlate = NULL, unsigned char ucVariant = 5, unsigned char ucVariant2 = 5 );
-    static bool                         GetVehicleModelFromName             ( const char* szName, unsigned short& usModel );
-    static bool                         GetVehicleUpgradeSlotName           ( unsigned char ucSlot, SString& strOutName );
-    static bool                         GetVehicleUpgradeSlotName           ( unsigned short usUpgrade, SString& strOutName );
-    static bool                         GetVehicleNameFromModel             ( unsigned short usModel, SString& strOutName );
-    static bool                         GetHelicopterRotorSpeed             ( CClientVehicle& Vehicle, float& fSpeed );
-    static bool                         GetVehicleEngineState               ( CClientVehicle& Vehicle, bool& bState );
-    static bool                         IsVehicleDamageProof                ( CClientVehicle& Vehicle, bool& bDamageProof );
-    static bool                         IsTrainDerailed                     ( CClientVehicle& Vehicle, bool& bDerailed );
-    static bool                         IsTrainDerailable                   ( CClientVehicle& Vehicle, bool& bIsDerailable );
-    static bool                         GetTrainDirection                   ( CClientVehicle& Vehicle, bool& bDirection );
-    static bool                         GetTrainSpeed                       ( CClientVehicle& Vehicle, float& fSpeed );
-    static bool                         GetTrainTrack                       ( CClientVehicle& Vehicle, CClientTrainTrack*& ucTrack );
-    static bool                         GetTrainPosition                    ( CClientVehicle& Vehicle, float& fPosition );
-    static bool                         IsTrainChainEngine                  ( CClientVehicle& Vehicle, bool& bChainEngine );
-    static bool                         IsVehicleBlown                      ( CClientVehicle& Vehicle, bool& bBlown );
-    static bool                         GetVehicleHeadLightColor            ( CClientVehicle& Vehicle, SColor& outColor );
-    static bool                         GetVehicleCurrentGear               ( CClientVehicle& Vehicle, unsigned short& currentGear );
-    static bool                         GetVehicleVariant                   ( CClientVehicle* pVehicle, unsigned char& ucVariant, unsigned char& ucVariant2 );
-    static bool                         IsVehicleNitroRecharging            ( CClientVehicle& Vehicle, bool& bRecharging );
-    static bool                         IsVehicleNitroActivated             ( CClientVehicle& Vehicle, bool& bActivated );
-    static bool                         GetVehicleNitroCount                ( CClientVehicle& Vehicle, char& cCount );
-    static bool                         GetVehicleNitroLevel                ( CClientVehicle& Vehicle, float& fLevel );
-    static bool                         GetHeliBladeCollisionsEnabled       ( CClientVehicle& Vehicle );
-    static bool                         IsVehicleWindowOpen                 ( CClientVehicle& Vehicle, uchar ucWindow );
-
-    // Vehicle set functions
-    static bool                         FixVehicle                          ( CClientEntity& Entity );
-    static bool                         BlowVehicle                         ( CClientEntity& Entity );
-    static bool                         SetVehicleColor                     ( CClientEntity& Entity, const CVehicleColor& color );
-    static bool                         SetVehicleLandingGearDown           ( CClientEntity& Entity, bool bLandingGearDown );
-    static bool                         SetVehicleLocked                    ( CClientEntity& Entity, bool bLocked );
-    static bool                         SetVehicleDoorsUndamageable         ( CClientEntity& Entity, bool bDoorsUndamageable );
-    static bool                         SetVehicleRotation                  ( CClientEntity& Entity, const CVector& vecRotation );
-    static bool                         SetVehicleSirensOn                  ( CClientEntity& Entity, bool bSirensOn );
-    static bool                         SetVehicleTurnVelocity              ( CClientEntity& Entity, const CVector& vecTurnVelocity );
-    static bool                         AddVehicleUpgrade                   ( CClientEntity& Entity, unsigned short usUpgrade );
-    static bool                         AddAllVehicleUpgrades               ( CClientEntity& Entity );
-    static bool                         RemoveVehicleUpgrade                ( CClientEntity& Entity, unsigned short usUpgrade );
-    static bool                         SetVehicleDoorState                 ( CClientEntity& Entity, unsigned char ucDoor, unsigned char ucState );
-    static bool                         SetVehicleWheelStates               ( CClientEntity& Entity, int iFrontLeft, int iRearLeft = -1, int iFrontRight = -1, int iRearRight = -1 );
-    static bool                         SetVehicleLightState                ( CClientEntity& Entity, unsigned char ucLight, unsigned char ucState );
-    static bool                         SetVehiclePanelState                ( CClientEntity& Entity, unsigned char ucPanel, unsigned char ucState );
-    static bool                         SetVehicleOverrideLights            ( CClientEntity& Entity, unsigned char ucLights );
-    static bool                         AttachTrailerToVehicle              ( CClientVehicle& Vehicle, CClientVehicle& Trailer, const CVector& vecRotationOffsetDegrees );
-    static bool                         DetachTrailerFromVehicle            ( CClientVehicle& Vehicle, CClientVehicle* pTrailer = NULL );
-    static bool                         SetVehicleEngineState               ( CClientEntity& Entity, bool bState );
-    static bool                         SetVehicleDirtLevel                 ( CClientEntity& Entity, float fDirtLevel );
-    static bool                         SetVehicleDamageProof               ( CClientEntity& Entity, bool bDamageProof );
-    static bool                         SetVehiclePaintjob                  ( CClientEntity& Entity, unsigned char ucPaintjob );
-    static bool                         SetVehicleFuelTankExplodable        ( CClientEntity& Entity, bool bExplodable );
-    static bool                         SetVehicleFrozen                    ( CClientEntity& Entity, bool bFrozen );
-    static bool                         SetVehicleAdjustableProperty        ( CClientEntity& Entity, unsigned short usAdjustableProperty );
-    static bool                         SetHelicopterRotorSpeed             ( CClientVehicle& Vehicle, float fSpeed );
-    static bool                         SetTrainDerailed                    ( CClientVehicle& Vehicle, bool bDerailed );
-    static bool                         SetTrainDerailable                  ( CClientVehicle& Vehicle, bool bDerailable );
-    static bool                         SetTrainDirection                   ( CClientVehicle& Vehicle, bool bDirection );
-    static bool                         SetTrainSpeed                       ( CClientVehicle& Vehicle, float fSpeed );
-    static bool                         SetTrainTrack                       ( CClientVehicle& Vehicle, CClientTrainTrack* pTrainTrack );
-    static bool                         SetTrainPosition                    ( CClientVehicle& Vehicle, float fPosition );
-    static bool                         SetVehicleHeadLightColor            ( CClientEntity& Vehicle, const SColor color );
-    static bool                         SetVehicleDoorOpenRatio             ( CClientEntity& Vehicle, unsigned char ucDoor, float fRatio, unsigned long ulTime = 0 );
-    static bool                         SetVehicleSirens                    ( CClientVehicle& pVehicle, unsigned char ucSirenID, SSirenInfo tSirenInfo );
-    static bool                         SetVehicleNitroActivated            ( CClientEntity& Entity, bool bActivated );
-    static bool                         SetVehicleNitroCount                ( CClientEntity& Entity, char cCount );
-    static bool                         SetVehicleNitroLevel                ( CClientEntity& Entity, float fLevel );
-    static bool                         SetVehiclePlateText                 ( CClientEntity& Entity, const SString& strText );
-    static bool                         SetHeliBladeCollisionsEnabled       ( CClientVehicle& Vehicle, bool bEnabled );
-    static bool                         SetVehicleWindowOpen                ( CClientVehicle& Vehicle, uchar ucWindow, bool bOpen );
-=======
     static CClientVehicle* CreateVehicle(CResource& Resource, unsigned short usModel, const CVector& vecPosition, const CVector& vecRotation,
                                          const char* szRegPlate = NULL, unsigned char ucVariant = 5, unsigned char ucVariant2 = 5);
     static bool            GetVehicleModelFromName(const char* szName, unsigned short& usModel);
@@ -276,7 +205,7 @@
     static bool            IsTrainDerailable(CClientVehicle& Vehicle, bool& bIsDerailable);
     static bool            GetTrainDirection(CClientVehicle& Vehicle, bool& bDirection);
     static bool            GetTrainSpeed(CClientVehicle& Vehicle, float& fSpeed);
-    static bool            GetTrainTrack(CClientVehicle& Vehicle, uchar& ucTrack);
+    static bool            GetTrainTrack(CClientVehicle& Vehicle, CClientTrainTrack*& ucTrack);
     static bool            GetTrainPosition(CClientVehicle& Vehicle, float& fPosition);
     static bool            IsTrainChainEngine(CClientVehicle& Vehicle, bool& bChainEngine);
     static bool            IsVehicleBlown(CClientVehicle& Vehicle, bool& bBlown);
@@ -322,7 +251,7 @@
     static bool SetTrainDerailable(CClientVehicle& Vehicle, bool bDerailable);
     static bool SetTrainDirection(CClientVehicle& Vehicle, bool bDirection);
     static bool SetTrainSpeed(CClientVehicle& Vehicle, float fSpeed);
-    static bool SetTrainTrack(CClientVehicle& Vehicle, uchar ucTrack);
+    static bool SetTrainTrack(CClientVehicle& Vehicle, CClientTrainTrack* pTrainTrack);
     static bool SetTrainPosition(CClientVehicle& Vehicle, float fPosition);
     static bool SetVehicleHeadLightColor(CClientEntity& Vehicle, const SColor color);
     static bool SetVehicleDoorOpenRatio(CClientEntity& Vehicle, unsigned char ucDoor, float fRatio, unsigned long ulTime = 0);
@@ -333,7 +262,6 @@
     static bool SetVehiclePlateText(CClientEntity& Entity, const SString& strText);
     static bool SetHeliBladeCollisionsEnabled(CClientVehicle& Vehicle, bool bEnabled);
     static bool SetVehicleWindowOpen(CClientVehicle& Vehicle, uchar ucWindow, bool bOpen);
->>>>>>> 3b68f4c6
 
     // Object get funcs
     static CClientObject* CreateObject(CResource& Resource, unsigned short usModelID, const CVector& vecPosition, const CVector& vecRotation, bool bLowLod);
