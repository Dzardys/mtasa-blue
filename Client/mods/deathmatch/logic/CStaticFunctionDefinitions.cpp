--- conflicted
+++ resolved
@@ -2714,21 +2714,17 @@
     return true;
 }
 
-<<<<<<< HEAD
-
-bool CStaticFunctionDefinitions::GetTrainTrack(CClientVehicle& Vehicle, CClientTrainTrack*& pTrainTrack)
-{
-    if (Vehicle.GetVehicleType() != CLIENTVEHICLE_TRAIN)
-        return false;
-    else if (Vehicle.IsDerailed())
-        return false;
-
-    pTrainTrack = Vehicle.GetTrainTrack();
-    return true;
-}
-
-=======
->>>>>>> c610ff3a
+// bool CStaticFunctionDefinitions::GetTrainTrack(CClientVehicle& Vehicle, CClientTrainTrack*& pTrainTrack)
+// {
+//     if (Vehicle.GetVehicleType() != CLIENTVEHICLE_TRAIN)
+//         return false;
+//     else if (Vehicle.IsDerailed())
+//         return false;
+
+//     pTrainTrack = Vehicle.GetTrainTrack();
+//     return true;
+// }
+
 bool CStaticFunctionDefinitions::GetTrainPosition(CClientVehicle& Vehicle, float& fPosition)
 {
     if (Vehicle.GetVehicleType() != CLIENTVEHICLE_TRAIN)
@@ -3368,20 +3364,17 @@
     return true;
 }
 
-<<<<<<< HEAD
-bool CStaticFunctionDefinitions::SetTrainTrack(CClientVehicle& Vehicle, CClientTrainTrack* pTrainTrack)
-{
-    if (Vehicle.GetVehicleType() != CLIENTVEHICLE_TRAIN)
-        return false;
-    else if (Vehicle.IsDerailed())
-        return false;
-
-    Vehicle.SetTrainTrack(pTrainTrack);
-    return true;
-}
-
-=======
->>>>>>> c610ff3a
+// bool CStaticFunctionDefinitions::SetTrainTrack(CClientVehicle& Vehicle, CClientTrainTrack* pTrainTrack)
+// {
+//     if (Vehicle.GetVehicleType() != CLIENTVEHICLE_TRAIN)
+//         return false;
+//     else if (Vehicle.IsDerailed())
+//         return false;
+
+//     Vehicle.SetTrainTrack(pTrainTrack);
+//     return true;
+// }
+
 bool CStaticFunctionDefinitions::SetTrainPosition(CClientVehicle& Vehicle, float fPosition)
 {
     if (Vehicle.GetVehicleType() != CLIENTVEHICLE_TRAIN)
