<<<<<<< HEAD
/*****************************************************************************
*
*  PROJECT:     Multi Theft Auto v1.0
*  LICENSE:     See LICENSE in the top level directory
*  FILE:        mods/deathmatch/logic/lua/CLuaClasses.cpp
*  PURPOSE:     Lua general class functions
*  DEVELOPERS:  Stanislav Bobrov <lil_toady@hotmail.com>
*
*  Multi Theft Auto is available from http://www.multitheftauto.com/
*
*****************************************************************************/

#include "StdInc.h"

// Don't whine bout my gotos, lua api is a bitch, i had to!
int CLuaClassDefs::Index ( lua_State* luaVM )
{
    lua_pushvalue ( luaVM, lua_upvalueindex ( 1 ) ); // ud, k, mt

    // First we look for a function
    lua_pushstring ( luaVM, "__class" ); // ud, k, mt, "__class"
    lua_rawget ( luaVM, -2 ); // ud, k, mt, __class table

    if ( !lua_istable ( luaVM, -1 ) )
    {
        lua_pop ( luaVM, 1 ); // ud, k, mt
        goto searchparent;
    }

    lua_pushvalue ( luaVM, 2 ); // ud, k, mt, __class table, k
    lua_rawget ( luaVM, -2 ); // ud, k, mt, __class table, function
    lua_remove ( luaVM, -2 ); // ud, k, mt, function

    if ( lua_isfunction ( luaVM, -1 ) )
    { // Found the function, clean up and return
        lua_remove ( luaVM, -2 ); // ud, k, function
        return 1;
    }
    lua_pop ( luaVM, 1 ); // ud, k, mt

    // Function not found, look for property
    lua_pushstring ( luaVM, "__get" ); // ud, k, mt, "__get"
    lua_rawget ( luaVM, -2 ); // ud, k, mt, __get table

    if ( !lua_istable ( luaVM, -1 ) )
    {
        lua_pop ( luaVM, 1 ); // ud, k, mt
        goto searchparent;
    }

    lua_pushvalue ( luaVM, 2 ); // ud, k, mt, __get table, k
    lua_rawget ( luaVM, -2 ); // ud, k, mt, __get table, function
    lua_remove ( luaVM, -2 ); // ud, k, mt, function

    if ( lua_isfunction ( luaVM, -1 ) )
    { // Found the property,
        lua_remove ( luaVM, -2 ); // ud, k, function

        lua_pushvalue ( luaVM, 1 ); // ud, k, function, ud
        lua_call ( luaVM, 1, 1 ); // ud, k, result

        return 1;
    }
    lua_pop ( luaVM, 1 ); // ud, k, mt

searchparent:
    lua_pushstring ( luaVM, "__parent" ); // ud, k, mt, "__parent"
    lua_rawget ( luaVM, -2 ); // ud, k, mt, __parent table
    if ( lua_istable ( luaVM, -1 ) )
    {
        lua_pushstring ( luaVM, "__index" ); // ud, k, mt, __parent table, "__index"
        lua_rawget ( luaVM, -2 ); // ud, k, mt, __parent table, function
        if ( lua_isfunction ( luaVM, -1 ) )
        {
            lua_pushvalue ( luaVM, 1 ); // ud, k, mt, __parent table, function, ud
            lua_pushvalue ( luaVM, 2 ); // ud, k, mt, __parent table, function, ud, k

            lua_call ( luaVM, 2, 1 ); // ud, k, mt, __parent table, result

            lua_replace ( luaVM, -3 ); // ud, k, result, __parent table
            lua_pop ( luaVM, 1 ); // ud, k, result
            return 1;
        }
        lua_pop ( luaVM, 1 ); // ud, k, mt, __parent table
    }
    lua_pop ( luaVM, 2 ); // ud, k

    lua_pushnil ( luaVM );
    return 1;
}


int CLuaClassDefs::NewIndex ( lua_State* luaVM )
{
    lua_pushvalue ( luaVM, lua_upvalueindex ( 1 ) ); // ud, k, v, mt

    lua_pushstring ( luaVM, "__set" ); // ud, k, v, mt, "__set"
    lua_rawget ( luaVM, -2 );  // ud, k, v, mt, __set table

    if ( !lua_istable ( luaVM, -1 ) )
    {
        lua_pop ( luaVM, 1 ); // ud, k, v, mt
        goto searchparent;
    }

    lua_pushvalue ( luaVM, 2 ); // ud, k, v, mt, __set table, k
    lua_rawget ( luaVM, -2 ); // ud, k, v, mt, __set table, function
    lua_remove ( luaVM, -2 ); // ud, k, v, mt, function

    if ( lua_isfunction ( luaVM, -1 ) )
    { // Found the property
        lua_pushvalue ( luaVM, 1 ); // ud, k, v, mt, function, ud
        lua_pushvalue ( luaVM, 3 ); // ud, k, v, mt, function, ud, v

        lua_call ( luaVM, 2, 0 ); // ud, k, v, mt

        lua_pop ( luaVM, 1 ); // ud, k, v

        return 0;
    }

    lua_pop ( luaVM, 1 ); // ud, k, v, mt

searchparent:
    lua_pushstring ( luaVM, "__parent" ); // ud, k, v, mt, "__parent"
    lua_rawget ( luaVM, -2 ); // ud, k, v, mt, __parent table
    if ( lua_istable ( luaVM, -1 ) )
    {
        lua_pushstring ( luaVM, "__newindex" ); // ud, k, v, mt, __parent table, "__newindex"
        lua_rawget ( luaVM, -2 ); // ud, k, v, mt, __parent table, function
        if ( lua_isfunction ( luaVM, -1 ) )
        {
            lua_pushvalue ( luaVM, 1 ); // ud, k, v, mt, __parent table, function, ud
            lua_pushvalue ( luaVM, 2 ); // ud, k, v, mt, __parent table, function, ud, k
            lua_pushvalue ( luaVM, 3 ); // ud, k, v, mt, __parent table, function, ud, k, v

            lua_call ( luaVM, 3, 0 );  // ud, k, v, mt, __parent table

            lua_pop ( luaVM, 2 ); // ud, k, v

            return 0;
        }
        lua_pop ( luaVM, 1 ); // ud, k, v, mt, __parent table
    }
    lua_pop ( luaVM, 2 ); // ud, k, v

    return 0;
}


int CLuaClassDefs::StaticNewIndex ( lua_State* luaVM )
{
    lua_pushvalue ( luaVM, lua_upvalueindex ( 1 ) ); // ud, k, v, mt

    lua_pushstring ( luaVM, "__set" ); // ud, k, v, mt, "__set"
    lua_rawget ( luaVM, -2 );  // ud, k, v, mt, __set table

    if ( !lua_istable ( luaVM, -1 ) )
    {
        lua_pop ( luaVM, 1 ); // ud, k, v, mt
        goto searchparent;
    }

    lua_pushvalue ( luaVM, 2 ); // ud, k, v, mt, __set table, k
    lua_rawget ( luaVM, -2 ); // ud, k, v, mt, __set table, function
    lua_remove ( luaVM, -2 ); // ud, k, v, mt, function

    if ( lua_isfunction ( luaVM, -1 ) )
    { // Found the property
        lua_pushvalue ( luaVM, 3 ); // ud, k, v, mt, function, v

        lua_call ( luaVM, 1, 0 ); // ud, k, v, mt

        lua_pop ( luaVM, 1 ); // ud, k, v

        return 0;
    }

    lua_pop ( luaVM, 1 ); // ud, k, v, mt

searchparent:
    lua_pushstring ( luaVM, "__parent" ); // ud, k, v, mt, "__parent"
    lua_rawget ( luaVM, -2 ); // ud, k, v, mt, __parent table
    if ( lua_istable ( luaVM, -1 ) )
    {
        lua_pushstring ( luaVM, "__newindex" ); // ud, k, v, mt, __parent table, "__newindex"
        lua_rawget ( luaVM, -2 ); // ud, k, v, mt, __parent table, function
        if ( lua_isfunction ( luaVM, -1 ) )
        {
            lua_pushvalue ( luaVM, 1 ); // ud, k, v, mt, __parent table, function, ud
            lua_pushvalue ( luaVM, 2 ); // ud, k, v, mt, __parent table, function, ud, k
            lua_pushvalue ( luaVM, 3 ); // ud, k, v, mt, __parent table, function, ud, k, v

            lua_call ( luaVM, 3, 0 );  // ud, k, v, mt, __parent table

            lua_pop ( luaVM, 2 ); // ud, k, v

            return 0;
        }
        lua_pop ( luaVM, 1 ); // ud, k, v, mt, __parent table
    }
    lua_pop ( luaVM, 2 ); // ud, k, v

    return 0;
}


int CLuaClassDefs::Call ( lua_State* luaVM )
{
    if ( !lua_istable ( luaVM, 1 ) )
        return 0;

    int stack = lua_gettop ( luaVM );

    lua_pushstring ( luaVM, "create" );
    lua_rawget ( luaVM, 1 );

    if ( lua_isfunction ( luaVM, -1 ) )
    {
        for ( int i = 2; i <= stack; i++ )
            lua_pushvalue ( luaVM, i );

        int args = stack - 1;

        lua_call ( luaVM, args, LUA_MULTRET );

        return lua_gettop ( luaVM ) - stack;
    }
    lua_pop ( luaVM, 1 );
    return 0;
}


int CLuaClassDefs::ReadOnly ( lua_State* luaVM )
{
    m_pScriptDebugging->LogWarning ( luaVM, "Property %s is read-only", lua_tostring ( luaVM, lua_upvalueindex ( 1 ) ) );

    lua_pushnil ( luaVM );
    return 1;
}


int CLuaClassDefs::WriteOnly ( lua_State* luaVM )
{
    m_pScriptDebugging->LogWarning ( luaVM, "Property %s is write-only", lua_tostring ( luaVM, lua_upvalueindex ( 1 ) ) );

    return 0;
}


int CLuaClassDefs::ToString ( lua_State* luaVM )
{
	return 0;
}

const char* CLuaClassDefs::GetObjectClass ( void* pObject )
{
    if ( CClientEntity* pEntity = UserDataCast < CClientEntity > ( ( CClientEntity* ) NULL, pObject, NULL ) )
        return GetEntityClass ( pEntity );
    else if ( CResource* pResource = UserDataCast < CResource > ( ( CResource* ) NULL, pObject, NULL ) )
        return GetResourceClass ( pResource );
    else if ( CXMLNode* pNode = UserDataCast < CXMLNode > ( ( CXMLNode* ) NULL, pObject, NULL ) )
        return GetXmlNodeClass ( pNode );
    else if ( CLuaTimer* pTimer = UserDataCast < CLuaTimer > ( ( CLuaTimer* ) NULL, pObject, NULL ) )
        return GetTimerClass ( pTimer );
    return NULL;
}

const char* CLuaClassDefs::GetResourceClass ( CResource* pResource )
{
    return "Resource";
}

const char* CLuaClassDefs::GetTimerClass ( CLuaTimer* pTimer )
{
    return "Timer";
}

const char* CLuaClassDefs::GetXmlNodeClass ( CXMLNode* pXmlNode )
{
    return "XML";
}

// absolutely ugly, need a better way
const char* CLuaClassDefs::GetEntityClass ( CClientEntity* pEntity )
{
    assert ( pEntity );
    switch ( pEntity->GetType () )
    {
        case CCLIENTCAMERA: return "Camera";
        case CCLIENTPLAYER: return "Player";
        case CCLIENTVEHICLE: return "Vehicle";
        case CCLIENTRADARMARKER: return "Blip";
        case CCLIENTOBJECT: return "Object";
        case CCLIENTPICKUP: return "Pickup";
        case CCLIENTRADARAREA: return "RadarArea";
        case CCLIENTMARKER: return "Marker";
        case CCLIENTTEAM: return "Team";
        case CCLIENTTRAINTRACK: return "TrainTrack";
        case CCLIENTPED: return "Ped";
        case CCLIENTPROJECTILE: return "Projectile";
        case CCLIENTGUI:
        {
            CClientGUIElement* pGUIElement = reinterpret_cast < CClientGUIElement* > ( pEntity );
            if ( pGUIElement )
            {
                switch ( pGUIElement->GetCGUIType () )
                {
                    case CGUI_BUTTON: return "GuiButton";
                    case CGUI_CHECKBOX: return "GuiCheckBox";
                    case CGUI_EDIT: return "GuiEdit";
                    case CGUI_GRIDLIST: return "GuiGridList";
                    case CGUI_LABEL: return "GuiLabel";
                    case CGUI_MEMO: return "GuiMemo";
                    case CGUI_PROGRESSBAR: return "GuiProgressBar";
                    case CGUI_RADIOBUTTON: return "GuiRadioButton";
                    case CGUI_STATICIMAGE: return "GuiStaticImage";
                    case CGUI_TAB: return "GuiTab";
                    case CGUI_TABPANEL: return "GuiTabPanel";
                    case CGUI_WINDOW: return "GuiWindow";
                    case CGUI_SCROLLPANE: return "GuiScrollPane";
                    case CGUI_SCROLLBAR: return "GuiScrollBar";
                    case CGUI_COMBOBOX: return "GuiComboBox";
                    case CGUI_WEBBROWSER: return "GuiBrowser";
                }
                return "GuiElement";
            }
            break;
        }
        case CCLIENTCOLSHAPE: return "ColShape";
        case SCRIPTFILE: return "File";
        case CCLIENTDFF: return "EngineDFF";
        case CCLIENTCOL: return "EngineCOL";
        case CCLIENTTXD: return "EngineTXD";
        case CCLIENTSOUND: return static_cast<CClientSound*>( pEntity )->IsSound3D() ? "Sound3D" : "Sound";
        case CCLIENTWATER: return "Water";
        case CCLIENTDXFONT: return "DxFont";
        case CCLIENTGUIFONT: return "GuiFont";
        case CCLIENTTEXTURE: return "DxTexture";
        case CCLIENTSHADER: return "DxShader";
        case CCLIENTWEAPON: return "Weapon";
        case CCLIENTEFFECT: return "Effect";
        case CCLIENTPOINTLIGHTS: return "Light";
        case CCLIENTSEARCHLIGHT: return "SearchLight";
        case CCLIENTSCREENSOURCE: return "DxScreenSource";
        case CCLIENTRENDERTARGET: return "DxRenderTarget";
        case CCLIENTBROWSER: return "Browser";
    }
    return "Element";
}
=======
/*****************************************************************************
 *
 *  PROJECT:     Multi Theft Auto v1.0
 *  LICENSE:     See LICENSE in the top level directory
 *  FILE:        mods/deathmatch/logic/lua/CLuaClasses.cpp
 *  PURPOSE:     Lua general class functions
 *
 *  Multi Theft Auto is available from http://www.multitheftauto.com/
 *
 *****************************************************************************/

#include "StdInc.h"

// Don't whine bout my gotos, lua api is a bitch, i had to!
int CLuaClassDefs::Index(lua_State* luaVM)
{
    lua_pushvalue(luaVM, lua_upvalueindex(1));            // ud, k, mt

    // First we look for a function
    lua_pushstring(luaVM, "__class");            // ud, k, mt, "__class"
    lua_rawget(luaVM, -2);                       // ud, k, mt, __class table

    if (!lua_istable(luaVM, -1))
    {
        lua_pop(luaVM, 1);            // ud, k, mt
        goto searchparent;
    }

    lua_pushvalue(luaVM, 2);            // ud, k, mt, __class table, k
    lua_rawget(luaVM, -2);              // ud, k, mt, __class table, function
    lua_remove(luaVM, -2);              // ud, k, mt, function

    if (lua_isfunction(luaVM, -1))
    {                                     // Found the function, clean up and return
        lua_remove(luaVM, -2);            // ud, k, function
        return 1;
    }
    lua_pop(luaVM, 1);            // ud, k, mt

    // Function not found, look for property
    lua_pushstring(luaVM, "__get");            // ud, k, mt, "__get"
    lua_rawget(luaVM, -2);                     // ud, k, mt, __get table

    if (!lua_istable(luaVM, -1))
    {
        lua_pop(luaVM, 1);            // ud, k, mt
        goto searchparent;
    }

    lua_pushvalue(luaVM, 2);            // ud, k, mt, __get table, k
    lua_rawget(luaVM, -2);              // ud, k, mt, __get table, function
    lua_remove(luaVM, -2);              // ud, k, mt, function

    if (lua_isfunction(luaVM, -1))
    {                                     // Found the property,
        lua_remove(luaVM, -2);            // ud, k, function

        lua_pushvalue(luaVM, 1);            // ud, k, function, ud
        lua_call(luaVM, 1, 1);              // ud, k, result

        return 1;
    }
    lua_pop(luaVM, 1);            // ud, k, mt

searchparent:
    lua_pushstring(luaVM, "__parent");            // ud, k, mt, "__parent"
    lua_rawget(luaVM, -2);                        // ud, k, mt, __parent table
    if (lua_istable(luaVM, -1))
    {
        lua_pushstring(luaVM, "__index");            // ud, k, mt, __parent table, "__index"
        lua_rawget(luaVM, -2);                       // ud, k, mt, __parent table, function
        if (lua_isfunction(luaVM, -1))
        {
            lua_pushvalue(luaVM, 1);            // ud, k, mt, __parent table, function, ud
            lua_pushvalue(luaVM, 2);            // ud, k, mt, __parent table, function, ud, k

            lua_call(luaVM, 2, 1);            // ud, k, mt, __parent table, result

            lua_replace(luaVM, -3);            // ud, k, result, __parent table
            lua_pop(luaVM, 1);                 // ud, k, result
            return 1;
        }
        lua_pop(luaVM, 1);            // ud, k, mt, __parent table
    }
    lua_pop(luaVM, 2);            // ud, k

    lua_pushnil(luaVM);
    return 1;
}

int CLuaClassDefs::NewIndex(lua_State* luaVM)
{
    lua_pushvalue(luaVM, lua_upvalueindex(1));            // ud, k, v, mt

    lua_pushstring(luaVM, "__set");            // ud, k, v, mt, "__set"
    lua_rawget(luaVM, -2);                     // ud, k, v, mt, __set table

    if (!lua_istable(luaVM, -1))
    {
        lua_pop(luaVM, 1);            // ud, k, v, mt
        goto searchparent;
    }

    lua_pushvalue(luaVM, 2);            // ud, k, v, mt, __set table, k
    lua_rawget(luaVM, -2);              // ud, k, v, mt, __set table, function
    lua_remove(luaVM, -2);              // ud, k, v, mt, function

    if (lua_isfunction(luaVM, -1))
    {                                       // Found the property
        lua_pushvalue(luaVM, 1);            // ud, k, v, mt, function, ud
        lua_pushvalue(luaVM, 3);            // ud, k, v, mt, function, ud, v

        lua_call(luaVM, 2, 0);            // ud, k, v, mt

        lua_pop(luaVM, 1);            // ud, k, v

        return 0;
    }

    lua_pop(luaVM, 1);            // ud, k, v, mt

searchparent:
    lua_pushstring(luaVM, "__parent");            // ud, k, v, mt, "__parent"
    lua_rawget(luaVM, -2);                        // ud, k, v, mt, __parent table
    if (lua_istable(luaVM, -1))
    {
        lua_pushstring(luaVM, "__newindex");            // ud, k, v, mt, __parent table, "__newindex"
        lua_rawget(luaVM, -2);                          // ud, k, v, mt, __parent table, function
        if (lua_isfunction(luaVM, -1))
        {
            lua_pushvalue(luaVM, 1);            // ud, k, v, mt, __parent table, function, ud
            lua_pushvalue(luaVM, 2);            // ud, k, v, mt, __parent table, function, ud, k
            lua_pushvalue(luaVM, 3);            // ud, k, v, mt, __parent table, function, ud, k, v

            lua_call(luaVM, 3, 0);            // ud, k, v, mt, __parent table

            lua_pop(luaVM, 2);            // ud, k, v

            return 0;
        }
        lua_pop(luaVM, 1);            // ud, k, v, mt, __parent table
    }
    lua_pop(luaVM, 2);            // ud, k, v

    return 0;
}

int CLuaClassDefs::StaticNewIndex(lua_State* luaVM)
{
    lua_pushvalue(luaVM, lua_upvalueindex(1));            // ud, k, v, mt

    lua_pushstring(luaVM, "__set");            // ud, k, v, mt, "__set"
    lua_rawget(luaVM, -2);                     // ud, k, v, mt, __set table

    if (!lua_istable(luaVM, -1))
    {
        lua_pop(luaVM, 1);            // ud, k, v, mt
        goto searchparent;
    }

    lua_pushvalue(luaVM, 2);            // ud, k, v, mt, __set table, k
    lua_rawget(luaVM, -2);              // ud, k, v, mt, __set table, function
    lua_remove(luaVM, -2);              // ud, k, v, mt, function

    if (lua_isfunction(luaVM, -1))
    {                                       // Found the property
        lua_pushvalue(luaVM, 3);            // ud, k, v, mt, function, v

        lua_call(luaVM, 1, 0);            // ud, k, v, mt

        lua_pop(luaVM, 1);            // ud, k, v

        return 0;
    }

    lua_pop(luaVM, 1);            // ud, k, v, mt

searchparent:
    lua_pushstring(luaVM, "__parent");            // ud, k, v, mt, "__parent"
    lua_rawget(luaVM, -2);                        // ud, k, v, mt, __parent table
    if (lua_istable(luaVM, -1))
    {
        lua_pushstring(luaVM, "__newindex");            // ud, k, v, mt, __parent table, "__newindex"
        lua_rawget(luaVM, -2);                          // ud, k, v, mt, __parent table, function
        if (lua_isfunction(luaVM, -1))
        {
            lua_pushvalue(luaVM, 1);            // ud, k, v, mt, __parent table, function, ud
            lua_pushvalue(luaVM, 2);            // ud, k, v, mt, __parent table, function, ud, k
            lua_pushvalue(luaVM, 3);            // ud, k, v, mt, __parent table, function, ud, k, v

            lua_call(luaVM, 3, 0);            // ud, k, v, mt, __parent table

            lua_pop(luaVM, 2);            // ud, k, v

            return 0;
        }
        lua_pop(luaVM, 1);            // ud, k, v, mt, __parent table
    }
    lua_pop(luaVM, 2);            // ud, k, v

    return 0;
}

int CLuaClassDefs::Call(lua_State* luaVM)
{
    if (!lua_istable(luaVM, 1))
        return 0;

    int stack = lua_gettop(luaVM);

    lua_pushstring(luaVM, "create");
    lua_rawget(luaVM, 1);

    if (lua_isfunction(luaVM, -1))
    {
        for (int i = 2; i <= stack; i++)
            lua_pushvalue(luaVM, i);

        int args = stack - 1;

        lua_call(luaVM, args, LUA_MULTRET);

        return lua_gettop(luaVM) - stack;
    }
    lua_pop(luaVM, 1);
    return 0;
}

int CLuaClassDefs::ReadOnly(lua_State* luaVM)
{
    m_pScriptDebugging->LogWarning(luaVM, "Property %s is read-only", lua_tostring(luaVM, lua_upvalueindex(1)));

    lua_pushnil(luaVM);
    return 1;
}

int CLuaClassDefs::WriteOnly(lua_State* luaVM)
{
    m_pScriptDebugging->LogWarning(luaVM, "Property %s is write-only", lua_tostring(luaVM, lua_upvalueindex(1)));

    return 0;
}

int CLuaClassDefs::ToString(lua_State* luaVM)
{
    return 0;
}

const char* CLuaClassDefs::GetObjectClass(void* pObject)
{
    if (CClientEntity* pEntity = UserDataCast<CClientEntity>((CClientEntity*)NULL, pObject, NULL))
        return GetEntityClass(pEntity);
    else if (CResource* pResource = UserDataCast<CResource>((CResource*)NULL, pObject, NULL))
        return GetResourceClass(pResource);
    else if (CXMLNode* pNode = UserDataCast<CXMLNode>((CXMLNode*)NULL, pObject, NULL))
        return GetXmlNodeClass(pNode);
    else if (CLuaTimer* pTimer = UserDataCast<CLuaTimer>((CLuaTimer*)NULL, pObject, NULL))
        return GetTimerClass(pTimer);
    return NULL;
}

const char* CLuaClassDefs::GetResourceClass(CResource* pResource)
{
    return "Resource";
}

const char* CLuaClassDefs::GetTimerClass(CLuaTimer* pTimer)
{
    return "Timer";
}

const char* CLuaClassDefs::GetXmlNodeClass(CXMLNode* pXmlNode)
{
    return "XML";
}

// absolutely ugly, need a better way
const char* CLuaClassDefs::GetEntityClass(CClientEntity* pEntity)
{
    assert(pEntity);
    switch (pEntity->GetType())
    {
        case CCLIENTCAMERA:
            return "Camera";
        case CCLIENTPLAYER:
            return "Player";
        case CCLIENTVEHICLE:
            return "Vehicle";
        case CCLIENTRADARMARKER:
            return "Blip";
        case CCLIENTOBJECT:
            return "Object";
        case CCLIENTPICKUP:
            return "Pickup";
        case CCLIENTRADARAREA:
            return "RadarArea";
        case CCLIENTMARKER:
            return "Marker";
        case CCLIENTTEAM:
            return "Team";
        case CCLIENTPED:
            return "Ped";
        case CCLIENTPROJECTILE:
            return "Projectile";
        case CCLIENTGUI:
        {
            CClientGUIElement* pGUIElement = reinterpret_cast<CClientGUIElement*>(pEntity);
            if (pGUIElement)
            {
                switch (pGUIElement->GetCGUIType())
                {
                    case CGUI_BUTTON:
                        return "GuiButton";
                    case CGUI_CHECKBOX:
                        return "GuiCheckBox";
                    case CGUI_EDIT:
                        return "GuiEdit";
                    case CGUI_GRIDLIST:
                        return "GuiGridList";
                    case CGUI_LABEL:
                        return "GuiLabel";
                    case CGUI_MEMO:
                        return "GuiMemo";
                    case CGUI_PROGRESSBAR:
                        return "GuiProgressBar";
                    case CGUI_RADIOBUTTON:
                        return "GuiRadioButton";
                    case CGUI_STATICIMAGE:
                        return "GuiStaticImage";
                    case CGUI_TAB:
                        return "GuiTab";
                    case CGUI_TABPANEL:
                        return "GuiTabPanel";
                    case CGUI_WINDOW:
                        return "GuiWindow";
                    case CGUI_SCROLLPANE:
                        return "GuiScrollPane";
                    case CGUI_SCROLLBAR:
                        return "GuiScrollBar";
                    case CGUI_COMBOBOX:
                        return "GuiComboBox";
                    case CGUI_WEBBROWSER:
                        return "GuiBrowser";
                }
                return "GuiElement";
            }
            break;
        }
        case CCLIENTCOLSHAPE:
            return "ColShape";
        case SCRIPTFILE:
            return "File";
        case CCLIENTDFF:
            return "EngineDFF";
        case CCLIENTCOL:
            return "EngineCOL";
        case CCLIENTTXD:
            return "EngineTXD";
        case CCLIENTSOUND:
            return static_cast<CClientSound*>(pEntity)->IsSound3D() ? "Sound3D" : "Sound";
        case CCLIENTWATER:
            return "Water";
        case CCLIENTDXFONT:
            return "DxFont";
        case CCLIENTGUIFONT:
            return "GuiFont";
        case CCLIENTTEXTURE:
            return "DxTexture";
        case CCLIENTSHADER:
            return "DxShader";
        case CCLIENTWEAPON:
            return "Weapon";
        case CCLIENTEFFECT:
            return "Effect";
        case CCLIENTPOINTLIGHTS:
            return "Light";
        case CCLIENTSEARCHLIGHT:
            return "SearchLight";
        case CCLIENTSCREENSOURCE:
            return "DxScreenSource";
        case CCLIENTRENDERTARGET:
            return "DxRenderTarget";
        case CCLIENTBROWSER:
            return "Browser";
    }
    return "Element";
}
>>>>>>> 3b68f4c6
<|MERGE_RESOLUTION|>--- conflicted
+++ resolved
@@ -1,355 +1,3 @@
-<<<<<<< HEAD
-/*****************************************************************************
-*
-*  PROJECT:     Multi Theft Auto v1.0
-*  LICENSE:     See LICENSE in the top level directory
-*  FILE:        mods/deathmatch/logic/lua/CLuaClasses.cpp
-*  PURPOSE:     Lua general class functions
-*  DEVELOPERS:  Stanislav Bobrov <lil_toady@hotmail.com>
-*
-*  Multi Theft Auto is available from http://www.multitheftauto.com/
-*
-*****************************************************************************/
-
-#include "StdInc.h"
-
-// Don't whine bout my gotos, lua api is a bitch, i had to!
-int CLuaClassDefs::Index ( lua_State* luaVM )
-{
-    lua_pushvalue ( luaVM, lua_upvalueindex ( 1 ) ); // ud, k, mt
-
-    // First we look for a function
-    lua_pushstring ( luaVM, "__class" ); // ud, k, mt, "__class"
-    lua_rawget ( luaVM, -2 ); // ud, k, mt, __class table
-
-    if ( !lua_istable ( luaVM, -1 ) )
-    {
-        lua_pop ( luaVM, 1 ); // ud, k, mt
-        goto searchparent;
-    }
-
-    lua_pushvalue ( luaVM, 2 ); // ud, k, mt, __class table, k
-    lua_rawget ( luaVM, -2 ); // ud, k, mt, __class table, function
-    lua_remove ( luaVM, -2 ); // ud, k, mt, function
-
-    if ( lua_isfunction ( luaVM, -1 ) )
-    { // Found the function, clean up and return
-        lua_remove ( luaVM, -2 ); // ud, k, function
-        return 1;
-    }
-    lua_pop ( luaVM, 1 ); // ud, k, mt
-
-    // Function not found, look for property
-    lua_pushstring ( luaVM, "__get" ); // ud, k, mt, "__get"
-    lua_rawget ( luaVM, -2 ); // ud, k, mt, __get table
-
-    if ( !lua_istable ( luaVM, -1 ) )
-    {
-        lua_pop ( luaVM, 1 ); // ud, k, mt
-        goto searchparent;
-    }
-
-    lua_pushvalue ( luaVM, 2 ); // ud, k, mt, __get table, k
-    lua_rawget ( luaVM, -2 ); // ud, k, mt, __get table, function
-    lua_remove ( luaVM, -2 ); // ud, k, mt, function
-
-    if ( lua_isfunction ( luaVM, -1 ) )
-    { // Found the property,
-        lua_remove ( luaVM, -2 ); // ud, k, function
-
-        lua_pushvalue ( luaVM, 1 ); // ud, k, function, ud
-        lua_call ( luaVM, 1, 1 ); // ud, k, result
-
-        return 1;
-    }
-    lua_pop ( luaVM, 1 ); // ud, k, mt
-
-searchparent:
-    lua_pushstring ( luaVM, "__parent" ); // ud, k, mt, "__parent"
-    lua_rawget ( luaVM, -2 ); // ud, k, mt, __parent table
-    if ( lua_istable ( luaVM, -1 ) )
-    {
-        lua_pushstring ( luaVM, "__index" ); // ud, k, mt, __parent table, "__index"
-        lua_rawget ( luaVM, -2 ); // ud, k, mt, __parent table, function
-        if ( lua_isfunction ( luaVM, -1 ) )
-        {
-            lua_pushvalue ( luaVM, 1 ); // ud, k, mt, __parent table, function, ud
-            lua_pushvalue ( luaVM, 2 ); // ud, k, mt, __parent table, function, ud, k
-
-            lua_call ( luaVM, 2, 1 ); // ud, k, mt, __parent table, result
-
-            lua_replace ( luaVM, -3 ); // ud, k, result, __parent table
-            lua_pop ( luaVM, 1 ); // ud, k, result
-            return 1;
-        }
-        lua_pop ( luaVM, 1 ); // ud, k, mt, __parent table
-    }
-    lua_pop ( luaVM, 2 ); // ud, k
-
-    lua_pushnil ( luaVM );
-    return 1;
-}
-
-
-int CLuaClassDefs::NewIndex ( lua_State* luaVM )
-{
-    lua_pushvalue ( luaVM, lua_upvalueindex ( 1 ) ); // ud, k, v, mt
-
-    lua_pushstring ( luaVM, "__set" ); // ud, k, v, mt, "__set"
-    lua_rawget ( luaVM, -2 );  // ud, k, v, mt, __set table
-
-    if ( !lua_istable ( luaVM, -1 ) )
-    {
-        lua_pop ( luaVM, 1 ); // ud, k, v, mt
-        goto searchparent;
-    }
-
-    lua_pushvalue ( luaVM, 2 ); // ud, k, v, mt, __set table, k
-    lua_rawget ( luaVM, -2 ); // ud, k, v, mt, __set table, function
-    lua_remove ( luaVM, -2 ); // ud, k, v, mt, function
-
-    if ( lua_isfunction ( luaVM, -1 ) )
-    { // Found the property
-        lua_pushvalue ( luaVM, 1 ); // ud, k, v, mt, function, ud
-        lua_pushvalue ( luaVM, 3 ); // ud, k, v, mt, function, ud, v
-
-        lua_call ( luaVM, 2, 0 ); // ud, k, v, mt
-
-        lua_pop ( luaVM, 1 ); // ud, k, v
-
-        return 0;
-    }
-
-    lua_pop ( luaVM, 1 ); // ud, k, v, mt
-
-searchparent:
-    lua_pushstring ( luaVM, "__parent" ); // ud, k, v, mt, "__parent"
-    lua_rawget ( luaVM, -2 ); // ud, k, v, mt, __parent table
-    if ( lua_istable ( luaVM, -1 ) )
-    {
-        lua_pushstring ( luaVM, "__newindex" ); // ud, k, v, mt, __parent table, "__newindex"
-        lua_rawget ( luaVM, -2 ); // ud, k, v, mt, __parent table, function
-        if ( lua_isfunction ( luaVM, -1 ) )
-        {
-            lua_pushvalue ( luaVM, 1 ); // ud, k, v, mt, __parent table, function, ud
-            lua_pushvalue ( luaVM, 2 ); // ud, k, v, mt, __parent table, function, ud, k
-            lua_pushvalue ( luaVM, 3 ); // ud, k, v, mt, __parent table, function, ud, k, v
-
-            lua_call ( luaVM, 3, 0 );  // ud, k, v, mt, __parent table
-
-            lua_pop ( luaVM, 2 ); // ud, k, v
-
-            return 0;
-        }
-        lua_pop ( luaVM, 1 ); // ud, k, v, mt, __parent table
-    }
-    lua_pop ( luaVM, 2 ); // ud, k, v
-
-    return 0;
-}
-
-
-int CLuaClassDefs::StaticNewIndex ( lua_State* luaVM )
-{
-    lua_pushvalue ( luaVM, lua_upvalueindex ( 1 ) ); // ud, k, v, mt
-
-    lua_pushstring ( luaVM, "__set" ); // ud, k, v, mt, "__set"
-    lua_rawget ( luaVM, -2 );  // ud, k, v, mt, __set table
-
-    if ( !lua_istable ( luaVM, -1 ) )
-    {
-        lua_pop ( luaVM, 1 ); // ud, k, v, mt
-        goto searchparent;
-    }
-
-    lua_pushvalue ( luaVM, 2 ); // ud, k, v, mt, __set table, k
-    lua_rawget ( luaVM, -2 ); // ud, k, v, mt, __set table, function
-    lua_remove ( luaVM, -2 ); // ud, k, v, mt, function
-
-    if ( lua_isfunction ( luaVM, -1 ) )
-    { // Found the property
-        lua_pushvalue ( luaVM, 3 ); // ud, k, v, mt, function, v
-
-        lua_call ( luaVM, 1, 0 ); // ud, k, v, mt
-
-        lua_pop ( luaVM, 1 ); // ud, k, v
-
-        return 0;
-    }
-
-    lua_pop ( luaVM, 1 ); // ud, k, v, mt
-
-searchparent:
-    lua_pushstring ( luaVM, "__parent" ); // ud, k, v, mt, "__parent"
-    lua_rawget ( luaVM, -2 ); // ud, k, v, mt, __parent table
-    if ( lua_istable ( luaVM, -1 ) )
-    {
-        lua_pushstring ( luaVM, "__newindex" ); // ud, k, v, mt, __parent table, "__newindex"
-        lua_rawget ( luaVM, -2 ); // ud, k, v, mt, __parent table, function
-        if ( lua_isfunction ( luaVM, -1 ) )
-        {
-            lua_pushvalue ( luaVM, 1 ); // ud, k, v, mt, __parent table, function, ud
-            lua_pushvalue ( luaVM, 2 ); // ud, k, v, mt, __parent table, function, ud, k
-            lua_pushvalue ( luaVM, 3 ); // ud, k, v, mt, __parent table, function, ud, k, v
-
-            lua_call ( luaVM, 3, 0 );  // ud, k, v, mt, __parent table
-
-            lua_pop ( luaVM, 2 ); // ud, k, v
-
-            return 0;
-        }
-        lua_pop ( luaVM, 1 ); // ud, k, v, mt, __parent table
-    }
-    lua_pop ( luaVM, 2 ); // ud, k, v
-
-    return 0;
-}
-
-
-int CLuaClassDefs::Call ( lua_State* luaVM )
-{
-    if ( !lua_istable ( luaVM, 1 ) )
-        return 0;
-
-    int stack = lua_gettop ( luaVM );
-
-    lua_pushstring ( luaVM, "create" );
-    lua_rawget ( luaVM, 1 );
-
-    if ( lua_isfunction ( luaVM, -1 ) )
-    {
-        for ( int i = 2; i <= stack; i++ )
-            lua_pushvalue ( luaVM, i );
-
-        int args = stack - 1;
-
-        lua_call ( luaVM, args, LUA_MULTRET );
-
-        return lua_gettop ( luaVM ) - stack;
-    }
-    lua_pop ( luaVM, 1 );
-    return 0;
-}
-
-
-int CLuaClassDefs::ReadOnly ( lua_State* luaVM )
-{
-    m_pScriptDebugging->LogWarning ( luaVM, "Property %s is read-only", lua_tostring ( luaVM, lua_upvalueindex ( 1 ) ) );
-
-    lua_pushnil ( luaVM );
-    return 1;
-}
-
-
-int CLuaClassDefs::WriteOnly ( lua_State* luaVM )
-{
-    m_pScriptDebugging->LogWarning ( luaVM, "Property %s is write-only", lua_tostring ( luaVM, lua_upvalueindex ( 1 ) ) );
-
-    return 0;
-}
-
-
-int CLuaClassDefs::ToString ( lua_State* luaVM )
-{
-	return 0;
-}
-
-const char* CLuaClassDefs::GetObjectClass ( void* pObject )
-{
-    if ( CClientEntity* pEntity = UserDataCast < CClientEntity > ( ( CClientEntity* ) NULL, pObject, NULL ) )
-        return GetEntityClass ( pEntity );
-    else if ( CResource* pResource = UserDataCast < CResource > ( ( CResource* ) NULL, pObject, NULL ) )
-        return GetResourceClass ( pResource );
-    else if ( CXMLNode* pNode = UserDataCast < CXMLNode > ( ( CXMLNode* ) NULL, pObject, NULL ) )
-        return GetXmlNodeClass ( pNode );
-    else if ( CLuaTimer* pTimer = UserDataCast < CLuaTimer > ( ( CLuaTimer* ) NULL, pObject, NULL ) )
-        return GetTimerClass ( pTimer );
-    return NULL;
-}
-
-const char* CLuaClassDefs::GetResourceClass ( CResource* pResource )
-{
-    return "Resource";
-}
-
-const char* CLuaClassDefs::GetTimerClass ( CLuaTimer* pTimer )
-{
-    return "Timer";
-}
-
-const char* CLuaClassDefs::GetXmlNodeClass ( CXMLNode* pXmlNode )
-{
-    return "XML";
-}
-
-// absolutely ugly, need a better way
-const char* CLuaClassDefs::GetEntityClass ( CClientEntity* pEntity )
-{
-    assert ( pEntity );
-    switch ( pEntity->GetType () )
-    {
-        case CCLIENTCAMERA: return "Camera";
-        case CCLIENTPLAYER: return "Player";
-        case CCLIENTVEHICLE: return "Vehicle";
-        case CCLIENTRADARMARKER: return "Blip";
-        case CCLIENTOBJECT: return "Object";
-        case CCLIENTPICKUP: return "Pickup";
-        case CCLIENTRADARAREA: return "RadarArea";
-        case CCLIENTMARKER: return "Marker";
-        case CCLIENTTEAM: return "Team";
-        case CCLIENTTRAINTRACK: return "TrainTrack";
-        case CCLIENTPED: return "Ped";
-        case CCLIENTPROJECTILE: return "Projectile";
-        case CCLIENTGUI:
-        {
-            CClientGUIElement* pGUIElement = reinterpret_cast < CClientGUIElement* > ( pEntity );
-            if ( pGUIElement )
-            {
-                switch ( pGUIElement->GetCGUIType () )
-                {
-                    case CGUI_BUTTON: return "GuiButton";
-                    case CGUI_CHECKBOX: return "GuiCheckBox";
-                    case CGUI_EDIT: return "GuiEdit";
-                    case CGUI_GRIDLIST: return "GuiGridList";
-                    case CGUI_LABEL: return "GuiLabel";
-                    case CGUI_MEMO: return "GuiMemo";
-                    case CGUI_PROGRESSBAR: return "GuiProgressBar";
-                    case CGUI_RADIOBUTTON: return "GuiRadioButton";
-                    case CGUI_STATICIMAGE: return "GuiStaticImage";
-                    case CGUI_TAB: return "GuiTab";
-                    case CGUI_TABPANEL: return "GuiTabPanel";
-                    case CGUI_WINDOW: return "GuiWindow";
-                    case CGUI_SCROLLPANE: return "GuiScrollPane";
-                    case CGUI_SCROLLBAR: return "GuiScrollBar";
-                    case CGUI_COMBOBOX: return "GuiComboBox";
-                    case CGUI_WEBBROWSER: return "GuiBrowser";
-                }
-                return "GuiElement";
-            }
-            break;
-        }
-        case CCLIENTCOLSHAPE: return "ColShape";
-        case SCRIPTFILE: return "File";
-        case CCLIENTDFF: return "EngineDFF";
-        case CCLIENTCOL: return "EngineCOL";
-        case CCLIENTTXD: return "EngineTXD";
-        case CCLIENTSOUND: return static_cast<CClientSound*>( pEntity )->IsSound3D() ? "Sound3D" : "Sound";
-        case CCLIENTWATER: return "Water";
-        case CCLIENTDXFONT: return "DxFont";
-        case CCLIENTGUIFONT: return "GuiFont";
-        case CCLIENTTEXTURE: return "DxTexture";
-        case CCLIENTSHADER: return "DxShader";
-        case CCLIENTWEAPON: return "Weapon";
-        case CCLIENTEFFECT: return "Effect";
-        case CCLIENTPOINTLIGHTS: return "Light";
-        case CCLIENTSEARCHLIGHT: return "SearchLight";
-        case CCLIENTSCREENSOURCE: return "DxScreenSource";
-        case CCLIENTRENDERTARGET: return "DxRenderTarget";
-        case CCLIENTBROWSER: return "Browser";
-    }
-    return "Element";
-}
-=======
 /*****************************************************************************
  *
  *  PROJECT:     Multi Theft Auto v1.0
@@ -650,6 +298,8 @@
             return "Marker";
         case CCLIENTTEAM:
             return "Team";
+        case CCLIENTTRAINTRACK:
+            return "TrainTrack";
         case CCLIENTPED:
             return "Ped";
         case CCLIENTPROJECTILE:
@@ -736,5 +386,4 @@
             return "Browser";
     }
     return "Element";
-}
->>>>>>> 3b68f4c6
+}