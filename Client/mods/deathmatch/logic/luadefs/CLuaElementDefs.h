/*****************************************************************************
 *
 *  PROJECT:     Multi Theft Auto
 *               (Shared logic for modifications)
 *  LICENSE:     See LICENSE in the top level directory
 *  FILE:        mods/shared_logic/luadefs/CLuaElementDefs.h
 *  PURPOSE:     Lua element definitions class header
 *
 *****************************************************************************/

#pragma once
#include "CLuaDefs.h"

class CLuaElementDefs : public CLuaDefs
{
public:
    static void LoadFunctions(void);
    static void AddClass(lua_State* luaVM);

    // Element get functions
<<<<<<< HEAD
    LUA_DECLARE ( GetRootElement );
    LUA_DECLARE ( IsElement );
    LUA_DECLARE ( GetElementChildren );
    LUA_DECLARE ( GetElementChild );
    LUA_DECLARE ( GetElementChildrenCount );
    LUA_DECLARE ( GetElementID );
    LUA_DECLARE ( GetElementByID );
    LUA_DECLARE ( GetElementByIndex );
    LUA_DECLARE ( GetElementData );
    LUA_DECLARE ( GetElementParent );
    LUA_DECLARE_OOP ( GetElementMatrix );
    LUA_DECLARE_OOP ( GetElementPosition );
    LUA_DECLARE_OOP ( GetElementRotation );
    LUA_DECLARE_OOP ( GetElementVelocity );
    LUA_DECLARE ( GetElementType );
    LUA_DECLARE ( GetElementsByType );
    LUA_DECLARE ( GetElementInterior );
    LUA_DECLARE ( IsElementWithinColShape );
    LUA_DECLARE ( IsElementWithinMarker );
    LUA_DECLARE ( GetElementsWithinColShape );
    LUA_DECLARE ( GetColShapeType );
    LUA_DECLARE ( GetElementDimension );
    LUA_DECLARE ( GetElementZoneName );
    LUA_DECLARE ( GetElementBoundingBox );
    LUA_DECLARE ( GetElementRadius );
    LUA_DECLARE ( IsElementAttached );
    LUA_DECLARE ( GetElementAttachedTo );
    LUA_DECLARE ( GetAttachedElements );
    LUA_DECLARE ( GetElementDistanceFromCentreOfMassToBaseOfModel );
    LUA_DECLARE ( IsElementLocal );
    LUA_DECLARE ( GetElementAttachedOffsets );
    LUA_DECLARE ( GetElementAlpha );
    LUA_DECLARE ( IsElementOnScreen );
    LUA_DECLARE ( GetElementHealth );
    LUA_DECLARE ( IsElementStreamedIn );
    LUA_DECLARE ( IsElementStreamable );
    LUA_DECLARE ( GetElementModel );
    LUA_DECLARE ( GetElementColShape );
    LUA_DECLARE ( IsElementInWater );
    LUA_DECLARE ( IsElementSyncer );
    LUA_DECLARE ( IsElementCollidableWith );
    LUA_DECLARE ( IsElementDoubleSided );
    LUA_DECLARE ( GetElementCollisionsEnabled );
    LUA_DECLARE ( IsElementFrozen );
    LUA_DECLARE ( GetLowLodElement );
    LUA_DECLARE ( IsElementLowLod );
    LUA_DECLARE ( IsElementCallPropagationEnabled );
    LUA_DECLARE ( IsElementWaitingForGroundToLoad );
=======
    LUA_DECLARE(GetRootElement);
    LUA_DECLARE(IsElement);
    LUA_DECLARE(GetElementChildren);
    LUA_DECLARE(GetElementChild);
    LUA_DECLARE(GetElementChildrenCount);
    LUA_DECLARE(GetElementID);
    LUA_DECLARE(GetElementByID);
    LUA_DECLARE(GetElementByIndex);
    LUA_DECLARE(GetElementData);
    LUA_DECLARE(GetElementParent);
    LUA_DECLARE_OOP(GetElementMatrix);
    LUA_DECLARE_OOP(GetElementPosition);
    LUA_DECLARE_OOP(GetElementRotation);
    LUA_DECLARE_OOP(GetElementVelocity);
    LUA_DECLARE(GetElementType);
    LUA_DECLARE(GetElementsByType);
    LUA_DECLARE(GetElementInterior);
    LUA_DECLARE(IsElementWithinColShape);
    LUA_DECLARE(IsElementWithinMarker);
    LUA_DECLARE(GetElementsWithinColShape);
    LUA_DECLARE(GetElementDimension);
    LUA_DECLARE(GetElementZoneName);
    LUA_DECLARE(GetElementBoundingBox);
    LUA_DECLARE(GetElementRadius);
    LUA_DECLARE(IsElementAttached);
    LUA_DECLARE(GetElementAttachedTo);
    LUA_DECLARE(GetAttachedElements);
    LUA_DECLARE(GetElementDistanceFromCentreOfMassToBaseOfModel);
    LUA_DECLARE(IsElementLocal);
    LUA_DECLARE(GetElementAttachedOffsets);
    LUA_DECLARE(GetElementAlpha);
    LUA_DECLARE(IsElementOnScreen);
    LUA_DECLARE(GetElementHealth);
    LUA_DECLARE(IsElementStreamedIn);
    LUA_DECLARE(IsElementStreamable);
    LUA_DECLARE(GetElementModel);
    LUA_DECLARE(GetElementColShape);
    LUA_DECLARE(IsElementInWater);
    LUA_DECLARE(IsElementSyncer);
    LUA_DECLARE(IsElementCollidableWith);
    LUA_DECLARE(IsElementDoubleSided);
    LUA_DECLARE(GetElementCollisionsEnabled);
    LUA_DECLARE(IsElementFrozen);
    LUA_DECLARE(GetLowLodElement);
    LUA_DECLARE(IsElementLowLod);
    LUA_DECLARE(IsElementCallPropagationEnabled);
    LUA_DECLARE(IsElementWaitingForGroundToLoad);
>>>>>>> f205f347

    // Element set funcs
    LUA_DECLARE(CreateElement);
    LUA_DECLARE(DestroyElement);
    LUA_DECLARE(SetElementID);
    LUA_DECLARE(SetElementData);
    LUA_DECLARE(RemoveElementData);
    LUA_DECLARE(SetElementMatrix);
    LUA_DECLARE(SetElementPosition);
    LUA_DECLARE_OOP(SetElementRotation);
    LUA_DECLARE(SetElementVelocity);
    LUA_DECLARE(SetElementParent);
    LUA_DECLARE(SetElementInterior);
    LUA_DECLARE(SetElementDimension);
    LUA_DECLARE(AttachElements);
    LUA_DECLARE(DetachElements);
    LUA_DECLARE(SetElementAttachedOffsets);
    LUA_DECLARE(SetElementCollisionsEnabled);
    LUA_DECLARE(SetElementAlpha);
    LUA_DECLARE(SetElementHealth);
    LUA_DECLARE(SetElementStreamable);
    LUA_DECLARE(SetElementModel);
    LUA_DECLARE(SetElementCollidableWith);
    LUA_DECLARE(SetElementDoubleSided);
    LUA_DECLARE(SetElementFrozen);
    LUA_DECLARE(SetLowLodElement);
    LUA_DECLARE(SetElementCallPropagationEnabled);
};<|MERGE_RESOLUTION|>--- conflicted
+++ resolved
@@ -18,56 +18,6 @@
     static void AddClass(lua_State* luaVM);
 
     // Element get functions
-<<<<<<< HEAD
-    LUA_DECLARE ( GetRootElement );
-    LUA_DECLARE ( IsElement );
-    LUA_DECLARE ( GetElementChildren );
-    LUA_DECLARE ( GetElementChild );
-    LUA_DECLARE ( GetElementChildrenCount );
-    LUA_DECLARE ( GetElementID );
-    LUA_DECLARE ( GetElementByID );
-    LUA_DECLARE ( GetElementByIndex );
-    LUA_DECLARE ( GetElementData );
-    LUA_DECLARE ( GetElementParent );
-    LUA_DECLARE_OOP ( GetElementMatrix );
-    LUA_DECLARE_OOP ( GetElementPosition );
-    LUA_DECLARE_OOP ( GetElementRotation );
-    LUA_DECLARE_OOP ( GetElementVelocity );
-    LUA_DECLARE ( GetElementType );
-    LUA_DECLARE ( GetElementsByType );
-    LUA_DECLARE ( GetElementInterior );
-    LUA_DECLARE ( IsElementWithinColShape );
-    LUA_DECLARE ( IsElementWithinMarker );
-    LUA_DECLARE ( GetElementsWithinColShape );
-    LUA_DECLARE ( GetColShapeType );
-    LUA_DECLARE ( GetElementDimension );
-    LUA_DECLARE ( GetElementZoneName );
-    LUA_DECLARE ( GetElementBoundingBox );
-    LUA_DECLARE ( GetElementRadius );
-    LUA_DECLARE ( IsElementAttached );
-    LUA_DECLARE ( GetElementAttachedTo );
-    LUA_DECLARE ( GetAttachedElements );
-    LUA_DECLARE ( GetElementDistanceFromCentreOfMassToBaseOfModel );
-    LUA_DECLARE ( IsElementLocal );
-    LUA_DECLARE ( GetElementAttachedOffsets );
-    LUA_DECLARE ( GetElementAlpha );
-    LUA_DECLARE ( IsElementOnScreen );
-    LUA_DECLARE ( GetElementHealth );
-    LUA_DECLARE ( IsElementStreamedIn );
-    LUA_DECLARE ( IsElementStreamable );
-    LUA_DECLARE ( GetElementModel );
-    LUA_DECLARE ( GetElementColShape );
-    LUA_DECLARE ( IsElementInWater );
-    LUA_DECLARE ( IsElementSyncer );
-    LUA_DECLARE ( IsElementCollidableWith );
-    LUA_DECLARE ( IsElementDoubleSided );
-    LUA_DECLARE ( GetElementCollisionsEnabled );
-    LUA_DECLARE ( IsElementFrozen );
-    LUA_DECLARE ( GetLowLodElement );
-    LUA_DECLARE ( IsElementLowLod );
-    LUA_DECLARE ( IsElementCallPropagationEnabled );
-    LUA_DECLARE ( IsElementWaitingForGroundToLoad );
-=======
     LUA_DECLARE(GetRootElement);
     LUA_DECLARE(IsElement);
     LUA_DECLARE(GetElementChildren);
@@ -88,6 +38,7 @@
     LUA_DECLARE(IsElementWithinColShape);
     LUA_DECLARE(IsElementWithinMarker);
     LUA_DECLARE(GetElementsWithinColShape);
+    LUA_DECLARE(GetColShapeType);
     LUA_DECLARE(GetElementDimension);
     LUA_DECLARE(GetElementZoneName);
     LUA_DECLARE(GetElementBoundingBox);
@@ -115,7 +66,6 @@
     LUA_DECLARE(IsElementLowLod);
     LUA_DECLARE(IsElementCallPropagationEnabled);
     LUA_DECLARE(IsElementWaitingForGroundToLoad);
->>>>>>> f205f347
 
     // Element set funcs
     LUA_DECLARE(CreateElement);
