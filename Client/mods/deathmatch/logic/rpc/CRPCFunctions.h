--- conflicted
+++ resolved
@@ -1,4 +1,3 @@
-<<<<<<< HEAD
 /*****************************************************************************
  *
  *  PROJECT:     Multi Theft Auto v1.0
@@ -72,79 +71,4 @@
 
     static SFixedArray<SRPCHandler, NUM_RPC_FUNCS>        m_RPCHandlers;
     static SFixedArray<SElementRPCHandler, NUM_RPC_FUNCS> m_ElementRPCHandlers;
-};
-=======
-/*****************************************************************************
- *
- *  PROJECT:     Multi Theft Auto v1.0
- *  LICENSE:     See LICENSE in the top level directory
- *  FILE:        mods/deathmatch/logic/rpc/CRPCFunctions.h
- *  PURPOSE:     Header for RPC functions class
- *
- *  Multi Theft Auto is available from http://www.multitheftauto.com/
- *
- *****************************************************************************/
-
-#pragma once
-
-class CRPCFunctions;
-
-#define DECLARE_RPC(a) static void a ( class NetBitStreamInterface& bitStream );
-#define DECLARE_ELEMENT_RPC(a) static void a ( CClientEntity* pSourceEntity, NetBitStreamInterface& bitStream );
-
-class CRPCFunctions
-{
-private:
-    typedef void (*pfnRPCHandler)(class NetBitStreamInterface& bitStream);
-    typedef void (*pfnElementRPCHandler)(CClientEntity* pSourceEntity, class NetBitStreamInterface& bitStream);
-    struct SRPCHandler
-    {
-        SRPCHandler() { Callback = NULL; }
-        pfnRPCHandler Callback;
-        SString       strName;
-    };
-    struct SElementRPCHandler
-    {
-        SElementRPCHandler() { Callback = NULL; }
-        pfnElementRPCHandler Callback;
-        SString              strName;
-    };
-
-public:
-    CRPCFunctions(class CClientGame* pClientGame);
-    virtual ~CRPCFunctions();
-
-    void        AddHandlers();
-    static void AddHandler(unsigned char ucID, pfnRPCHandler Callback, const char* szName = "unknown");
-    static void AddHandler(unsigned char ucID, pfnElementRPCHandler Callback, const char* szName = "unknown");
-    void        ProcessPacket(unsigned char ucPacketID, class NetBitStreamInterface& bitStream);
-
-    bool m_bShowRPCs;
-
-protected:
-    static class CClientManager*            m_pManager;
-    static class CClientCamera*             m_pCamera;
-    static class CClientMarkerManager*      m_pMarkerManager;
-    static class CClientObjectManager*      m_pObjectManager;
-    static class CClientPickupManager*      m_pPickupManager;
-    static class CClientPlayerManager*      m_pPlayerManager;
-    static class CClientRadarAreaManager*   m_pRadarAreaManager;
-    static class CClientRadarMarkerManager* m_pRadarMarkerManager;
-    static class CClientDisplayManager*     m_pDisplayManager;
-    static class CClientVehicleManager*     m_pVehicleManager;
-    static class CClientPathManager*        m_pPathManager;
-    static class CClientTeamManager*        m_pTeamManager;
-    static class CClientPedManager*         m_pPedManager;
-    static class CClientWaterManager*       m_pWaterManager;
-
-    static class CBlendedWeather* m_pBlendedWeather;
-    static class CClientGame*     m_pClientGame;
-
-protected:
-    // Include the RPC functions enum
-    #include "net/rpc_enums.h"
-
-    static SFixedArray<SRPCHandler, NUM_RPC_FUNCS>        m_RPCHandlers;
-    static SFixedArray<SElementRPCHandler, NUM_RPC_FUNCS> m_ElementRPCHandlers;
-};
->>>>>>> d9ee1af1
+};