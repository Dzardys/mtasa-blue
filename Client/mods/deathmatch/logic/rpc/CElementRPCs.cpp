/*****************************************************************************
 *
 *  PROJECT:     Multi Theft Auto v1.0
 *  LICENSE:     See LICENSE in the top level directory
 *  FILE:        mods/deathmatch/logic/rpc/CElementRPCs.cpp
 *  PURPOSE:     Element remote procedure calls
 *
 *  Multi Theft Auto is available from http://www.multitheftauto.com/
 *
 *****************************************************************************/

#include "StdInc.h"
#include "CElementRPCs.h"
#include "net/SyncStructures.h"

using std::list;

void CElementRPCs::LoadFunctions(void)
{
<<<<<<< HEAD
    AddHandler ( SET_ELEMENT_PARENT,             SetElementParent,            "SetElementParent" );
    AddHandler ( SET_ELEMENT_DATA,               SetElementData,              "SetElementData" );
    AddHandler ( REMOVE_ELEMENT_DATA,            RemoveElementData,           "RemoveElementData" );
    AddHandler ( SET_ELEMENT_POSITION,           SetElementPosition,          "SetElementPosition" );
    AddHandler ( SET_ELEMENT_VELOCITY,           SetElementVelocity,          "SetElementVelocity" );
    AddHandler ( SET_ELEMENT_INTERIOR,           SetElementInterior,          "SetElementInterior" );
    AddHandler ( SET_ELEMENT_DIMENSION,          SetElementDimension,         "SetElementDimension" );
    AddHandler ( ATTACH_ELEMENTS,                AttachElements,              "AttachElements" );
    AddHandler ( DETACH_ELEMENTS,                DetachElements,              "DetachElements" );
    AddHandler ( SET_ELEMENT_ALPHA,              SetElementAlpha,             "SetElementAlpha" );
    AddHandler ( SET_ELEMENT_NAME,               SetElementName,              "SetElementName" );
    AddHandler ( SET_ELEMENT_HEALTH,             SetElementHealth,            "SetElementHealth" );
    AddHandler ( SET_ELEMENT_MODEL,              SetElementModel,             "SetElementModel" );
    AddHandler ( SET_ELEMENT_ATTACHED_OFFSETS,   SetElementAttachedOffsets,   "SetElementAttachedOffsets" );
    AddHandler ( SET_ELEMENT_DOUBLESIDED,        SetElementDoubleSided,       "SetElementDoubleSided" );
    AddHandler ( SET_ELEMENT_COLLISIONS_ENABLED, SetElementCollisionsEnabled, "SetElementCollisionsEnabled" );
    AddHandler ( SET_ELEMENT_FROZEN,             SetElementFrozen,            "SetElementFrozen" );
    AddHandler ( SET_LOW_LOD_ELEMENT,            SetLowLodElement,            "SetLowLodElement" );
    AddHandler ( FIRE_CUSTOM_WEAPON,             FireCustomWeapon,            "fireWeapon" );
    AddHandler ( SET_CUSTOM_WEAPON_STATE,        SetCustomWeaponState,        "setWeaponState" );
    AddHandler ( SET_CUSTOM_WEAPON_CLIP_AMMO,    SetCustomWeaponClipAmmo,     "setWeaponClipAmmo" );
    AddHandler ( SET_CUSTOM_WEAPON_AMMO,         SetCustomWeaponAmmo,         "setWeaponAmmo" );
    AddHandler ( SET_CUSTOM_WEAPON_TARGET,       SetCustomWeaponTarget,       "setWeaponTarget" );
    AddHandler ( RESET_CUSTOM_WEAPON_TARGET,     ResetCustomWeaponTarget,     "resetWeaponTarget" );
    AddHandler ( SET_CUSTOM_WEAPON_FLAGS,        SetCustomWeaponFlags,        "setWeaponFlags" );
    AddHandler ( SET_CUSTOM_WEAPON_FIRING_RATE,  SetCustomWeaponFiringRate,   "setWeaponFiringRate" );
    AddHandler ( RESET_CUSTOM_WEAPON_FIRING_RATE,ResetCustomWeaponFiringRate, "resetWeaponFiringRate" );
    AddHandler ( SET_WEAPON_OWNER,               SetWeaponOwner,              "setWeaponOwner" );
    AddHandler ( SET_CUSTOM_WEAPON_FLAGS,        SetWeaponConfig,             "setWeaponFlags" );
    AddHandler ( SET_PROPAGATE_CALLS_ENABLED,    SetCallPropagationEnabled,   "setCallPropagationEnabled" );
=======
    AddHandler(SET_ELEMENT_PARENT, SetElementParent, "SetElementParent");
    AddHandler(SET_ELEMENT_DATA, SetElementData, "SetElementData");
    AddHandler(REMOVE_ELEMENT_DATA, RemoveElementData, "RemoveElementData");
    AddHandler(SET_ELEMENT_POSITION, SetElementPosition, "SetElementPosition");
    AddHandler(SET_ELEMENT_VELOCITY, SetElementVelocity, "SetElementVelocity");
    AddHandler(SET_ELEMENT_INTERIOR, SetElementInterior, "SetElementInterior");
    AddHandler(SET_ELEMENT_DIMENSION, SetElementDimension, "SetElementDimension");
    AddHandler(ATTACH_ELEMENTS, AttachElements, "AttachElements");
    AddHandler(DETACH_ELEMENTS, DetachElements, "DetachElements");
    AddHandler(SET_ELEMENT_ALPHA, SetElementAlpha, "SetElementAlpha");
    AddHandler(SET_ELEMENT_NAME, SetElementName, "SetElementName");
    AddHandler(SET_ELEMENT_HEALTH, SetElementHealth, "SetElementHealth");
    AddHandler(SET_ELEMENT_MODEL, SetElementModel, "SetElementModel");
    AddHandler(SET_ELEMENT_ATTACHED_OFFSETS, SetElementAttachedOffsets, "SetElementAttachedOffsets");
    AddHandler(SET_ELEMENT_DOUBLESIDED, SetElementDoubleSided, "SetElementDoubleSided");
    AddHandler(SET_ELEMENT_COLLISIONS_ENABLED, SetElementCollisionsEnabled, "SetElementCollisionsEnabled");
    AddHandler(SET_ELEMENT_FROZEN, SetElementFrozen, "SetElementFrozen");
    AddHandler(SET_LOW_LOD_ELEMENT, SetLowLodElement, "SetLowLodElement");
    AddHandler(FIRE_CUSTOM_WEAPON, FireCustomWeapon, "fireWeapon");
    AddHandler(SET_CUSTOM_WEAPON_STATE, SetCustomWeaponState, "setWeaponState");
    AddHandler(SET_CUSTOM_WEAPON_CLIP_AMMO, SetCustomWeaponClipAmmo, "setWeaponClipAmmo");
    AddHandler(SET_CUSTOM_WEAPON_AMMO, SetCustomWeaponAmmo, "setWeaponAmmo");
    AddHandler(SET_CUSTOM_WEAPON_TARGET, SetCustomWeaponTarget, "setWeaponTarget");
    AddHandler(RESET_CUSTOM_WEAPON_TARGET, ResetCustomWeaponTarget, "resetWeaponTarget");
    AddHandler(SET_CUSTOM_WEAPON_FLAGS, SetCustomWeaponFlags, "setWeaponFlags");
    AddHandler(SET_CUSTOM_WEAPON_FIRING_RATE, SetCustomWeaponFiringRate, "setWeaponFiringRate");
    AddHandler(RESET_CUSTOM_WEAPON_FIRING_RATE, ResetCustomWeaponFiringRate, "resetWeaponFiringRate");
    AddHandler(SET_WEAPON_OWNER, SetWeaponOwner, "setWeaponOwner");
    AddHandler(SET_CUSTOM_WEAPON_FLAGS, SetWeaponConfig, "setWeaponFlags");
    AddHandler(SET_PROPAGATE_CALLS_ENABLED, SetCallPropagationEnabled, "setCallPropagationEnabled");
>>>>>>> 3b68f4c6
}

#define RUN_CHILDREN_SERVER( func ) \
    if ( pSource->CountChildren () && pSource->IsCallPropagationEnabled() ) \
    { \
        CElementListSnapshot* pList = pSource->GetChildrenListSnapshot(); \
        pList->AddRef();    /* Keep list alive during use */ \
        for ( CElementListSnapshot::const_iterator iter = pList->begin() ; iter != pList->end() ; iter++ ) \
            if ( !(*iter)->IsBeingDeleted() && !(*iter)->IsLocalEntity() ) \
                func; \
        pList->Release(); \
    }

void CElementRPCs::SetElementParent(CClientEntity* pSource, NetBitStreamInterface& bitStream)
{
    // Read out the entity id and parent id
    ElementID ParentID;
    if (bitStream.Read(ParentID))
    {
        CClientEntity* pParent = CElementIDs::GetElement(ParentID);
        if (pParent)
        {
            pSource->SetParent(pParent);
        }
        else
        {
            // TODO: raise an error
        }
    }
    else
    {
        // TODO: raise an error
    }
}

void CElementRPCs::SetElementData(CClientEntity* pSource, NetBitStreamInterface& bitStream)
{
    unsigned short usNameLength;
    if (bitStream.ReadCompressed(usNameLength))
    {
        // We should never receive an illegal name length from the server
        if (usNameLength > MAX_CUSTOMDATA_NAME_LENGTH)
        {
            CLogger::ErrorPrintf("RPC SetElementData name length > MAX_CUSTOMDATA_NAME_LENGTH");
            return;
        }
        SString      strName;
        CLuaArgument Argument;
        if (bitStream.ReadStringCharacters(strName, usNameLength) && Argument.ReadFromBitStream(bitStream))
        {
            pSource->SetCustomData(strName, Argument);
        }
    }
}

void CElementRPCs::RemoveElementData(CClientEntity* pSource, NetBitStreamInterface& bitStream)
{
    // Read out the name length
    unsigned short usNameLength;
    bool           bRecursive;            // Unused
    if (bitStream.ReadCompressed(usNameLength))
    {
        SString strName;

        // Read out the name plus whether it's recursive or not
        if (bitStream.ReadStringCharacters(strName, usNameLength) && bitStream.ReadBit(bRecursive))
        {
            // Remove that name
            pSource->DeleteCustomData(strName);
        }
    }
}

void CElementRPCs::SetElementPosition(CClientEntity* pSource, NetBitStreamInterface& bitStream)
{
    // Read out the entity id and the position
    CVector       vecPosition;
    unsigned char ucTimeContext;
    if (bitStream.Read(vecPosition.fX) && bitStream.Read(vecPosition.fY) && bitStream.Read(vecPosition.fZ) && bitStream.Read(ucTimeContext))
    {
        // Update the sync context to the new one
        pSource->SetSyncTimeContext(ucTimeContext);

        // If it's a player, use Teleport
        if (pSource->GetType() == CCLIENTPLAYER)
        {
            unsigned char ucWarp = 1;
            bitStream.Read(ucWarp);

            CClientPlayer* pPlayer = static_cast<CClientPlayer*>(pSource);

            if (ucWarp)
            {
                pPlayer->Teleport(vecPosition);
                pPlayer->ResetInterpolation();
            }
            else
            {
                pPlayer->SetPosition(vecPosition);
            }

            // If local player, reset return position (so we can't warp back if connection fails)
            if (pPlayer->IsLocalPlayer())
            {
                m_pClientGame->GetNetAPI()->ResetReturnPosition();
            }
        }
        else if (pSource->GetType() == CCLIENTVEHICLE)
        {
            CClientVehicle* pVehicle = static_cast<CClientVehicle*>(pSource);
            pVehicle->RemoveTargetPosition();
            pVehicle->SetPosition(vecPosition);
        }
        else
        {
            // Set its position
            pSource->SetPosition(vecPosition);
        }
    }
}

void CElementRPCs::SetElementVelocity(CClientEntity* pSource, NetBitStreamInterface& bitStream)
{
    // Read out the entity id and the speed
    CVector vecVelocity;
    if (bitStream.Read(vecVelocity.fX) && bitStream.Read(vecVelocity.fY) && bitStream.Read(vecVelocity.fZ))
    {
        switch (pSource->GetType())
        {
            case CCLIENTPED:
            case CCLIENTPLAYER:
            {
                CClientPed* pPed = static_cast<CClientPed*>(pSource);

                pPed->SetMoveSpeed(vecVelocity);
                pPed->ResetInterpolation();

                // If local player, reset return position (so we can't warp back if connection fails)
                if (pPed->IsLocalPlayer())
                {
                    m_pClientGame->GetNetAPI()->ResetReturnPosition();
                }
                break;
            }
            case CCLIENTVEHICLE:
            {
                CClientVehicle* pVehicle = static_cast<CClientVehicle*>(pSource);
                pVehicle->SetMoveSpeed(vecVelocity);

                break;
            }
            case CCLIENTOBJECT:
            case CCLIENTWEAPON:
            {
                CClientObject* pObject = static_cast<CClientObject*>(pSource);
                pObject->SetMoveSpeed(vecVelocity);

                break;
            }
        }
    }
}

void CElementRPCs::SetElementInterior(CClientEntity* pSource, NetBitStreamInterface& bitStream)
{
    unsigned char ucInterior, ucSetPosition;
    if (bitStream.Read(ucInterior) && bitStream.Read(ucSetPosition))
    {
        pSource->SetInterior(ucInterior);

        if (ucSetPosition == 1)
        {
            CVector vecPosition;
            if (bitStream.Read(vecPosition.fX) && bitStream.Read(vecPosition.fY) && bitStream.Read(vecPosition.fZ))
            {
                pSource->SetPosition(vecPosition);
            }
        }
    }
}

void CElementRPCs::SetElementDimension(CClientEntity* pSource, NetBitStreamInterface& bitStream)
{
    unsigned short usDimension;
    if (bitStream.Read(usDimension))
    {
        if (pSource->GetType() == CCLIENTTEAM)
        {
            CClientTeam*                         pTeam = static_cast<CClientTeam*>(pSource);
            list<CClientPlayer*>::const_iterator iter = pTeam->IterBegin();
            for (; iter != pTeam->IterEnd(); iter++)
            {
                CClientPlayer* pPlayer = *iter;
                if (pPlayer->IsLocalPlayer())
                {
                    // Update all of our streamers/managers to the local player's dimension
                    m_pClientGame->SetAllDimensions(usDimension);
                }

                pPlayer->SetDimension(usDimension);
            }
        }
        else
        {
            if (pSource->GetType() == CCLIENTPLAYER)
            {
                CClientPlayer* pPlayer = static_cast<CClientPlayer*>(pSource);
                if (pPlayer->IsLocalPlayer())
                {
                    // Update all of our streamers/managers to the local player's dimension
                    m_pClientGame->SetAllDimensions(usDimension);
                }
            }

            pSource->SetDimension(usDimension);
        }
    }
}

void CElementRPCs::AttachElements(CClientEntity* pSource, NetBitStreamInterface& bitStream)
{
    ElementID usAttachedToID;
    CVector   vecPosition, vecRotation;
    if (bitStream.Read(usAttachedToID) && bitStream.Read(vecPosition.fX) && bitStream.Read(vecPosition.fY) && bitStream.Read(vecPosition.fZ) &&
        bitStream.Read(vecRotation.fX) && bitStream.Read(vecRotation.fY) && bitStream.Read(vecRotation.fZ))
    {
        CClientEntity* pAttachedToEntity = CElementIDs::GetElement(usAttachedToID);
        if (pAttachedToEntity)
        {
            pSource->SetAttachedOffsets(vecPosition, vecRotation);
            pSource->AttachTo(pAttachedToEntity);
        }
    }
}

void CElementRPCs::DetachElements(CClientEntity* pSource, NetBitStreamInterface& bitStream)
{
    unsigned char ucTimeContext;
    if (bitStream.Read(ucTimeContext))
    {
        pSource->SetSyncTimeContext(ucTimeContext);
        pSource->AttachTo(NULL);

        CVector vecPosition;
        if (bitStream.Read(vecPosition.fX) && bitStream.Read(vecPosition.fY) && bitStream.Read(vecPosition.fZ))
        {
            pSource->SetPosition(vecPosition);
        }
    }
}

void CElementRPCs::SetElementAlpha(CClientEntity* pSource, NetBitStreamInterface& bitStream)
{
    unsigned char ucAlpha;
    if (bitStream.Read(ucAlpha))
    {
        switch (pSource->GetType())
        {
            case CCLIENTPED:
            case CCLIENTPLAYER:
            {
                CClientPed* pPed = static_cast<CClientPed*>(pSource);
                pPed->SetAlpha(ucAlpha);
                break;
            }
            case CCLIENTVEHICLE:
            {
                CClientVehicle* pVehicle = static_cast<CClientVehicle*>(pSource);
                pVehicle->SetAlpha(ucAlpha);
                break;
            }
            case CCLIENTOBJECT:
            case CCLIENTWEAPON:
            {
                CClientObject* pObject = static_cast<CClientObject*>(pSource);
                pObject->SetAlpha(ucAlpha);
                break;
            }
            default:
                break;
        }
    }
}

void CElementRPCs::SetElementDoubleSided(CClientEntity* pSource, NetBitStreamInterface& bitStream)
{
    bool bDoubleSided;
    if (bitStream.ReadBit(bDoubleSided))
    {
        pSource->SetDoubleSided(bDoubleSided);
    }
}

void CElementRPCs::SetElementName(CClientEntity* pSource, NetBitStreamInterface& bitStream)
{
    SString strName;
    if (bitStream.ReadString(strName))
        pSource->SetName(strName);
}

void CElementRPCs::SetElementHealth(CClientEntity* pSource, NetBitStreamInterface& bitStream)
{
    float         fHealth;
    unsigned char ucTimeContext;
    if (bitStream.Read(fHealth) && bitStream.Read(ucTimeContext))
    {
        pSource->SetSyncTimeContext(ucTimeContext);

        switch (pSource->GetType())
        {
            case CCLIENTPED:
            case CCLIENTPLAYER:
            {
                CClientPed* pPed = static_cast<CClientPed*>(pSource);
                if (pPed->IsHealthLocked())
                    pPed->LockHealth(fHealth);
                else
                    pPed->SetHealth(fHealth);
                break;
            }

            case CCLIENTVEHICLE:
            {
                CClientVehicle* pVehicle = static_cast<CClientVehicle*>(pSource);
                pVehicle->SetHealth(fHealth);
                break;
            }

            case CCLIENTOBJECT:
            case CCLIENTWEAPON:
            {
                CClientObject* pObject = static_cast<CClientObject*>(pSource);
                pObject->SetHealth(fHealth);
                break;
            }
        }
    }
}

void CElementRPCs::SetElementModel(CClientEntity* pSource, NetBitStreamInterface& bitStream)
{
    unsigned short usModel;
    if (bitStream.Read(usModel))
    {
        switch (pSource->GetType())
        {
            case CCLIENTPED:
            case CCLIENTPLAYER:
            {
                CClientPed* pPed = static_cast<CClientPed*>(pSource);
                pPed->SetModel(usModel);
                break;
            }

            case CCLIENTVEHICLE:
            {
                uchar ucVariant = 255, ucVariant2 = 255;
                if (bitStream.GetNumberOfUnreadBits() >= sizeof(ucVariant) + sizeof(ucVariant2))
                {
                    bitStream.Read(ucVariant);
                    bitStream.Read(ucVariant2);
                }
                CClientVehicle* pVehicle = static_cast<CClientVehicle*>(pSource);
                pVehicle->SetModelBlocking(usModel, ucVariant, ucVariant2);
                break;
            }

            case CCLIENTOBJECT:
            case CCLIENTWEAPON:
            {
                CClientObject* pObject = static_cast<CClientObject*>(pSource);
                pObject->SetModel(usModel);
                break;
            }
        }
    }
}

void CElementRPCs::SetElementAttachedOffsets(CClientEntity* pSource, NetBitStreamInterface& bitStream)
{
    SPositionSync        position(true);
    SRotationRadiansSync rotation(true);
    if (position.Read(bitStream) && rotation.Read(bitStream))
    {
        pSource->SetAttachedOffsets(position.data.vecPosition, rotation.data.vecRotation);
    }
}

void CElementRPCs::SetElementCollisionsEnabled(CClientEntity* pSource, NetBitStreamInterface& bitStream)
{
    bool bEnable;

    if (bitStream.ReadBit(bEnable))
    {
        switch (pSource->GetType())
        {
            case CCLIENTPED:
            case CCLIENTPLAYER:
            {
                CClientPed* pPed = static_cast<CClientPed*>(pSource);
                pPed->SetUsesCollision(bEnable);
                break;
            }

            case CCLIENTVEHICLE:
            {
                CClientVehicle* pVehicle = static_cast<CClientVehicle*>(pSource);
                pVehicle->SetCollisionEnabled(bEnable);
                break;
            }

            case CCLIENTOBJECT:
            {
                CClientObject* pObject = static_cast<CClientObject*>(pSource);
                pObject->SetCollisionEnabled(bEnable);
                break;
            }
        }
    }
}

void CElementRPCs::SetElementFrozen(CClientEntity* pSource, NetBitStreamInterface& bitStream)
{
    bool bFrozen;

    if (bitStream.ReadBit(bFrozen))
    {
        switch (pSource->GetType())
        {
            case CCLIENTPED:
            case CCLIENTPLAYER:
            {
                CClientPed* pPed = static_cast<CClientPed*>(pSource);
                pPed->SetFrozen(bFrozen);
                break;
            }

            case CCLIENTVEHICLE:
            {
                CClientVehicle* pVehicle = static_cast<CClientVehicle*>(pSource);
                pVehicle->SetFrozen(bFrozen);
                break;
            }

            case CCLIENTOBJECT:
            {
                CClientObject* pObject = static_cast<CClientObject*>(pSource);
                pObject->SetFrozen(bFrozen);
                break;
            }
        }
    }
}

void CElementRPCs::SetLowLodElement(CClientEntity* pSource, NetBitStreamInterface& bitStream)
{
    ElementID LowLodObjectID;
    if (bitStream.Read(LowLodObjectID))
    {
        switch (pSource->GetType())
        {
            case CCLIENTOBJECT:
            {
                CClientObject* pLowLodObject = DynamicCast<CClientObject>(CElementIDs::GetElement(LowLodObjectID));
                CClientObject* pObject = static_cast<CClientObject*>(pSource);
                pObject->SetLowLodObject(pLowLodObject);
                break;
            }
        }
    }
}

void CElementRPCs::FireCustomWeapon(CClientEntity* pSource, NetBitStreamInterface& bitStream)
{
    if (pSource->GetType() == CCLIENTWEAPON)
    {
        CClientWeapon* pWeapon = static_cast<CClientWeapon*>(pSource);
        pWeapon->Fire(true);
    }
}

void CElementRPCs::SetCustomWeaponState(CClientEntity* pSource, NetBitStreamInterface& bitStream)
{
    char cWeaponState = 0;
    if (bitStream.Read(cWeaponState) && pSource->GetType() == CCLIENTWEAPON)
    {
        CClientWeapon* pWeapon = static_cast<CClientWeapon*>(pSource);
        pWeapon->SetWeaponState((eWeaponState)cWeaponState);
    }
}

void CElementRPCs::SetCustomWeaponClipAmmo(CClientEntity* pSource, NetBitStreamInterface& bitStream)
{
    int iAmmo = 0;
    if (bitStream.Read(iAmmo) && pSource->GetType() == CCLIENTWEAPON)
    {
        CClientWeapon* pWeapon = static_cast<CClientWeapon*>(pSource);
        pWeapon->SetClipAmmo(iAmmo);
    }
}

void CElementRPCs::SetCustomWeaponAmmo(CClientEntity* pSource, NetBitStreamInterface& bitStream)
{
    int iAmmo = 0;
    if (bitStream.Read(iAmmo) && pSource->GetType() == CCLIENTWEAPON)
    {
        CClientWeapon* pWeapon = static_cast<CClientWeapon*>(pSource);
        pWeapon->SetAmmo(iAmmo);
    }
}

void CElementRPCs::SetCustomWeaponTarget(CClientEntity* pSource, NetBitStreamInterface& bitStream)
{
    ElementID elementID = INVALID_ELEMENT_ID;
    char      cTargetBone = 0;
    bool      bVector = false;
    CVector   vecTarget;

    if (bitStream.ReadBit(bVector) && pSource->GetType() == CCLIENTWEAPON)
    {
        CClientWeapon* pWeapon = static_cast<CClientWeapon*>(pSource);
        if (bVector)
        {
            if (bitStream.ReadVector(vecTarget.fX, vecTarget.fY, vecTarget.fZ))
            {
                pWeapon->SetWeaponTarget(vecTarget);
            }
        }
        else
        {
            if (bitStream.Read(elementID) && bitStream.Read(cTargetBone))
            {
                pWeapon->SetWeaponTarget(CElementIDs::GetElement(elementID), cTargetBone);
            }
        }
    }
}

void CElementRPCs::ResetCustomWeaponTarget(CClientEntity* pSource, NetBitStreamInterface& bitStream)
{
    if (pSource->GetType() == CCLIENTWEAPON)
    {
        CClientWeapon* pWeapon = static_cast<CClientWeapon*>(pSource);
        pWeapon->ResetWeaponTarget();
    }
}

void CElementRPCs::SetCustomWeaponFlags(CClientEntity* pSource, NetBitStreamInterface& bitStream)
{
    if (pSource->GetType() == CCLIENTWEAPON)
    {
        CClientWeapon* pWeapon = static_cast<CClientWeapon*>(pSource);
        pWeapon->Fire();
    }
}

void CElementRPCs::SetCustomWeaponFiringRate(CClientEntity* pSource, NetBitStreamInterface& bitStream)
{
    int iFiringRate = 0;
    if (bitStream.Read(iFiringRate) && pSource->GetType() == CCLIENTWEAPON)
    {
        CClientWeapon* pWeapon = static_cast<CClientWeapon*>(pSource);
        pWeapon->SetWeaponFireTime(iFiringRate);
    }
}

void CElementRPCs::ResetCustomWeaponFiringRate(CClientEntity* pSource, NetBitStreamInterface& bitStream)
{
    if (pSource->GetType() == CCLIENTWEAPON)
    {
        CClientWeapon* pWeapon = static_cast<CClientWeapon*>(pSource);
        pWeapon->ResetWeaponFireTime();
    }
}

void CElementRPCs::SetWeaponOwner(CClientEntity* pSource, NetBitStreamInterface& bitStream)
{
    if (pSource->GetType() == CCLIENTWEAPON)
    {
        ElementID PlayerID;
        if (bitStream.Read(PlayerID))
        {
            CClientWeapon* pWeapon = static_cast<CClientWeapon*>(pSource);
            CClientPlayer* pPlayer = NULL;
            if (PlayerID != INVALID_ELEMENT_ID)
            {
                pPlayer = DynamicCast<CClientPlayer>(CElementIDs::GetElement(PlayerID));
            }
            else
                pPlayer = NULL;

            pWeapon->SetOwner(pPlayer);
        }
    }
}

void CElementRPCs::SetWeaponConfig(CClientEntity* pSource, NetBitStreamInterface& bitStream)
{
    if (pSource->GetType() == CCLIENTWEAPON)
    {
        CClientWeapon*       pWeapon = static_cast<CClientWeapon*>(pSource);
        SWeaponConfiguration weaponConfig;

        if (bitStream.ReadBit(weaponConfig.bDisableWeaponModel) && bitStream.ReadBit(weaponConfig.bInstantReload) &&
            bitStream.ReadBit(weaponConfig.bShootIfTargetBlocked) && bitStream.ReadBit(weaponConfig.bShootIfTargetOutOfRange) &&
            bitStream.ReadBit(weaponConfig.flags.bCheckBuildings) && bitStream.ReadBit(weaponConfig.flags.bCheckCarTires) &&
            bitStream.ReadBit(weaponConfig.flags.bCheckDummies) && bitStream.ReadBit(weaponConfig.flags.bCheckObjects) &&
            bitStream.ReadBit(weaponConfig.flags.bCheckPeds) && bitStream.ReadBit(weaponConfig.flags.bCheckVehicles) &&
            bitStream.ReadBit(weaponConfig.flags.bIgnoreSomeObjectsForCamera) && bitStream.ReadBit(weaponConfig.flags.bSeeThroughStuff) &&
            bitStream.ReadBit(weaponConfig.flags.bShootThroughStuff))
        {
            pWeapon->SetFlags(weaponConfig);
        }
    }
}

void CElementRPCs::SetCallPropagationEnabled(CClientEntity* pSource, NetBitStreamInterface& bitStream)
{
    bool bEnabled;
    if (bitStream.ReadBit(bEnabled))
    {
        pSource->SetCallPropagationEnabled(bEnabled);
    }
}
<|MERGE_RESOLUTION|>--- conflicted
+++ resolved
@@ -1,706 +1,673 @@
-/*****************************************************************************
- *
- *  PROJECT:     Multi Theft Auto v1.0
- *  LICENSE:     See LICENSE in the top level directory
- *  FILE:        mods/deathmatch/logic/rpc/CElementRPCs.cpp
- *  PURPOSE:     Element remote procedure calls
- *
- *  Multi Theft Auto is available from http://www.multitheftauto.com/
- *
- *****************************************************************************/
-
-#include "StdInc.h"
-#include "CElementRPCs.h"
-#include "net/SyncStructures.h"
-
-using std::list;
-
-void CElementRPCs::LoadFunctions(void)
-{
-<<<<<<< HEAD
-    AddHandler ( SET_ELEMENT_PARENT,             SetElementParent,            "SetElementParent" );
-    AddHandler ( SET_ELEMENT_DATA,               SetElementData,              "SetElementData" );
-    AddHandler ( REMOVE_ELEMENT_DATA,            RemoveElementData,           "RemoveElementData" );
-    AddHandler ( SET_ELEMENT_POSITION,           SetElementPosition,          "SetElementPosition" );
-    AddHandler ( SET_ELEMENT_VELOCITY,           SetElementVelocity,          "SetElementVelocity" );
-    AddHandler ( SET_ELEMENT_INTERIOR,           SetElementInterior,          "SetElementInterior" );
-    AddHandler ( SET_ELEMENT_DIMENSION,          SetElementDimension,         "SetElementDimension" );
-    AddHandler ( ATTACH_ELEMENTS,                AttachElements,              "AttachElements" );
-    AddHandler ( DETACH_ELEMENTS,                DetachElements,              "DetachElements" );
-    AddHandler ( SET_ELEMENT_ALPHA,              SetElementAlpha,             "SetElementAlpha" );
-    AddHandler ( SET_ELEMENT_NAME,               SetElementName,              "SetElementName" );
-    AddHandler ( SET_ELEMENT_HEALTH,             SetElementHealth,            "SetElementHealth" );
-    AddHandler ( SET_ELEMENT_MODEL,              SetElementModel,             "SetElementModel" );
-    AddHandler ( SET_ELEMENT_ATTACHED_OFFSETS,   SetElementAttachedOffsets,   "SetElementAttachedOffsets" );
-    AddHandler ( SET_ELEMENT_DOUBLESIDED,        SetElementDoubleSided,       "SetElementDoubleSided" );
-    AddHandler ( SET_ELEMENT_COLLISIONS_ENABLED, SetElementCollisionsEnabled, "SetElementCollisionsEnabled" );
-    AddHandler ( SET_ELEMENT_FROZEN,             SetElementFrozen,            "SetElementFrozen" );
-    AddHandler ( SET_LOW_LOD_ELEMENT,            SetLowLodElement,            "SetLowLodElement" );
-    AddHandler ( FIRE_CUSTOM_WEAPON,             FireCustomWeapon,            "fireWeapon" );
-    AddHandler ( SET_CUSTOM_WEAPON_STATE,        SetCustomWeaponState,        "setWeaponState" );
-    AddHandler ( SET_CUSTOM_WEAPON_CLIP_AMMO,    SetCustomWeaponClipAmmo,     "setWeaponClipAmmo" );
-    AddHandler ( SET_CUSTOM_WEAPON_AMMO,         SetCustomWeaponAmmo,         "setWeaponAmmo" );
-    AddHandler ( SET_CUSTOM_WEAPON_TARGET,       SetCustomWeaponTarget,       "setWeaponTarget" );
-    AddHandler ( RESET_CUSTOM_WEAPON_TARGET,     ResetCustomWeaponTarget,     "resetWeaponTarget" );
-    AddHandler ( SET_CUSTOM_WEAPON_FLAGS,        SetCustomWeaponFlags,        "setWeaponFlags" );
-    AddHandler ( SET_CUSTOM_WEAPON_FIRING_RATE,  SetCustomWeaponFiringRate,   "setWeaponFiringRate" );
-    AddHandler ( RESET_CUSTOM_WEAPON_FIRING_RATE,ResetCustomWeaponFiringRate, "resetWeaponFiringRate" );
-    AddHandler ( SET_WEAPON_OWNER,               SetWeaponOwner,              "setWeaponOwner" );
-    AddHandler ( SET_CUSTOM_WEAPON_FLAGS,        SetWeaponConfig,             "setWeaponFlags" );
-    AddHandler ( SET_PROPAGATE_CALLS_ENABLED,    SetCallPropagationEnabled,   "setCallPropagationEnabled" );
-=======
-    AddHandler(SET_ELEMENT_PARENT, SetElementParent, "SetElementParent");
-    AddHandler(SET_ELEMENT_DATA, SetElementData, "SetElementData");
-    AddHandler(REMOVE_ELEMENT_DATA, RemoveElementData, "RemoveElementData");
-    AddHandler(SET_ELEMENT_POSITION, SetElementPosition, "SetElementPosition");
-    AddHandler(SET_ELEMENT_VELOCITY, SetElementVelocity, "SetElementVelocity");
-    AddHandler(SET_ELEMENT_INTERIOR, SetElementInterior, "SetElementInterior");
-    AddHandler(SET_ELEMENT_DIMENSION, SetElementDimension, "SetElementDimension");
-    AddHandler(ATTACH_ELEMENTS, AttachElements, "AttachElements");
-    AddHandler(DETACH_ELEMENTS, DetachElements, "DetachElements");
-    AddHandler(SET_ELEMENT_ALPHA, SetElementAlpha, "SetElementAlpha");
-    AddHandler(SET_ELEMENT_NAME, SetElementName, "SetElementName");
-    AddHandler(SET_ELEMENT_HEALTH, SetElementHealth, "SetElementHealth");
-    AddHandler(SET_ELEMENT_MODEL, SetElementModel, "SetElementModel");
-    AddHandler(SET_ELEMENT_ATTACHED_OFFSETS, SetElementAttachedOffsets, "SetElementAttachedOffsets");
-    AddHandler(SET_ELEMENT_DOUBLESIDED, SetElementDoubleSided, "SetElementDoubleSided");
-    AddHandler(SET_ELEMENT_COLLISIONS_ENABLED, SetElementCollisionsEnabled, "SetElementCollisionsEnabled");
-    AddHandler(SET_ELEMENT_FROZEN, SetElementFrozen, "SetElementFrozen");
-    AddHandler(SET_LOW_LOD_ELEMENT, SetLowLodElement, "SetLowLodElement");
-    AddHandler(FIRE_CUSTOM_WEAPON, FireCustomWeapon, "fireWeapon");
-    AddHandler(SET_CUSTOM_WEAPON_STATE, SetCustomWeaponState, "setWeaponState");
-    AddHandler(SET_CUSTOM_WEAPON_CLIP_AMMO, SetCustomWeaponClipAmmo, "setWeaponClipAmmo");
-    AddHandler(SET_CUSTOM_WEAPON_AMMO, SetCustomWeaponAmmo, "setWeaponAmmo");
-    AddHandler(SET_CUSTOM_WEAPON_TARGET, SetCustomWeaponTarget, "setWeaponTarget");
-    AddHandler(RESET_CUSTOM_WEAPON_TARGET, ResetCustomWeaponTarget, "resetWeaponTarget");
-    AddHandler(SET_CUSTOM_WEAPON_FLAGS, SetCustomWeaponFlags, "setWeaponFlags");
-    AddHandler(SET_CUSTOM_WEAPON_FIRING_RATE, SetCustomWeaponFiringRate, "setWeaponFiringRate");
-    AddHandler(RESET_CUSTOM_WEAPON_FIRING_RATE, ResetCustomWeaponFiringRate, "resetWeaponFiringRate");
-    AddHandler(SET_WEAPON_OWNER, SetWeaponOwner, "setWeaponOwner");
-    AddHandler(SET_CUSTOM_WEAPON_FLAGS, SetWeaponConfig, "setWeaponFlags");
-    AddHandler(SET_PROPAGATE_CALLS_ENABLED, SetCallPropagationEnabled, "setCallPropagationEnabled");
->>>>>>> 3b68f4c6
-}
-
-#define RUN_CHILDREN_SERVER( func ) \
-    if ( pSource->CountChildren () && pSource->IsCallPropagationEnabled() ) \
-    { \
-        CElementListSnapshot* pList = pSource->GetChildrenListSnapshot(); \
-        pList->AddRef();    /* Keep list alive during use */ \
-        for ( CElementListSnapshot::const_iterator iter = pList->begin() ; iter != pList->end() ; iter++ ) \
-            if ( !(*iter)->IsBeingDeleted() && !(*iter)->IsLocalEntity() ) \
-                func; \
-        pList->Release(); \
-    }
-
-void CElementRPCs::SetElementParent(CClientEntity* pSource, NetBitStreamInterface& bitStream)
-{
-    // Read out the entity id and parent id
-    ElementID ParentID;
-    if (bitStream.Read(ParentID))
-    {
-        CClientEntity* pParent = CElementIDs::GetElement(ParentID);
-        if (pParent)
-        {
-            pSource->SetParent(pParent);
-        }
-        else
-        {
-            // TODO: raise an error
-        }
-    }
-    else
-    {
-        // TODO: raise an error
-    }
-}
-
-void CElementRPCs::SetElementData(CClientEntity* pSource, NetBitStreamInterface& bitStream)
-{
-    unsigned short usNameLength;
-    if (bitStream.ReadCompressed(usNameLength))
-    {
-        // We should never receive an illegal name length from the server
-        if (usNameLength > MAX_CUSTOMDATA_NAME_LENGTH)
-        {
-            CLogger::ErrorPrintf("RPC SetElementData name length > MAX_CUSTOMDATA_NAME_LENGTH");
-            return;
-        }
-        SString      strName;
-        CLuaArgument Argument;
-        if (bitStream.ReadStringCharacters(strName, usNameLength) && Argument.ReadFromBitStream(bitStream))
-        {
-            pSource->SetCustomData(strName, Argument);
-        }
-    }
-}
-
-void CElementRPCs::RemoveElementData(CClientEntity* pSource, NetBitStreamInterface& bitStream)
-{
-    // Read out the name length
-    unsigned short usNameLength;
-    bool           bRecursive;            // Unused
-    if (bitStream.ReadCompressed(usNameLength))
-    {
-        SString strName;
-
-        // Read out the name plus whether it's recursive or not
-        if (bitStream.ReadStringCharacters(strName, usNameLength) && bitStream.ReadBit(bRecursive))
-        {
-            // Remove that name
-            pSource->DeleteCustomData(strName);
-        }
-    }
-}
-
-void CElementRPCs::SetElementPosition(CClientEntity* pSource, NetBitStreamInterface& bitStream)
-{
-    // Read out the entity id and the position
-    CVector       vecPosition;
-    unsigned char ucTimeContext;
-    if (bitStream.Read(vecPosition.fX) && bitStream.Read(vecPosition.fY) && bitStream.Read(vecPosition.fZ) && bitStream.Read(ucTimeContext))
-    {
-        // Update the sync context to the new one
-        pSource->SetSyncTimeContext(ucTimeContext);
-
-        // If it's a player, use Teleport
-        if (pSource->GetType() == CCLIENTPLAYER)
-        {
-            unsigned char ucWarp = 1;
-            bitStream.Read(ucWarp);
-
-            CClientPlayer* pPlayer = static_cast<CClientPlayer*>(pSource);
-
-            if (ucWarp)
-            {
-                pPlayer->Teleport(vecPosition);
-                pPlayer->ResetInterpolation();
-            }
-            else
-            {
-                pPlayer->SetPosition(vecPosition);
-            }
-
-            // If local player, reset return position (so we can't warp back if connection fails)
-            if (pPlayer->IsLocalPlayer())
-            {
-                m_pClientGame->GetNetAPI()->ResetReturnPosition();
-            }
-        }
-        else if (pSource->GetType() == CCLIENTVEHICLE)
-        {
-            CClientVehicle* pVehicle = static_cast<CClientVehicle*>(pSource);
-            pVehicle->RemoveTargetPosition();
-            pVehicle->SetPosition(vecPosition);
-        }
-        else
-        {
-            // Set its position
-            pSource->SetPosition(vecPosition);
-        }
-    }
-}
-
-void CElementRPCs::SetElementVelocity(CClientEntity* pSource, NetBitStreamInterface& bitStream)
-{
-    // Read out the entity id and the speed
-    CVector vecVelocity;
-    if (bitStream.Read(vecVelocity.fX) && bitStream.Read(vecVelocity.fY) && bitStream.Read(vecVelocity.fZ))
-    {
-        switch (pSource->GetType())
-        {
-            case CCLIENTPED:
-            case CCLIENTPLAYER:
-            {
-                CClientPed* pPed = static_cast<CClientPed*>(pSource);
-
-                pPed->SetMoveSpeed(vecVelocity);
-                pPed->ResetInterpolation();
-
-                // If local player, reset return position (so we can't warp back if connection fails)
-                if (pPed->IsLocalPlayer())
-                {
-                    m_pClientGame->GetNetAPI()->ResetReturnPosition();
-                }
-                break;
-            }
-            case CCLIENTVEHICLE:
-            {
-                CClientVehicle* pVehicle = static_cast<CClientVehicle*>(pSource);
-                pVehicle->SetMoveSpeed(vecVelocity);
-
-                break;
-            }
-            case CCLIENTOBJECT:
-            case CCLIENTWEAPON:
-            {
-                CClientObject* pObject = static_cast<CClientObject*>(pSource);
-                pObject->SetMoveSpeed(vecVelocity);
-
-                break;
-            }
-        }
-    }
-}
-
-void CElementRPCs::SetElementInterior(CClientEntity* pSource, NetBitStreamInterface& bitStream)
-{
-    unsigned char ucInterior, ucSetPosition;
-    if (bitStream.Read(ucInterior) && bitStream.Read(ucSetPosition))
-    {
-        pSource->SetInterior(ucInterior);
-
-        if (ucSetPosition == 1)
-        {
-            CVector vecPosition;
-            if (bitStream.Read(vecPosition.fX) && bitStream.Read(vecPosition.fY) && bitStream.Read(vecPosition.fZ))
-            {
-                pSource->SetPosition(vecPosition);
-            }
-        }
-    }
-}
-
-void CElementRPCs::SetElementDimension(CClientEntity* pSource, NetBitStreamInterface& bitStream)
-{
-    unsigned short usDimension;
-    if (bitStream.Read(usDimension))
-    {
-        if (pSource->GetType() == CCLIENTTEAM)
-        {
-            CClientTeam*                         pTeam = static_cast<CClientTeam*>(pSource);
-            list<CClientPlayer*>::const_iterator iter = pTeam->IterBegin();
-            for (; iter != pTeam->IterEnd(); iter++)
-            {
-                CClientPlayer* pPlayer = *iter;
-                if (pPlayer->IsLocalPlayer())
-                {
-                    // Update all of our streamers/managers to the local player's dimension
-                    m_pClientGame->SetAllDimensions(usDimension);
-                }
-
-                pPlayer->SetDimension(usDimension);
-            }
-        }
-        else
-        {
-            if (pSource->GetType() == CCLIENTPLAYER)
-            {
-                CClientPlayer* pPlayer = static_cast<CClientPlayer*>(pSource);
-                if (pPlayer->IsLocalPlayer())
-                {
-                    // Update all of our streamers/managers to the local player's dimension
-                    m_pClientGame->SetAllDimensions(usDimension);
-                }
-            }
-
-            pSource->SetDimension(usDimension);
-        }
-    }
-}
-
-void CElementRPCs::AttachElements(CClientEntity* pSource, NetBitStreamInterface& bitStream)
-{
-    ElementID usAttachedToID;
-    CVector   vecPosition, vecRotation;
-    if (bitStream.Read(usAttachedToID) && bitStream.Read(vecPosition.fX) && bitStream.Read(vecPosition.fY) && bitStream.Read(vecPosition.fZ) &&
-        bitStream.Read(vecRotation.fX) && bitStream.Read(vecRotation.fY) && bitStream.Read(vecRotation.fZ))
-    {
-        CClientEntity* pAttachedToEntity = CElementIDs::GetElement(usAttachedToID);
-        if (pAttachedToEntity)
-        {
-            pSource->SetAttachedOffsets(vecPosition, vecRotation);
-            pSource->AttachTo(pAttachedToEntity);
-        }
-    }
-}
-
-void CElementRPCs::DetachElements(CClientEntity* pSource, NetBitStreamInterface& bitStream)
-{
-    unsigned char ucTimeContext;
-    if (bitStream.Read(ucTimeContext))
-    {
-        pSource->SetSyncTimeContext(ucTimeContext);
-        pSource->AttachTo(NULL);
-
-        CVector vecPosition;
-        if (bitStream.Read(vecPosition.fX) && bitStream.Read(vecPosition.fY) && bitStream.Read(vecPosition.fZ))
-        {
-            pSource->SetPosition(vecPosition);
-        }
-    }
-}
-
-void CElementRPCs::SetElementAlpha(CClientEntity* pSource, NetBitStreamInterface& bitStream)
-{
-    unsigned char ucAlpha;
-    if (bitStream.Read(ucAlpha))
-    {
-        switch (pSource->GetType())
-        {
-            case CCLIENTPED:
-            case CCLIENTPLAYER:
-            {
-                CClientPed* pPed = static_cast<CClientPed*>(pSource);
-                pPed->SetAlpha(ucAlpha);
-                break;
-            }
-            case CCLIENTVEHICLE:
-            {
-                CClientVehicle* pVehicle = static_cast<CClientVehicle*>(pSource);
-                pVehicle->SetAlpha(ucAlpha);
-                break;
-            }
-            case CCLIENTOBJECT:
-            case CCLIENTWEAPON:
-            {
-                CClientObject* pObject = static_cast<CClientObject*>(pSource);
-                pObject->SetAlpha(ucAlpha);
-                break;
-            }
-            default:
-                break;
-        }
-    }
-}
-
-void CElementRPCs::SetElementDoubleSided(CClientEntity* pSource, NetBitStreamInterface& bitStream)
-{
-    bool bDoubleSided;
-    if (bitStream.ReadBit(bDoubleSided))
-    {
-        pSource->SetDoubleSided(bDoubleSided);
-    }
-}
-
-void CElementRPCs::SetElementName(CClientEntity* pSource, NetBitStreamInterface& bitStream)
-{
-    SString strName;
-    if (bitStream.ReadString(strName))
-        pSource->SetName(strName);
-}
-
-void CElementRPCs::SetElementHealth(CClientEntity* pSource, NetBitStreamInterface& bitStream)
-{
-    float         fHealth;
-    unsigned char ucTimeContext;
-    if (bitStream.Read(fHealth) && bitStream.Read(ucTimeContext))
-    {
-        pSource->SetSyncTimeContext(ucTimeContext);
-
-        switch (pSource->GetType())
-        {
-            case CCLIENTPED:
-            case CCLIENTPLAYER:
-            {
-                CClientPed* pPed = static_cast<CClientPed*>(pSource);
-                if (pPed->IsHealthLocked())
-                    pPed->LockHealth(fHealth);
-                else
-                    pPed->SetHealth(fHealth);
-                break;
-            }
-
-            case CCLIENTVEHICLE:
-            {
-                CClientVehicle* pVehicle = static_cast<CClientVehicle*>(pSource);
-                pVehicle->SetHealth(fHealth);
-                break;
-            }
-
-            case CCLIENTOBJECT:
-            case CCLIENTWEAPON:
-            {
-                CClientObject* pObject = static_cast<CClientObject*>(pSource);
-                pObject->SetHealth(fHealth);
-                break;
-            }
-        }
-    }
-}
-
-void CElementRPCs::SetElementModel(CClientEntity* pSource, NetBitStreamInterface& bitStream)
-{
-    unsigned short usModel;
-    if (bitStream.Read(usModel))
-    {
-        switch (pSource->GetType())
-        {
-            case CCLIENTPED:
-            case CCLIENTPLAYER:
-            {
-                CClientPed* pPed = static_cast<CClientPed*>(pSource);
-                pPed->SetModel(usModel);
-                break;
-            }
-
-            case CCLIENTVEHICLE:
-            {
-                uchar ucVariant = 255, ucVariant2 = 255;
-                if (bitStream.GetNumberOfUnreadBits() >= sizeof(ucVariant) + sizeof(ucVariant2))
-                {
-                    bitStream.Read(ucVariant);
-                    bitStream.Read(ucVariant2);
-                }
-                CClientVehicle* pVehicle = static_cast<CClientVehicle*>(pSource);
-                pVehicle->SetModelBlocking(usModel, ucVariant, ucVariant2);
-                break;
-            }
-
-            case CCLIENTOBJECT:
-            case CCLIENTWEAPON:
-            {
-                CClientObject* pObject = static_cast<CClientObject*>(pSource);
-                pObject->SetModel(usModel);
-                break;
-            }
-        }
-    }
-}
-
-void CElementRPCs::SetElementAttachedOffsets(CClientEntity* pSource, NetBitStreamInterface& bitStream)
-{
-    SPositionSync        position(true);
-    SRotationRadiansSync rotation(true);
-    if (position.Read(bitStream) && rotation.Read(bitStream))
-    {
-        pSource->SetAttachedOffsets(position.data.vecPosition, rotation.data.vecRotation);
-    }
-}
-
-void CElementRPCs::SetElementCollisionsEnabled(CClientEntity* pSource, NetBitStreamInterface& bitStream)
-{
-    bool bEnable;
-
-    if (bitStream.ReadBit(bEnable))
-    {
-        switch (pSource->GetType())
-        {
-            case CCLIENTPED:
-            case CCLIENTPLAYER:
-            {
-                CClientPed* pPed = static_cast<CClientPed*>(pSource);
-                pPed->SetUsesCollision(bEnable);
-                break;
-            }
-
-            case CCLIENTVEHICLE:
-            {
-                CClientVehicle* pVehicle = static_cast<CClientVehicle*>(pSource);
-                pVehicle->SetCollisionEnabled(bEnable);
-                break;
-            }
-
-            case CCLIENTOBJECT:
-            {
-                CClientObject* pObject = static_cast<CClientObject*>(pSource);
-                pObject->SetCollisionEnabled(bEnable);
-                break;
-            }
-        }
-    }
-}
-
-void CElementRPCs::SetElementFrozen(CClientEntity* pSource, NetBitStreamInterface& bitStream)
-{
-    bool bFrozen;
-
-    if (bitStream.ReadBit(bFrozen))
-    {
-        switch (pSource->GetType())
-        {
-            case CCLIENTPED:
-            case CCLIENTPLAYER:
-            {
-                CClientPed* pPed = static_cast<CClientPed*>(pSource);
-                pPed->SetFrozen(bFrozen);
-                break;
-            }
-
-            case CCLIENTVEHICLE:
-            {
-                CClientVehicle* pVehicle = static_cast<CClientVehicle*>(pSource);
-                pVehicle->SetFrozen(bFrozen);
-                break;
-            }
-
-            case CCLIENTOBJECT:
-            {
-                CClientObject* pObject = static_cast<CClientObject*>(pSource);
-                pObject->SetFrozen(bFrozen);
-                break;
-            }
-        }
-    }
-}
-
-void CElementRPCs::SetLowLodElement(CClientEntity* pSource, NetBitStreamInterface& bitStream)
-{
-    ElementID LowLodObjectID;
-    if (bitStream.Read(LowLodObjectID))
-    {
-        switch (pSource->GetType())
-        {
-            case CCLIENTOBJECT:
-            {
-                CClientObject* pLowLodObject = DynamicCast<CClientObject>(CElementIDs::GetElement(LowLodObjectID));
-                CClientObject* pObject = static_cast<CClientObject*>(pSource);
-                pObject->SetLowLodObject(pLowLodObject);
-                break;
-            }
-        }
-    }
-}
-
-void CElementRPCs::FireCustomWeapon(CClientEntity* pSource, NetBitStreamInterface& bitStream)
-{
-    if (pSource->GetType() == CCLIENTWEAPON)
-    {
-        CClientWeapon* pWeapon = static_cast<CClientWeapon*>(pSource);
-        pWeapon->Fire(true);
-    }
-}
-
-void CElementRPCs::SetCustomWeaponState(CClientEntity* pSource, NetBitStreamInterface& bitStream)
-{
-    char cWeaponState = 0;
-    if (bitStream.Read(cWeaponState) && pSource->GetType() == CCLIENTWEAPON)
-    {
-        CClientWeapon* pWeapon = static_cast<CClientWeapon*>(pSource);
-        pWeapon->SetWeaponState((eWeaponState)cWeaponState);
-    }
-}
-
-void CElementRPCs::SetCustomWeaponClipAmmo(CClientEntity* pSource, NetBitStreamInterface& bitStream)
-{
-    int iAmmo = 0;
-    if (bitStream.Read(iAmmo) && pSource->GetType() == CCLIENTWEAPON)
-    {
-        CClientWeapon* pWeapon = static_cast<CClientWeapon*>(pSource);
-        pWeapon->SetClipAmmo(iAmmo);
-    }
-}
-
-void CElementRPCs::SetCustomWeaponAmmo(CClientEntity* pSource, NetBitStreamInterface& bitStream)
-{
-    int iAmmo = 0;
-    if (bitStream.Read(iAmmo) && pSource->GetType() == CCLIENTWEAPON)
-    {
-        CClientWeapon* pWeapon = static_cast<CClientWeapon*>(pSource);
-        pWeapon->SetAmmo(iAmmo);
-    }
-}
-
-void CElementRPCs::SetCustomWeaponTarget(CClientEntity* pSource, NetBitStreamInterface& bitStream)
-{
-    ElementID elementID = INVALID_ELEMENT_ID;
-    char      cTargetBone = 0;
-    bool      bVector = false;
-    CVector   vecTarget;
-
-    if (bitStream.ReadBit(bVector) && pSource->GetType() == CCLIENTWEAPON)
-    {
-        CClientWeapon* pWeapon = static_cast<CClientWeapon*>(pSource);
-        if (bVector)
-        {
-            if (bitStream.ReadVector(vecTarget.fX, vecTarget.fY, vecTarget.fZ))
-            {
-                pWeapon->SetWeaponTarget(vecTarget);
-            }
-        }
-        else
-        {
-            if (bitStream.Read(elementID) && bitStream.Read(cTargetBone))
-            {
-                pWeapon->SetWeaponTarget(CElementIDs::GetElement(elementID), cTargetBone);
-            }
-        }
-    }
-}
-
-void CElementRPCs::ResetCustomWeaponTarget(CClientEntity* pSource, NetBitStreamInterface& bitStream)
-{
-    if (pSource->GetType() == CCLIENTWEAPON)
-    {
-        CClientWeapon* pWeapon = static_cast<CClientWeapon*>(pSource);
-        pWeapon->ResetWeaponTarget();
-    }
-}
-
-void CElementRPCs::SetCustomWeaponFlags(CClientEntity* pSource, NetBitStreamInterface& bitStream)
-{
-    if (pSource->GetType() == CCLIENTWEAPON)
-    {
-        CClientWeapon* pWeapon = static_cast<CClientWeapon*>(pSource);
-        pWeapon->Fire();
-    }
-}
-
-void CElementRPCs::SetCustomWeaponFiringRate(CClientEntity* pSource, NetBitStreamInterface& bitStream)
-{
-    int iFiringRate = 0;
-    if (bitStream.Read(iFiringRate) && pSource->GetType() == CCLIENTWEAPON)
-    {
-        CClientWeapon* pWeapon = static_cast<CClientWeapon*>(pSource);
-        pWeapon->SetWeaponFireTime(iFiringRate);
-    }
-}
-
-void CElementRPCs::ResetCustomWeaponFiringRate(CClientEntity* pSource, NetBitStreamInterface& bitStream)
-{
-    if (pSource->GetType() == CCLIENTWEAPON)
-    {
-        CClientWeapon* pWeapon = static_cast<CClientWeapon*>(pSource);
-        pWeapon->ResetWeaponFireTime();
-    }
-}
-
-void CElementRPCs::SetWeaponOwner(CClientEntity* pSource, NetBitStreamInterface& bitStream)
-{
-    if (pSource->GetType() == CCLIENTWEAPON)
-    {
-        ElementID PlayerID;
-        if (bitStream.Read(PlayerID))
-        {
-            CClientWeapon* pWeapon = static_cast<CClientWeapon*>(pSource);
-            CClientPlayer* pPlayer = NULL;
-            if (PlayerID != INVALID_ELEMENT_ID)
-            {
-                pPlayer = DynamicCast<CClientPlayer>(CElementIDs::GetElement(PlayerID));
-            }
-            else
-                pPlayer = NULL;
-
-            pWeapon->SetOwner(pPlayer);
-        }
-    }
-}
-
-void CElementRPCs::SetWeaponConfig(CClientEntity* pSource, NetBitStreamInterface& bitStream)
-{
-    if (pSource->GetType() == CCLIENTWEAPON)
-    {
-        CClientWeapon*       pWeapon = static_cast<CClientWeapon*>(pSource);
-        SWeaponConfiguration weaponConfig;
-
-        if (bitStream.ReadBit(weaponConfig.bDisableWeaponModel) && bitStream.ReadBit(weaponConfig.bInstantReload) &&
-            bitStream.ReadBit(weaponConfig.bShootIfTargetBlocked) && bitStream.ReadBit(weaponConfig.bShootIfTargetOutOfRange) &&
-            bitStream.ReadBit(weaponConfig.flags.bCheckBuildings) && bitStream.ReadBit(weaponConfig.flags.bCheckCarTires) &&
-            bitStream.ReadBit(weaponConfig.flags.bCheckDummies) && bitStream.ReadBit(weaponConfig.flags.bCheckObjects) &&
-            bitStream.ReadBit(weaponConfig.flags.bCheckPeds) && bitStream.ReadBit(weaponConfig.flags.bCheckVehicles) &&
-            bitStream.ReadBit(weaponConfig.flags.bIgnoreSomeObjectsForCamera) && bitStream.ReadBit(weaponConfig.flags.bSeeThroughStuff) &&
-            bitStream.ReadBit(weaponConfig.flags.bShootThroughStuff))
-        {
-            pWeapon->SetFlags(weaponConfig);
-        }
-    }
-}
-
-void CElementRPCs::SetCallPropagationEnabled(CClientEntity* pSource, NetBitStreamInterface& bitStream)
-{
-    bool bEnabled;
-    if (bitStream.ReadBit(bEnabled))
-    {
-        pSource->SetCallPropagationEnabled(bEnabled);
-    }
-}
+/*****************************************************************************
+ *
+ *  PROJECT:     Multi Theft Auto v1.0
+ *  LICENSE:     See LICENSE in the top level directory
+ *  FILE:        mods/deathmatch/logic/rpc/CElementRPCs.cpp
+ *  PURPOSE:     Element remote procedure calls
+ *
+ *  Multi Theft Auto is available from http://www.multitheftauto.com/
+ *
+ *****************************************************************************/
+
+#include "StdInc.h"
+#include "CElementRPCs.h"
+#include "net/SyncStructures.h"
+
+using std::list;
+
+void CElementRPCs::LoadFunctions(void)
+{
+    AddHandler(SET_ELEMENT_PARENT, SetElementParent, "SetElementParent");
+    AddHandler(SET_ELEMENT_DATA, SetElementData, "SetElementData");
+    AddHandler(REMOVE_ELEMENT_DATA, RemoveElementData, "RemoveElementData");
+    AddHandler(SET_ELEMENT_POSITION, SetElementPosition, "SetElementPosition");
+    AddHandler(SET_ELEMENT_VELOCITY, SetElementVelocity, "SetElementVelocity");
+    AddHandler(SET_ELEMENT_INTERIOR, SetElementInterior, "SetElementInterior");
+    AddHandler(SET_ELEMENT_DIMENSION, SetElementDimension, "SetElementDimension");
+    AddHandler(ATTACH_ELEMENTS, AttachElements, "AttachElements");
+    AddHandler(DETACH_ELEMENTS, DetachElements, "DetachElements");
+    AddHandler(SET_ELEMENT_ALPHA, SetElementAlpha, "SetElementAlpha");
+    AddHandler(SET_ELEMENT_NAME, SetElementName, "SetElementName");
+    AddHandler(SET_ELEMENT_HEALTH, SetElementHealth, "SetElementHealth");
+    AddHandler(SET_ELEMENT_MODEL, SetElementModel, "SetElementModel");
+    AddHandler(SET_ELEMENT_ATTACHED_OFFSETS, SetElementAttachedOffsets, "SetElementAttachedOffsets");
+    AddHandler(SET_ELEMENT_DOUBLESIDED, SetElementDoubleSided, "SetElementDoubleSided");
+    AddHandler(SET_ELEMENT_COLLISIONS_ENABLED, SetElementCollisionsEnabled, "SetElementCollisionsEnabled");
+    AddHandler(SET_ELEMENT_FROZEN, SetElementFrozen, "SetElementFrozen");
+    AddHandler(SET_LOW_LOD_ELEMENT, SetLowLodElement, "SetLowLodElement");
+    AddHandler(FIRE_CUSTOM_WEAPON, FireCustomWeapon, "fireWeapon");
+    AddHandler(SET_CUSTOM_WEAPON_STATE, SetCustomWeaponState, "setWeaponState");
+    AddHandler(SET_CUSTOM_WEAPON_CLIP_AMMO, SetCustomWeaponClipAmmo, "setWeaponClipAmmo");
+    AddHandler(SET_CUSTOM_WEAPON_AMMO, SetCustomWeaponAmmo, "setWeaponAmmo");
+    AddHandler(SET_CUSTOM_WEAPON_TARGET, SetCustomWeaponTarget, "setWeaponTarget");
+    AddHandler(RESET_CUSTOM_WEAPON_TARGET, ResetCustomWeaponTarget, "resetWeaponTarget");
+    AddHandler(SET_CUSTOM_WEAPON_FLAGS, SetCustomWeaponFlags, "setWeaponFlags");
+    AddHandler(SET_CUSTOM_WEAPON_FIRING_RATE, SetCustomWeaponFiringRate, "setWeaponFiringRate");
+    AddHandler(RESET_CUSTOM_WEAPON_FIRING_RATE, ResetCustomWeaponFiringRate, "resetWeaponFiringRate");
+    AddHandler(SET_WEAPON_OWNER, SetWeaponOwner, "setWeaponOwner");
+    AddHandler(SET_CUSTOM_WEAPON_FLAGS, SetWeaponConfig, "setWeaponFlags");
+    AddHandler(SET_PROPAGATE_CALLS_ENABLED, SetCallPropagationEnabled, "setCallPropagationEnabled");
+}
+
+#define RUN_CHILDREN_SERVER( func ) \
+    if ( pSource->CountChildren () && pSource->IsCallPropagationEnabled() ) \
+    { \
+        CElementListSnapshot* pList = pSource->GetChildrenListSnapshot(); \
+        pList->AddRef();    /* Keep list alive during use */ \
+        for ( CElementListSnapshot::const_iterator iter = pList->begin() ; iter != pList->end() ; iter++ ) \
+            if ( !(*iter)->IsBeingDeleted() && !(*iter)->IsLocalEntity() ) \
+                func; \
+        pList->Release(); \
+    }
+
+void CElementRPCs::SetElementParent(CClientEntity* pSource, NetBitStreamInterface& bitStream)
+{
+    // Read out the entity id and parent id
+    ElementID ParentID;
+    if (bitStream.Read(ParentID))
+    {
+        CClientEntity* pParent = CElementIDs::GetElement(ParentID);
+        if (pParent)
+        {
+            pSource->SetParent(pParent);
+        }
+        else
+        {
+            // TODO: raise an error
+        }
+    }
+    else
+    {
+        // TODO: raise an error
+    }
+}
+
+void CElementRPCs::SetElementData(CClientEntity* pSource, NetBitStreamInterface& bitStream)
+{
+    unsigned short usNameLength;
+    if (bitStream.ReadCompressed(usNameLength))
+    {
+        // We should never receive an illegal name length from the server
+        if (usNameLength > MAX_CUSTOMDATA_NAME_LENGTH)
+        {
+            CLogger::ErrorPrintf("RPC SetElementData name length > MAX_CUSTOMDATA_NAME_LENGTH");
+            return;
+        }
+        SString      strName;
+        CLuaArgument Argument;
+        if (bitStream.ReadStringCharacters(strName, usNameLength) && Argument.ReadFromBitStream(bitStream))
+        {
+            pSource->SetCustomData(strName, Argument);
+        }
+    }
+}
+
+void CElementRPCs::RemoveElementData(CClientEntity* pSource, NetBitStreamInterface& bitStream)
+{
+    // Read out the name length
+    unsigned short usNameLength;
+    bool           bRecursive;            // Unused
+    if (bitStream.ReadCompressed(usNameLength))
+    {
+        SString strName;
+
+        // Read out the name plus whether it's recursive or not
+        if (bitStream.ReadStringCharacters(strName, usNameLength) && bitStream.ReadBit(bRecursive))
+        {
+            // Remove that name
+            pSource->DeleteCustomData(strName);
+        }
+    }
+}
+
+void CElementRPCs::SetElementPosition(CClientEntity* pSource, NetBitStreamInterface& bitStream)
+{
+    // Read out the entity id and the position
+    CVector       vecPosition;
+    unsigned char ucTimeContext;
+    if (bitStream.Read(vecPosition.fX) && bitStream.Read(vecPosition.fY) && bitStream.Read(vecPosition.fZ) && bitStream.Read(ucTimeContext))
+    {
+        // Update the sync context to the new one
+        pSource->SetSyncTimeContext(ucTimeContext);
+
+        // If it's a player, use Teleport
+        if (pSource->GetType() == CCLIENTPLAYER)
+        {
+            unsigned char ucWarp = 1;
+            bitStream.Read(ucWarp);
+
+            CClientPlayer* pPlayer = static_cast<CClientPlayer*>(pSource);
+
+            if (ucWarp)
+            {
+                pPlayer->Teleport(vecPosition);
+                pPlayer->ResetInterpolation();
+            }
+            else
+            {
+                pPlayer->SetPosition(vecPosition);
+            }
+
+            // If local player, reset return position (so we can't warp back if connection fails)
+            if (pPlayer->IsLocalPlayer())
+            {
+                m_pClientGame->GetNetAPI()->ResetReturnPosition();
+            }
+        }
+        else if (pSource->GetType() == CCLIENTVEHICLE)
+        {
+            CClientVehicle* pVehicle = static_cast<CClientVehicle*>(pSource);
+            pVehicle->RemoveTargetPosition();
+            pVehicle->SetPosition(vecPosition);
+        }
+        else
+        {
+            // Set its position
+            pSource->SetPosition(vecPosition);
+        }
+    }
+}
+
+void CElementRPCs::SetElementVelocity(CClientEntity* pSource, NetBitStreamInterface& bitStream)
+{
+    // Read out the entity id and the speed
+    CVector vecVelocity;
+    if (bitStream.Read(vecVelocity.fX) && bitStream.Read(vecVelocity.fY) && bitStream.Read(vecVelocity.fZ))
+    {
+        switch (pSource->GetType())
+        {
+            case CCLIENTPED:
+            case CCLIENTPLAYER:
+            {
+                CClientPed* pPed = static_cast<CClientPed*>(pSource);
+
+                pPed->SetMoveSpeed(vecVelocity);
+                pPed->ResetInterpolation();
+
+                // If local player, reset return position (so we can't warp back if connection fails)
+                if (pPed->IsLocalPlayer())
+                {
+                    m_pClientGame->GetNetAPI()->ResetReturnPosition();
+                }
+                break;
+            }
+            case CCLIENTVEHICLE:
+            {
+                CClientVehicle* pVehicle = static_cast<CClientVehicle*>(pSource);
+                pVehicle->SetMoveSpeed(vecVelocity);
+
+                break;
+            }
+            case CCLIENTOBJECT:
+            case CCLIENTWEAPON:
+            {
+                CClientObject* pObject = static_cast<CClientObject*>(pSource);
+                pObject->SetMoveSpeed(vecVelocity);
+
+                break;
+            }
+        }
+    }
+}
+
+void CElementRPCs::SetElementInterior(CClientEntity* pSource, NetBitStreamInterface& bitStream)
+{
+    unsigned char ucInterior, ucSetPosition;
+    if (bitStream.Read(ucInterior) && bitStream.Read(ucSetPosition))
+    {
+        pSource->SetInterior(ucInterior);
+
+        if (ucSetPosition == 1)
+        {
+            CVector vecPosition;
+            if (bitStream.Read(vecPosition.fX) && bitStream.Read(vecPosition.fY) && bitStream.Read(vecPosition.fZ))
+            {
+                pSource->SetPosition(vecPosition);
+            }
+        }
+    }
+}
+
+void CElementRPCs::SetElementDimension(CClientEntity* pSource, NetBitStreamInterface& bitStream)
+{
+    unsigned short usDimension;
+    if (bitStream.Read(usDimension))
+    {
+        if (pSource->GetType() == CCLIENTTEAM)
+        {
+            CClientTeam*                         pTeam = static_cast<CClientTeam*>(pSource);
+            list<CClientPlayer*>::const_iterator iter = pTeam->IterBegin();
+            for (; iter != pTeam->IterEnd(); iter++)
+            {
+                CClientPlayer* pPlayer = *iter;
+                if (pPlayer->IsLocalPlayer())
+                {
+                    // Update all of our streamers/managers to the local player's dimension
+                    m_pClientGame->SetAllDimensions(usDimension);
+                }
+
+                pPlayer->SetDimension(usDimension);
+            }
+        }
+        else
+        {
+            if (pSource->GetType() == CCLIENTPLAYER)
+            {
+                CClientPlayer* pPlayer = static_cast<CClientPlayer*>(pSource);
+                if (pPlayer->IsLocalPlayer())
+                {
+                    // Update all of our streamers/managers to the local player's dimension
+                    m_pClientGame->SetAllDimensions(usDimension);
+                }
+            }
+
+            pSource->SetDimension(usDimension);
+        }
+    }
+}
+
+void CElementRPCs::AttachElements(CClientEntity* pSource, NetBitStreamInterface& bitStream)
+{
+    ElementID usAttachedToID;
+    CVector   vecPosition, vecRotation;
+    if (bitStream.Read(usAttachedToID) && bitStream.Read(vecPosition.fX) && bitStream.Read(vecPosition.fY) && bitStream.Read(vecPosition.fZ) &&
+        bitStream.Read(vecRotation.fX) && bitStream.Read(vecRotation.fY) && bitStream.Read(vecRotation.fZ))
+    {
+        CClientEntity* pAttachedToEntity = CElementIDs::GetElement(usAttachedToID);
+        if (pAttachedToEntity)
+        {
+            pSource->SetAttachedOffsets(vecPosition, vecRotation);
+            pSource->AttachTo(pAttachedToEntity);
+        }
+    }
+}
+
+void CElementRPCs::DetachElements(CClientEntity* pSource, NetBitStreamInterface& bitStream)
+{
+    unsigned char ucTimeContext;
+    if (bitStream.Read(ucTimeContext))
+    {
+        pSource->SetSyncTimeContext(ucTimeContext);
+        pSource->AttachTo(NULL);
+
+        CVector vecPosition;
+        if (bitStream.Read(vecPosition.fX) && bitStream.Read(vecPosition.fY) && bitStream.Read(vecPosition.fZ))
+        {
+            pSource->SetPosition(vecPosition);
+        }
+    }
+}
+
+void CElementRPCs::SetElementAlpha(CClientEntity* pSource, NetBitStreamInterface& bitStream)
+{
+    unsigned char ucAlpha;
+    if (bitStream.Read(ucAlpha))
+    {
+        switch (pSource->GetType())
+        {
+            case CCLIENTPED:
+            case CCLIENTPLAYER:
+            {
+                CClientPed* pPed = static_cast<CClientPed*>(pSource);
+                pPed->SetAlpha(ucAlpha);
+                break;
+            }
+            case CCLIENTVEHICLE:
+            {
+                CClientVehicle* pVehicle = static_cast<CClientVehicle*>(pSource);
+                pVehicle->SetAlpha(ucAlpha);
+                break;
+            }
+            case CCLIENTOBJECT:
+            case CCLIENTWEAPON:
+            {
+                CClientObject* pObject = static_cast<CClientObject*>(pSource);
+                pObject->SetAlpha(ucAlpha);
+                break;
+            }
+            default:
+                break;
+        }
+    }
+}
+
+void CElementRPCs::SetElementDoubleSided(CClientEntity* pSource, NetBitStreamInterface& bitStream)
+{
+    bool bDoubleSided;
+    if (bitStream.ReadBit(bDoubleSided))
+    {
+        pSource->SetDoubleSided(bDoubleSided);
+    }
+}
+
+void CElementRPCs::SetElementName(CClientEntity* pSource, NetBitStreamInterface& bitStream)
+{
+    SString strName;
+    if (bitStream.ReadString(strName))
+        pSource->SetName(strName);
+}
+
+void CElementRPCs::SetElementHealth(CClientEntity* pSource, NetBitStreamInterface& bitStream)
+{
+    float         fHealth;
+    unsigned char ucTimeContext;
+    if (bitStream.Read(fHealth) && bitStream.Read(ucTimeContext))
+    {
+        pSource->SetSyncTimeContext(ucTimeContext);
+
+        switch (pSource->GetType())
+        {
+            case CCLIENTPED:
+            case CCLIENTPLAYER:
+            {
+                CClientPed* pPed = static_cast<CClientPed*>(pSource);
+                if (pPed->IsHealthLocked())
+                    pPed->LockHealth(fHealth);
+                else
+                    pPed->SetHealth(fHealth);
+                break;
+            }
+
+            case CCLIENTVEHICLE:
+            {
+                CClientVehicle* pVehicle = static_cast<CClientVehicle*>(pSource);
+                pVehicle->SetHealth(fHealth);
+                break;
+            }
+
+            case CCLIENTOBJECT:
+            case CCLIENTWEAPON:
+            {
+                CClientObject* pObject = static_cast<CClientObject*>(pSource);
+                pObject->SetHealth(fHealth);
+                break;
+            }
+        }
+    }
+}
+
+void CElementRPCs::SetElementModel(CClientEntity* pSource, NetBitStreamInterface& bitStream)
+{
+    unsigned short usModel;
+    if (bitStream.Read(usModel))
+    {
+        switch (pSource->GetType())
+        {
+            case CCLIENTPED:
+            case CCLIENTPLAYER:
+            {
+                CClientPed* pPed = static_cast<CClientPed*>(pSource);
+                pPed->SetModel(usModel);
+                break;
+            }
+
+            case CCLIENTVEHICLE:
+            {
+                uchar ucVariant = 255, ucVariant2 = 255;
+                if (bitStream.GetNumberOfUnreadBits() >= sizeof(ucVariant) + sizeof(ucVariant2))
+                {
+                    bitStream.Read(ucVariant);
+                    bitStream.Read(ucVariant2);
+                }
+                CClientVehicle* pVehicle = static_cast<CClientVehicle*>(pSource);
+                pVehicle->SetModelBlocking(usModel, ucVariant, ucVariant2);
+                break;
+            }
+
+            case CCLIENTOBJECT:
+            case CCLIENTWEAPON:
+            {
+                CClientObject* pObject = static_cast<CClientObject*>(pSource);
+                pObject->SetModel(usModel);
+                break;
+            }
+        }
+    }
+}
+
+void CElementRPCs::SetElementAttachedOffsets(CClientEntity* pSource, NetBitStreamInterface& bitStream)
+{
+    SPositionSync        position(true);
+    SRotationRadiansSync rotation(true);
+    if (position.Read(bitStream) && rotation.Read(bitStream))
+    {
+        pSource->SetAttachedOffsets(position.data.vecPosition, rotation.data.vecRotation);
+    }
+}
+
+void CElementRPCs::SetElementCollisionsEnabled(CClientEntity* pSource, NetBitStreamInterface& bitStream)
+{
+    bool bEnable;
+
+    if (bitStream.ReadBit(bEnable))
+    {
+        switch (pSource->GetType())
+        {
+            case CCLIENTPED:
+            case CCLIENTPLAYER:
+            {
+                CClientPed* pPed = static_cast<CClientPed*>(pSource);
+                pPed->SetUsesCollision(bEnable);
+                break;
+            }
+
+            case CCLIENTVEHICLE:
+            {
+                CClientVehicle* pVehicle = static_cast<CClientVehicle*>(pSource);
+                pVehicle->SetCollisionEnabled(bEnable);
+                break;
+            }
+
+            case CCLIENTOBJECT:
+            {
+                CClientObject* pObject = static_cast<CClientObject*>(pSource);
+                pObject->SetCollisionEnabled(bEnable);
+                break;
+            }
+        }
+    }
+}
+
+void CElementRPCs::SetElementFrozen(CClientEntity* pSource, NetBitStreamInterface& bitStream)
+{
+    bool bFrozen;
+
+    if (bitStream.ReadBit(bFrozen))
+    {
+        switch (pSource->GetType())
+        {
+            case CCLIENTPED:
+            case CCLIENTPLAYER:
+            {
+                CClientPed* pPed = static_cast<CClientPed*>(pSource);
+                pPed->SetFrozen(bFrozen);
+                break;
+            }
+
+            case CCLIENTVEHICLE:
+            {
+                CClientVehicle* pVehicle = static_cast<CClientVehicle*>(pSource);
+                pVehicle->SetFrozen(bFrozen);
+                break;
+            }
+
+            case CCLIENTOBJECT:
+            {
+                CClientObject* pObject = static_cast<CClientObject*>(pSource);
+                pObject->SetFrozen(bFrozen);
+                break;
+            }
+        }
+    }
+}
+
+void CElementRPCs::SetLowLodElement(CClientEntity* pSource, NetBitStreamInterface& bitStream)
+{
+    ElementID LowLodObjectID;
+    if (bitStream.Read(LowLodObjectID))
+    {
+        switch (pSource->GetType())
+        {
+            case CCLIENTOBJECT:
+            {
+                CClientObject* pLowLodObject = DynamicCast<CClientObject>(CElementIDs::GetElement(LowLodObjectID));
+                CClientObject* pObject = static_cast<CClientObject*>(pSource);
+                pObject->SetLowLodObject(pLowLodObject);
+                break;
+            }
+        }
+    }
+}
+
+void CElementRPCs::FireCustomWeapon(CClientEntity* pSource, NetBitStreamInterface& bitStream)
+{
+    if (pSource->GetType() == CCLIENTWEAPON)
+    {
+        CClientWeapon* pWeapon = static_cast<CClientWeapon*>(pSource);
+        pWeapon->Fire(true);
+    }
+}
+
+void CElementRPCs::SetCustomWeaponState(CClientEntity* pSource, NetBitStreamInterface& bitStream)
+{
+    char cWeaponState = 0;
+    if (bitStream.Read(cWeaponState) && pSource->GetType() == CCLIENTWEAPON)
+    {
+        CClientWeapon* pWeapon = static_cast<CClientWeapon*>(pSource);
+        pWeapon->SetWeaponState((eWeaponState)cWeaponState);
+    }
+}
+
+void CElementRPCs::SetCustomWeaponClipAmmo(CClientEntity* pSource, NetBitStreamInterface& bitStream)
+{
+    int iAmmo = 0;
+    if (bitStream.Read(iAmmo) && pSource->GetType() == CCLIENTWEAPON)
+    {
+        CClientWeapon* pWeapon = static_cast<CClientWeapon*>(pSource);
+        pWeapon->SetClipAmmo(iAmmo);
+    }
+}
+
+void CElementRPCs::SetCustomWeaponAmmo(CClientEntity* pSource, NetBitStreamInterface& bitStream)
+{
+    int iAmmo = 0;
+    if (bitStream.Read(iAmmo) && pSource->GetType() == CCLIENTWEAPON)
+    {
+        CClientWeapon* pWeapon = static_cast<CClientWeapon*>(pSource);
+        pWeapon->SetAmmo(iAmmo);
+    }
+}
+
+void CElementRPCs::SetCustomWeaponTarget(CClientEntity* pSource, NetBitStreamInterface& bitStream)
+{
+    ElementID elementID = INVALID_ELEMENT_ID;
+    char      cTargetBone = 0;
+    bool      bVector = false;
+    CVector   vecTarget;
+
+    if (bitStream.ReadBit(bVector) && pSource->GetType() == CCLIENTWEAPON)
+    {
+        CClientWeapon* pWeapon = static_cast<CClientWeapon*>(pSource);
+        if (bVector)
+        {
+            if (bitStream.ReadVector(vecTarget.fX, vecTarget.fY, vecTarget.fZ))
+            {
+                pWeapon->SetWeaponTarget(vecTarget);
+            }
+        }
+        else
+        {
+            if (bitStream.Read(elementID) && bitStream.Read(cTargetBone))
+            {
+                pWeapon->SetWeaponTarget(CElementIDs::GetElement(elementID), cTargetBone);
+            }
+        }
+    }
+}
+
+void CElementRPCs::ResetCustomWeaponTarget(CClientEntity* pSource, NetBitStreamInterface& bitStream)
+{
+    if (pSource->GetType() == CCLIENTWEAPON)
+    {
+        CClientWeapon* pWeapon = static_cast<CClientWeapon*>(pSource);
+        pWeapon->ResetWeaponTarget();
+    }
+}
+
+void CElementRPCs::SetCustomWeaponFlags(CClientEntity* pSource, NetBitStreamInterface& bitStream)
+{
+    if (pSource->GetType() == CCLIENTWEAPON)
+    {
+        CClientWeapon* pWeapon = static_cast<CClientWeapon*>(pSource);
+        pWeapon->Fire();
+    }
+}
+
+void CElementRPCs::SetCustomWeaponFiringRate(CClientEntity* pSource, NetBitStreamInterface& bitStream)
+{
+    int iFiringRate = 0;
+    if (bitStream.Read(iFiringRate) && pSource->GetType() == CCLIENTWEAPON)
+    {
+        CClientWeapon* pWeapon = static_cast<CClientWeapon*>(pSource);
+        pWeapon->SetWeaponFireTime(iFiringRate);
+    }
+}
+
+void CElementRPCs::ResetCustomWeaponFiringRate(CClientEntity* pSource, NetBitStreamInterface& bitStream)
+{
+    if (pSource->GetType() == CCLIENTWEAPON)
+    {
+        CClientWeapon* pWeapon = static_cast<CClientWeapon*>(pSource);
+        pWeapon->ResetWeaponFireTime();
+    }
+}
+
+void CElementRPCs::SetWeaponOwner(CClientEntity* pSource, NetBitStreamInterface& bitStream)
+{
+    if (pSource->GetType() == CCLIENTWEAPON)
+    {
+        ElementID PlayerID;
+        if (bitStream.Read(PlayerID))
+        {
+            CClientWeapon* pWeapon = static_cast<CClientWeapon*>(pSource);
+            CClientPlayer* pPlayer = NULL;
+            if (PlayerID != INVALID_ELEMENT_ID)
+            {
+                pPlayer = DynamicCast<CClientPlayer>(CElementIDs::GetElement(PlayerID));
+            }
+            else
+                pPlayer = NULL;
+
+            pWeapon->SetOwner(pPlayer);
+        }
+    }
+}
+
+void CElementRPCs::SetWeaponConfig(CClientEntity* pSource, NetBitStreamInterface& bitStream)
+{
+    if (pSource->GetType() == CCLIENTWEAPON)
+    {
+        CClientWeapon*       pWeapon = static_cast<CClientWeapon*>(pSource);
+        SWeaponConfiguration weaponConfig;
+
+        if (bitStream.ReadBit(weaponConfig.bDisableWeaponModel) && bitStream.ReadBit(weaponConfig.bInstantReload) &&
+            bitStream.ReadBit(weaponConfig.bShootIfTargetBlocked) && bitStream.ReadBit(weaponConfig.bShootIfTargetOutOfRange) &&
+            bitStream.ReadBit(weaponConfig.flags.bCheckBuildings) && bitStream.ReadBit(weaponConfig.flags.bCheckCarTires) &&
+            bitStream.ReadBit(weaponConfig.flags.bCheckDummies) && bitStream.ReadBit(weaponConfig.flags.bCheckObjects) &&
+            bitStream.ReadBit(weaponConfig.flags.bCheckPeds) && bitStream.ReadBit(weaponConfig.flags.bCheckVehicles) &&
+            bitStream.ReadBit(weaponConfig.flags.bIgnoreSomeObjectsForCamera) && bitStream.ReadBit(weaponConfig.flags.bSeeThroughStuff) &&
+            bitStream.ReadBit(weaponConfig.flags.bShootThroughStuff))
+        {
+            pWeapon->SetFlags(weaponConfig);
+        }
+    }
+}
+
+void CElementRPCs::SetCallPropagationEnabled(CClientEntity* pSource, NetBitStreamInterface& bitStream)
+{
+    bool bEnabled;
+    if (bitStream.ReadBit(bEnabled))
+    {
+        pSource->SetCallPropagationEnabled(bEnabled);
+    }
+}