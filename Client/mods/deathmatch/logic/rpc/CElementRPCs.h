/*****************************************************************************
 *
 *  PROJECT:     Multi Theft Auto v1.0
 *  LICENSE:     See LICENSE in the top level directory
 *  FILE:        mods/deathmatch/logic/rpc/CElementRPCs.h
 *  PURPOSE:     Header for element RPC class
 *
 *  Multi Theft Auto is available from http://www.multitheftauto.com/
 *
 *****************************************************************************/

#ifndef __CElementRPCs_H
#define __CElementRPCs_H

#include "CRPCFunctions.h"

class CElementRPCs : public CRPCFunctions
{
public:
    static void LoadFunctions(void);

<<<<<<< HEAD
    DECLARE_ELEMENT_RPC ( SetElementParent );
    DECLARE_ELEMENT_RPC ( SetElementData );
    DECLARE_ELEMENT_RPC ( RemoveElementData );
    DECLARE_ELEMENT_RPC ( SetElementPosition );
    DECLARE_ELEMENT_RPC ( SetElementVelocity );
    DECLARE_ELEMENT_RPC ( SetElementInterior );
    DECLARE_ELEMENT_RPC ( SetElementDimension );
    DECLARE_ELEMENT_RPC ( AttachElements );
    DECLARE_ELEMENT_RPC ( DetachElements );
    DECLARE_ELEMENT_RPC ( SetElementAlpha );
    DECLARE_ELEMENT_RPC ( SetElementName );
    DECLARE_ELEMENT_RPC ( SetElementHealth );
    DECLARE_ELEMENT_RPC ( SetElementModel );
    DECLARE_ELEMENT_RPC ( SetElementAttachedOffsets );
    DECLARE_ELEMENT_RPC ( SetElementDoubleSided );
    DECLARE_ELEMENT_RPC ( SetElementCollisionsEnabled );
    DECLARE_ELEMENT_RPC ( SetElementFrozen );
    DECLARE_ELEMENT_RPC ( SetLowLodElement );
    DECLARE_ELEMENT_RPC ( FireCustomWeapon );
    DECLARE_ELEMENT_RPC ( SetCustomWeaponState );
    DECLARE_ELEMENT_RPC ( SetCustomWeaponClipAmmo );
    DECLARE_ELEMENT_RPC ( SetCustomWeaponAmmo );
    DECLARE_ELEMENT_RPC ( SetCustomWeaponTarget );
    DECLARE_ELEMENT_RPC ( ResetCustomWeaponTarget );
    DECLARE_ELEMENT_RPC ( SetCustomWeaponFlags );
    DECLARE_ELEMENT_RPC ( SetCustomWeaponFiringRate );
    DECLARE_ELEMENT_RPC ( ResetCustomWeaponFiringRate );
    DECLARE_ELEMENT_RPC ( SetWeaponOwner );
    DECLARE_ELEMENT_RPC ( SetWeaponConfig );
    DECLARE_ELEMENT_RPC ( SetCallPropagationEnabled );
=======
    DECLARE_ELEMENT_RPC(SetElementParent);
    DECLARE_ELEMENT_RPC(SetElementData);
    DECLARE_ELEMENT_RPC(RemoveElementData);
    DECLARE_ELEMENT_RPC(SetElementPosition);
    DECLARE_ELEMENT_RPC(SetElementVelocity);
    DECLARE_ELEMENT_RPC(SetElementInterior);
    DECLARE_ELEMENT_RPC(SetElementDimension);
    DECLARE_ELEMENT_RPC(AttachElements);
    DECLARE_ELEMENT_RPC(DetachElements);
    DECLARE_ELEMENT_RPC(SetElementAlpha);
    DECLARE_ELEMENT_RPC(SetElementName);
    DECLARE_ELEMENT_RPC(SetElementHealth);
    DECLARE_ELEMENT_RPC(SetElementModel);
    DECLARE_ELEMENT_RPC(SetElementAttachedOffsets);
    DECLARE_ELEMENT_RPC(SetElementDoubleSided);
    DECLARE_ELEMENT_RPC(SetElementCollisionsEnabled);
    DECLARE_ELEMENT_RPC(SetElementFrozen);
    DECLARE_ELEMENT_RPC(SetLowLodElement);
    DECLARE_ELEMENT_RPC(FireCustomWeapon);
    DECLARE_ELEMENT_RPC(SetCustomWeaponState);
    DECLARE_ELEMENT_RPC(SetCustomWeaponClipAmmo);
    DECLARE_ELEMENT_RPC(SetCustomWeaponAmmo);
    DECLARE_ELEMENT_RPC(SetCustomWeaponTarget);
    DECLARE_ELEMENT_RPC(ResetCustomWeaponTarget);
    DECLARE_ELEMENT_RPC(SetCustomWeaponFlags);
    DECLARE_ELEMENT_RPC(SetCustomWeaponFiringRate);
    DECLARE_ELEMENT_RPC(ResetCustomWeaponFiringRate);
    DECLARE_ELEMENT_RPC(SetWeaponOwner);
    DECLARE_ELEMENT_RPC(SetWeaponConfig);
    DECLARE_ELEMENT_RPC(SetCallPropagationEnabled);
>>>>>>> 3b68f4c6
};

#endif
<|MERGE_RESOLUTION|>--- conflicted
+++ resolved
@@ -1,87 +1,54 @@
-/*****************************************************************************
- *
- *  PROJECT:     Multi Theft Auto v1.0
- *  LICENSE:     See LICENSE in the top level directory
- *  FILE:        mods/deathmatch/logic/rpc/CElementRPCs.h
- *  PURPOSE:     Header for element RPC class
- *
- *  Multi Theft Auto is available from http://www.multitheftauto.com/
- *
- *****************************************************************************/
-
-#ifndef __CElementRPCs_H
-#define __CElementRPCs_H
-
-#include "CRPCFunctions.h"
-
-class CElementRPCs : public CRPCFunctions
-{
-public:
-    static void LoadFunctions(void);
-
-<<<<<<< HEAD
-    DECLARE_ELEMENT_RPC ( SetElementParent );
-    DECLARE_ELEMENT_RPC ( SetElementData );
-    DECLARE_ELEMENT_RPC ( RemoveElementData );
-    DECLARE_ELEMENT_RPC ( SetElementPosition );
-    DECLARE_ELEMENT_RPC ( SetElementVelocity );
-    DECLARE_ELEMENT_RPC ( SetElementInterior );
-    DECLARE_ELEMENT_RPC ( SetElementDimension );
-    DECLARE_ELEMENT_RPC ( AttachElements );
-    DECLARE_ELEMENT_RPC ( DetachElements );
-    DECLARE_ELEMENT_RPC ( SetElementAlpha );
-    DECLARE_ELEMENT_RPC ( SetElementName );
-    DECLARE_ELEMENT_RPC ( SetElementHealth );
-    DECLARE_ELEMENT_RPC ( SetElementModel );
-    DECLARE_ELEMENT_RPC ( SetElementAttachedOffsets );
-    DECLARE_ELEMENT_RPC ( SetElementDoubleSided );
-    DECLARE_ELEMENT_RPC ( SetElementCollisionsEnabled );
-    DECLARE_ELEMENT_RPC ( SetElementFrozen );
-    DECLARE_ELEMENT_RPC ( SetLowLodElement );
-    DECLARE_ELEMENT_RPC ( FireCustomWeapon );
-    DECLARE_ELEMENT_RPC ( SetCustomWeaponState );
-    DECLARE_ELEMENT_RPC ( SetCustomWeaponClipAmmo );
-    DECLARE_ELEMENT_RPC ( SetCustomWeaponAmmo );
-    DECLARE_ELEMENT_RPC ( SetCustomWeaponTarget );
-    DECLARE_ELEMENT_RPC ( ResetCustomWeaponTarget );
-    DECLARE_ELEMENT_RPC ( SetCustomWeaponFlags );
-    DECLARE_ELEMENT_RPC ( SetCustomWeaponFiringRate );
-    DECLARE_ELEMENT_RPC ( ResetCustomWeaponFiringRate );
-    DECLARE_ELEMENT_RPC ( SetWeaponOwner );
-    DECLARE_ELEMENT_RPC ( SetWeaponConfig );
-    DECLARE_ELEMENT_RPC ( SetCallPropagationEnabled );
-=======
-    DECLARE_ELEMENT_RPC(SetElementParent);
-    DECLARE_ELEMENT_RPC(SetElementData);
-    DECLARE_ELEMENT_RPC(RemoveElementData);
-    DECLARE_ELEMENT_RPC(SetElementPosition);
-    DECLARE_ELEMENT_RPC(SetElementVelocity);
-    DECLARE_ELEMENT_RPC(SetElementInterior);
-    DECLARE_ELEMENT_RPC(SetElementDimension);
-    DECLARE_ELEMENT_RPC(AttachElements);
-    DECLARE_ELEMENT_RPC(DetachElements);
-    DECLARE_ELEMENT_RPC(SetElementAlpha);
-    DECLARE_ELEMENT_RPC(SetElementName);
-    DECLARE_ELEMENT_RPC(SetElementHealth);
-    DECLARE_ELEMENT_RPC(SetElementModel);
-    DECLARE_ELEMENT_RPC(SetElementAttachedOffsets);
-    DECLARE_ELEMENT_RPC(SetElementDoubleSided);
-    DECLARE_ELEMENT_RPC(SetElementCollisionsEnabled);
-    DECLARE_ELEMENT_RPC(SetElementFrozen);
-    DECLARE_ELEMENT_RPC(SetLowLodElement);
-    DECLARE_ELEMENT_RPC(FireCustomWeapon);
-    DECLARE_ELEMENT_RPC(SetCustomWeaponState);
-    DECLARE_ELEMENT_RPC(SetCustomWeaponClipAmmo);
-    DECLARE_ELEMENT_RPC(SetCustomWeaponAmmo);
-    DECLARE_ELEMENT_RPC(SetCustomWeaponTarget);
-    DECLARE_ELEMENT_RPC(ResetCustomWeaponTarget);
-    DECLARE_ELEMENT_RPC(SetCustomWeaponFlags);
-    DECLARE_ELEMENT_RPC(SetCustomWeaponFiringRate);
-    DECLARE_ELEMENT_RPC(ResetCustomWeaponFiringRate);
-    DECLARE_ELEMENT_RPC(SetWeaponOwner);
-    DECLARE_ELEMENT_RPC(SetWeaponConfig);
-    DECLARE_ELEMENT_RPC(SetCallPropagationEnabled);
->>>>>>> 3b68f4c6
-};
-
-#endif
+/*****************************************************************************
+ *
+ *  PROJECT:     Multi Theft Auto v1.0
+ *  LICENSE:     See LICENSE in the top level directory
+ *  FILE:        mods/deathmatch/logic/rpc/CElementRPCs.h
+ *  PURPOSE:     Header for element RPC class
+ *
+ *  Multi Theft Auto is available from http://www.multitheftauto.com/
+ *
+ *****************************************************************************/
+
+#ifndef __CElementRPCs_H
+#define __CElementRPCs_H
+
+#include "CRPCFunctions.h"
+
+class CElementRPCs : public CRPCFunctions
+{
+public:
+    static void LoadFunctions(void);
+
+    DECLARE_ELEMENT_RPC(SetElementParent);
+    DECLARE_ELEMENT_RPC(SetElementData);
+    DECLARE_ELEMENT_RPC(RemoveElementData);
+    DECLARE_ELEMENT_RPC(SetElementPosition);
+    DECLARE_ELEMENT_RPC(SetElementVelocity);
+    DECLARE_ELEMENT_RPC(SetElementInterior);
+    DECLARE_ELEMENT_RPC(SetElementDimension);
+    DECLARE_ELEMENT_RPC(AttachElements);
+    DECLARE_ELEMENT_RPC(DetachElements);
+    DECLARE_ELEMENT_RPC(SetElementAlpha);
+    DECLARE_ELEMENT_RPC(SetElementName);
+    DECLARE_ELEMENT_RPC(SetElementHealth);
+    DECLARE_ELEMENT_RPC(SetElementModel);
+    DECLARE_ELEMENT_RPC(SetElementAttachedOffsets);
+    DECLARE_ELEMENT_RPC(SetElementDoubleSided);
+    DECLARE_ELEMENT_RPC(SetElementCollisionsEnabled);
+    DECLARE_ELEMENT_RPC(SetElementFrozen);
+    DECLARE_ELEMENT_RPC(SetLowLodElement);
+    DECLARE_ELEMENT_RPC(FireCustomWeapon);
+    DECLARE_ELEMENT_RPC(SetCustomWeaponState);
+    DECLARE_ELEMENT_RPC(SetCustomWeaponClipAmmo);
+    DECLARE_ELEMENT_RPC(SetCustomWeaponAmmo);
+    DECLARE_ELEMENT_RPC(SetCustomWeaponTarget);
+    DECLARE_ELEMENT_RPC(ResetCustomWeaponTarget);
+    DECLARE_ELEMENT_RPC(SetCustomWeaponFlags);
+    DECLARE_ELEMENT_RPC(SetCustomWeaponFiringRate);
+    DECLARE_ELEMENT_RPC(ResetCustomWeaponFiringRate);
+    DECLARE_ELEMENT_RPC(SetWeaponOwner);
+    DECLARE_ELEMENT_RPC(SetWeaponConfig);
+    DECLARE_ELEMENT_RPC(SetCallPropagationEnabled);
+};
+
+#endif