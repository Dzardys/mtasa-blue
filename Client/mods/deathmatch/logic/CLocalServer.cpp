<<<<<<< HEAD
/*****************************************************************************
*
*  PROJECT:     Multi Theft Auto v1.0
*  LICENSE:     See LICENSE in the top level directory
*  FILE:        mods/deathmatch/logic/CLocalServer.cpp
*  PURPOSE:     Local server setup GUI
*  DEVELOPERS:  Stanislav Bobrov <lil_toady@hotmail.com>
*               
*  Multi Theft Auto is available from http://www.multitheftauto.com/
*
*****************************************************************************/

#include "StdInc.h"

extern CCoreInterface* g_pCore;
extern CLocalizationInterface* g_pLocalization;
extern CClientGame* g_pClientGame;

// SResInfo - Item in list of potential resources - Used in GetResourceNameList()
struct SResInfo
{
    SString strAbsPath;
    SString strName;
    bool bIsDir;
    bool bPathIssue;
    SString strAbsPathDup;
};


CLocalServer::CLocalServer ( const char* szConfig )
{
    m_strConfig = szConfig;
    m_pConfig = NULL;

    m_pGUI = g_pCore->GetGUI();

    m_pWindow = reinterpret_cast < CGUIWindow* > ( m_pGUI->CreateWnd ( NULL, _("HOST GAME") ) );
    m_pWindow->SetMovable ( true );

    CVector2D resolution = m_pGUI->GetResolution();
    float yoff = resolution.fY > 600 ? resolution.fY / 12 : 0.0f;
    m_pWindow->SetPosition ( CVector2D ( resolution.fX / 2 - 360.0f / 2, resolution.fY / 2 - 440.0f / 2 + yoff  ), false );
    m_pWindow->SetSize ( CVector2D ( 360.0f, 440.0f ) );
    m_pWindow->SetSizingEnabled ( false );
    m_pWindow->SetAlwaysOnTop ( true );
    m_pWindow->SetVisible ( true );

    m_pTabs = reinterpret_cast < CGUITabPanel* > ( m_pGUI->CreateTabPanel ( m_pWindow ) );
    m_pTabs->SetPosition ( CVector2D ( 0.0f, 0.06f ), true );
    m_pTabs->SetSize ( CVector2D ( 1.0f, 0.85f ), true );
    m_pTabGeneral = m_pTabs->CreateTab ( _("General") );
    //m_pTabs->CreateTab ( "Gamemode" );
    m_pTabResources = m_pTabs->CreateTab ( _("Resources") );

    m_pLabelName = reinterpret_cast < CGUILabel* > ( m_pGUI->CreateLabel ( m_pTabGeneral, _("Server name:") ) );
    m_pLabelName->SetPosition ( CVector2D ( 0.03f, 0.07f ), true );
    m_pLabelName->AutoSize ( _("Server name:") );

    m_pEditName = reinterpret_cast < CGUIEdit* > ( m_pGUI->CreateEdit ( m_pTabGeneral, "Default MTA Server" ) );
    m_pEditName->SetPosition ( CVector2D ( 0.4f, 0.06f ), true );
    m_pEditName->SetSize ( CVector2D ( 0.57f, 0.06f ), true );
    m_pEditName->SetMaxLength ( 64 );

    m_pLabelPass = reinterpret_cast < CGUILabel* > ( m_pGUI->CreateLabel ( m_pTabGeneral, _("Password:") ) );
    m_pLabelPass->SetPosition ( CVector2D ( 0.03f, 0.14f ), true );
    m_pLabelPass->AutoSize ( _("Password:") );

    m_pEditPass = reinterpret_cast < CGUIEdit* > ( m_pGUI->CreateEdit ( m_pTabGeneral ) );
    m_pEditPass->SetPosition ( CVector2D ( 0.4f, 0.13f ), true );
    m_pEditPass->SetSize ( CVector2D ( 0.57f, 0.06f ), true );
    m_pEditPass->SetMaxLength ( 8 );

    m_pLabelPlayers = reinterpret_cast < CGUILabel* > ( m_pGUI->CreateLabel ( m_pTabGeneral, _("Max players:") ) );
    m_pLabelPlayers->SetPosition ( CVector2D ( 0.03f, 0.21f ), true );
    m_pLabelPlayers->AutoSize ( _("Max players:") );

    m_pEditPlayers = reinterpret_cast < CGUIEdit* > ( m_pGUI->CreateEdit ( m_pTabGeneral ) );
    m_pEditPlayers->SetPosition ( CVector2D ( 0.4f, 0.20f ), true );
    m_pEditPlayers->SetSize ( CVector2D ( 0.17f, 0.06f ), true );
    m_pEditPlayers->SetMaxLength ( 3 );

    m_pLabelBroadcast = reinterpret_cast < CGUILabel* > ( m_pGUI->CreateLabel ( m_pTabGeneral, _("Broadcast:") ) );
    m_pLabelBroadcast->SetPosition ( CVector2D ( 0.03f, 0.35f ), true );
    m_pLabelBroadcast->AutoSize ( _("Broadcast:") );

    m_pBroadcastLan = reinterpret_cast < CGUICheckBox* > ( m_pGUI->CreateCheckBox ( m_pTabGeneral, _("LAN"), true ) );
    m_pBroadcastLan->SetPosition ( CVector2D ( 0.4f, 0.33f ), true );
    m_pBroadcastLan->SetSize ( CVector2D ( 0.45f, 0.08f ), true );

    m_pBroadcastInternet = reinterpret_cast < CGUICheckBox* > ( m_pGUI->CreateCheckBox ( m_pTabGeneral, _("Internet"), true ) );
    m_pBroadcastInternet->SetPosition ( CVector2D ( 0.4f, 0.38f ), true );
    m_pBroadcastInternet->SetSize ( CVector2D ( 0.45f, 0.08f ), true );

    m_pResourcesCur = reinterpret_cast < CGUIGridList* > ( m_pGUI->CreateGridList ( m_pTabResources, false ) );
    m_pResourcesCur->SetPosition ( CVector2D ( 0.03f, 0.06f ), true );
    m_pResourcesCur->SetSize ( CVector2D ( 0.45f, 0.5f ), true );
    m_pResourcesCur->SetSorting ( false );
    m_pResourcesCur->SetSelectionMode ( SelectionModes::CellSingle );
    m_hResourcesCur = m_pResourcesCur->AddColumn ( _("Selected"), 0.80f );

    m_pResourceDel = reinterpret_cast < CGUIButton* > ( m_pGUI->CreateButton ( m_pTabResources, ">" ) );
    m_pResourceDel->SetPosition ( CVector2D ( 0.03f, 0.65f ), true );
    m_pResourceDel->SetSize ( CVector2D ( 0.45f, 0.05f ), true );
    m_pResourceDel->SetZOrderingEnabled ( false );

    m_pResourceAdd = reinterpret_cast < CGUIButton* > ( m_pGUI->CreateButton ( m_pTabResources, "<" ) );
    m_pResourceAdd->SetPosition ( CVector2D ( 0.03f, 0.58f ), true );
    m_pResourceAdd->SetSize ( CVector2D ( 0.45f, 0.05f ), true );
    m_pResourceAdd->SetZOrderingEnabled ( false );

    m_pResourcesAll = reinterpret_cast < CGUIGridList* > ( m_pGUI->CreateGridList ( m_pTabResources, false ) );
    m_pResourcesAll->SetPosition ( CVector2D ( 0.52f, 0.06f ), true );
    m_pResourcesAll->SetSize ( CVector2D ( 0.45f, 0.9f ), true );
    m_pResourcesAll->SetSorting ( false );
    m_pResourcesAll->SetSelectionMode ( SelectionModes::CellSingle );
    m_hResourcesAll = m_pResourcesAll->AddColumn ( _("All"), 0.80f );

    m_pButtonStart = reinterpret_cast < CGUIButton* > ( m_pGUI->CreateButton ( m_pWindow, _("Start") ) );
    m_pButtonStart->SetPosition ( CVector2D ( 0.33f, 0.93f ), true );
    m_pButtonStart->SetSize ( CVector2D ( 0.3f, 0.05f ), true );
    m_pButtonStart->SetZOrderingEnabled ( false );

    m_pButtonCancel = reinterpret_cast < CGUIButton* > ( m_pGUI->CreateButton ( m_pWindow, _("Cancel") ) );
    m_pButtonCancel->SetPosition ( CVector2D ( 0.65f, 0.93f ), true );
    m_pButtonCancel->SetSize ( CVector2D ( 0.3f, 0.05f ), true );
    m_pButtonCancel->SetZOrderingEnabled ( false );

    m_pResourceAdd->SetClickHandler ( GUI_CALLBACK ( &CLocalServer::OnAddButtonClick, this ) );
    m_pResourceDel->SetClickHandler ( GUI_CALLBACK ( &CLocalServer::OnDelButtonClick, this ) );
    m_pButtonStart->SetClickHandler ( GUI_CALLBACK ( &CLocalServer::OnStartButtonClick, this ) );
    m_pButtonCancel->SetClickHandler ( GUI_CALLBACK ( &CLocalServer::OnCancelButtonClick, this ) );

    Load();
}


CLocalServer::~CLocalServer ( void )
{
    if ( m_pConfig )
        delete m_pConfig;
    delete m_pWindow;
}


bool CLocalServer::OnAddButtonClick ( CGUIElement *pElement )
{
    CGUIListItem *pItem = m_pResourcesAll->GetSelectedItem ();
    if ( pItem )
    {
        m_pResourcesCur->SetItemText ( m_pResourcesCur->AddRow (), m_hResourcesCur, &pItem->GetText().c_str()[3] );
        m_pResourcesAll->RemoveRow ( m_pResourcesAll->GetItemRowIndex ( pItem ) );
    }
    return true;
}


bool CLocalServer::OnDelButtonClick ( CGUIElement *pElement )
{
    CGUIListItem *pItem = m_pResourcesCur->GetSelectedItem ();
    if ( pItem )
    {
        m_pResourcesAll->SetItemText ( m_pResourcesAll->AddRow (), m_hResourcesAll, &pItem->GetText().c_str()[3] );
        m_pResourcesCur->RemoveRow ( m_pResourcesCur->GetItemRowIndex ( pItem ) );
    }
    return true;
}


bool CLocalServer::OnStartButtonClick ( CGUIElement *pElement )
{
    Save();
    // Connect

    g_pClientGame->StartLocalGame ( CClientGame::SERVER_TYPE_LOCAL, m_pEditPass->GetText().c_str() );

    return true;
}


bool CLocalServer::OnCancelButtonClick ( CGUIElement *pElement )
{
    g_pCore->GetModManager ()->RequestUnload ();
    return true;
}

bool CLocalServer::Load ( void )
{
    // Get server module root
    SString strServerPath = CalcMTASAPath( PathJoin ( "server", "mods", "deathmatch" ) );

    m_pConfig = g_pCore->GetXML ()->CreateXML ( PathJoin ( strServerPath, m_strConfig ) );
    if ( m_pConfig && m_pConfig->Parse() )
    {
        CXMLNode* pRoot = m_pConfig->GetRootNode();
        CXMLNode* pServerName = pRoot->GetChild ( "servername", 0 );
        if ( pServerName ) m_pEditName->SetText ( pServerName->GetTagContent().c_str() );
        CXMLNode* pServerPass = pRoot->GetChild ( "password", 0 );
        if ( pServerPass ) m_pEditPass->SetText ( pServerPass->GetTagContent().c_str() );
        CXMLNode* pServerPlayers = pRoot->GetChild ( "maxplayers", 0 );
        if ( pServerPlayers ) m_pEditPlayers->SetText ( pServerPlayers->GetTagContent().c_str() );

        // Read the startup resources
        for ( auto& pNode : pRoot->GetChildren() )
        {
            if ( pNode->GetTagName ().compare ( "resource" ) == 0 )
            {
                CXMLAttribute* src = pNode->GetAttribute ( "src" );
                
                if ( src && src->GetValue()[1] )
                {
                    std::string strValue = src->GetValue();
                    m_pResourcesCur->SetItemText ( m_pResourcesCur->AddRow (), m_hResourcesCur, strValue.c_str() );
                }
            }
        }
    }

    // Get list of resource names
    std::vector < SString > resourceNameList;
    GetResourceNameList ( resourceNameList, strServerPath );

    // Put resource names into the GUI
    for ( std::vector < SString >::iterator iter = resourceNameList.begin () ; iter != resourceNameList.end () ; ++iter )
        HandleResource ( *iter );

    return true;
}


//
// Scan resource directories
//
void CLocalServer::GetResourceNameList ( std::vector < SString >& outResourceNameList, const SString& strModPath )
{
    // Make list of potential active resources
    std::map < SString, SResInfo > resInfoMap;

    // Initial search dir
    std::vector < SString > resourcesPathList;
    resourcesPathList.push_back ( "resources" );

    //SString strModPath = g_pServerInterface->GetModManager ()->GetModPath ();
    for ( uint i = 0 ; i < resourcesPathList.size () ; i++ )
    {
        // Enumerate all files and directories
        SString strResourcesRelPath = resourcesPathList[i];
        SString strResourcesAbsPath = PathJoin ( strModPath, strResourcesRelPath, "/" );
        std::vector < SString > itemList = FindFiles ( strResourcesAbsPath, true, true );

        // Check each item
        for ( uint i = 0 ; i < itemList.size () ; i++ )
        {
            SString strName = itemList[i];

            // Ignore items that start with a dot
            if ( strName[0] == '.' )
                continue;

            bool bIsDir = DirectoryExists ( PathJoin ( strResourcesAbsPath, strName ) );

            // Recurse into [directories]
            if ( bIsDir && ( strName.BeginsWith( "#" ) || ( strName.BeginsWith( "[" ) && strName.EndsWith( "]" ) ) ) )
            {
                resourcesPathList.push_back ( PathJoin ( strResourcesRelPath, strName ) );
                continue;
            }

            // Extract file extension
            SString strExt;
            if ( !bIsDir )
                ExtractExtension ( strName, &strName, &strExt );

            // Ignore files that are not .zip
            if ( !bIsDir && strExt != "zip" )
                continue;

            // Ignore items that have dot or space in the name
            if ( strName.Contains ( "." ) || strName.Contains ( " " ) )
            {
                CLogger::LogPrintf ( "WARNING: Not loading resource '%s' as it contains illegal characters\n", *strName );
                continue;
            }

            // Ignore dir items with no meta.xml (assume it's the result of saved files from a zipped resource)
            if ( bIsDir && !FileExists ( PathJoin ( strResourcesAbsPath, strName, "meta.xml" ) ) )
                continue;

            // Add potential resource to list
            SResInfo newInfo;
            newInfo.strAbsPath = strResourcesAbsPath;
            newInfo.strName = strName;
            newInfo.bIsDir = bIsDir;
            newInfo.bPathIssue = false;

            // Check for duplicate
            if ( SResInfo* pDup = MapFind ( resInfoMap, strName ) )
            {
                // Is path the same?
                if ( newInfo.strAbsPath == pDup->strAbsPath )
                {
                    if ( newInfo.bIsDir )
                    {
                        // If non-zipped item, replace already existing zipped item on the same path
                        assert ( !pDup->bIsDir );
                        *pDup = newInfo;
                    }
                }
                else
                {
                    // Don't load resource if there are duplicates on different paths
                    pDup->bPathIssue = true;
                    pDup->strAbsPathDup = newInfo.strAbsPath;
                }
            }
            else
            {
                // No duplicate found
                MapSet ( resInfoMap, strName, newInfo );
            }
        }
    }

    // Print important errors
    for ( std::map < SString, SResInfo >::const_iterator iter = resInfoMap.begin () ; iter != resInfoMap.end () ; ++iter )
    {
        const SResInfo& info = iter->second;
        if ( info.bPathIssue )
        {
            CLogger::ErrorPrintf ( "Not processing resource '%s' as it has duplicates on different paths:\n", *info.strName );
            CLogger::LogPrintfNoStamp ( "                  Path #1: \"%s\"\n", *PathJoin ( PathMakeRelative ( strModPath, info.strAbsPath ), info.strName ) );
            CLogger::LogPrintfNoStamp ( "                  Path #2: \"%s\"\n", *PathJoin ( PathMakeRelative ( strModPath, info.strAbsPathDup ), info.strName ) );
        }
        else
        {
            outResourceNameList.push_back ( info.strName );
        }
    }
}


bool CLocalServer::Save ( void )
{
    if ( m_pConfig && m_pConfig->GetRootNode() )
    {
        StoreConfigValue ( "servername", ( m_pEditName->GetText().length() > 0 ) ? m_pEditName->GetText().c_str() : "MTA Local Server" );
        StoreConfigValue ( "maxplayers", ( atoi ( m_pEditPlayers->GetText().c_str() ) ) ? m_pEditPlayers->GetText().c_str() : "32" );
        StoreConfigValue ( "donotbroadcastlan", ( m_pBroadcastLan->IsActive () ) ? "0" : "1" );
        StoreConfigValue ( "ase", ( m_pBroadcastInternet->IsActive () ) ? "1" : "0" );
        StoreConfigValue ( "password", m_pEditPass->GetText().c_str() );

        // Remove old resources from the config
        CXMLNode* pRoot = m_pConfig->GetRootNode();
        auto& list = pRoot->GetChildren();
        for ( auto iter = list.begin(); iter != list.end(); ++iter )
        {
            CXMLNode* pNode = iter->get();
            if ( pNode->GetTagName().compare ( "resource" ) == 0 )
            {
                pRoot->RemoveChild ( pNode );
                iter = list.begin();
            }
        }

        // Add new resources to the config
        for ( int i = 0; i < m_pResourcesCur->GetRowCount(); i++ )
        {
            CXMLNode* pResourceNode = pRoot->CreateChild ( "resource" );
            pResourceNode->AddAttribute( "src" )->SetValue ( m_pResourcesCur->GetItemText ( i, 1 ) );
            pResourceNode->AddAttribute( "startup" )->SetValue ( "1" );
            pResourceNode->AddAttribute( "protected" )->SetValue ( "0" );
        }
        m_pConfig->Write ();
    }
    return true;
}


void CLocalServer::StoreConfigValue ( const char* szNode, const char* szValue )
{
    CXMLNode* pRoot = m_pConfig->GetRootNode();
    CXMLNode* pNode = pRoot->GetChild ( szNode, 0 );
    if ( pNode )
    {
        pNode->SetTagContent ( szValue );
    }
    else
    {
        pNode = pRoot->CreateChild ( szNode );
        pNode->SetTagContent ( szValue );
    }
}

void CLocalServer::HandleResource ( const char* szResource )
{
    for ( int i = 0; i < m_pResourcesCur->GetRowCount(); i++ )
    {
        if ( strcmp ( szResource, m_pResourcesCur->GetItemText ( i, 1 ) ) == 0 )
            return;
    }
    m_pResourcesAll->SetItemText ( m_pResourcesAll->AddRow (), m_hResourcesAll, szResource );
}
=======
/*****************************************************************************
 *
 *  PROJECT:     Multi Theft Auto v1.0
 *  LICENSE:     See LICENSE in the top level directory
 *  FILE:        mods/deathmatch/logic/CLocalServer.cpp
 *  PURPOSE:     Local server setup GUI
 *
 *  Multi Theft Auto is available from http://www.multitheftauto.com/
 *
 *****************************************************************************/

#include "StdInc.h"

using std::list;

extern CCoreInterface*         g_pCore;
extern CLocalizationInterface* g_pLocalization;
extern CClientGame*            g_pClientGame;

// SResInfo - Item in list of potential resources - Used in GetResourceNameList()
struct SResInfo
{
    SString strAbsPath;
    SString strName;
    bool    bIsDir;
    bool    bPathIssue;
    SString strAbsPathDup;
};

CLocalServer::CLocalServer(const char* szConfig)
{
    m_strConfig = szConfig;
    m_pConfig = NULL;

    m_pGUI = g_pCore->GetGUI();

    m_pWindow = reinterpret_cast<CGUIWindow*>(m_pGUI->CreateWnd(NULL, _("HOST GAME")));
    m_pWindow->SetMovable(true);

    CVector2D resolution = m_pGUI->GetResolution();
    float     yoff = resolution.fY > 600 ? resolution.fY / 12 : 0.0f;
    m_pWindow->SetPosition(CVector2D(resolution.fX / 2 - 360.0f / 2, resolution.fY / 2 - 440.0f / 2 + yoff), false);
    m_pWindow->SetSize(CVector2D(360.0f, 440.0f));
    m_pWindow->SetSizingEnabled(false);
    m_pWindow->SetAlwaysOnTop(true);
    m_pWindow->SetVisible(true);

    m_pTabs = reinterpret_cast<CGUITabPanel*>(m_pGUI->CreateTabPanel(m_pWindow));
    m_pTabs->SetPosition(CVector2D(0.0f, 0.06f), true);
    m_pTabs->SetSize(CVector2D(1.0f, 0.85f), true);
    m_pTabGeneral = m_pTabs->CreateTab(_("General"));
    // m_pTabs->CreateTab ( "Gamemode" );
    m_pTabResources = m_pTabs->CreateTab(_("Resources"));

    m_pLabelName = reinterpret_cast<CGUILabel*>(m_pGUI->CreateLabel(m_pTabGeneral, _("Server name:")));
    m_pLabelName->SetPosition(CVector2D(0.03f, 0.07f), true);
    m_pLabelName->AutoSize(_("Server name:"));

    m_pEditName = reinterpret_cast<CGUIEdit*>(m_pGUI->CreateEdit(m_pTabGeneral, "Default MTA Server"));
    m_pEditName->SetPosition(CVector2D(0.4f, 0.06f), true);
    m_pEditName->SetSize(CVector2D(0.57f, 0.06f), true);
    m_pEditName->SetMaxLength(64);

    m_pLabelPass = reinterpret_cast<CGUILabel*>(m_pGUI->CreateLabel(m_pTabGeneral, _("Password:")));
    m_pLabelPass->SetPosition(CVector2D(0.03f, 0.14f), true);
    m_pLabelPass->AutoSize(_("Password:"));

    m_pEditPass = reinterpret_cast<CGUIEdit*>(m_pGUI->CreateEdit(m_pTabGeneral));
    m_pEditPass->SetPosition(CVector2D(0.4f, 0.13f), true);
    m_pEditPass->SetSize(CVector2D(0.57f, 0.06f), true);
    m_pEditPass->SetMaxLength(8);

    m_pLabelPlayers = reinterpret_cast<CGUILabel*>(m_pGUI->CreateLabel(m_pTabGeneral, _("Max players:")));
    m_pLabelPlayers->SetPosition(CVector2D(0.03f, 0.21f), true);
    m_pLabelPlayers->AutoSize(_("Max players:"));

    m_pEditPlayers = reinterpret_cast<CGUIEdit*>(m_pGUI->CreateEdit(m_pTabGeneral));
    m_pEditPlayers->SetPosition(CVector2D(0.4f, 0.20f), true);
    m_pEditPlayers->SetSize(CVector2D(0.17f, 0.06f), true);
    m_pEditPlayers->SetMaxLength(3);

    m_pLabelBroadcast = reinterpret_cast<CGUILabel*>(m_pGUI->CreateLabel(m_pTabGeneral, _("Broadcast:")));
    m_pLabelBroadcast->SetPosition(CVector2D(0.03f, 0.35f), true);
    m_pLabelBroadcast->AutoSize(_("Broadcast:"));

    m_pBroadcastLan = reinterpret_cast<CGUICheckBox*>(m_pGUI->CreateCheckBox(m_pTabGeneral, _("LAN"), true));
    m_pBroadcastLan->SetPosition(CVector2D(0.4f, 0.33f), true);
    m_pBroadcastLan->SetSize(CVector2D(0.45f, 0.08f), true);

    m_pBroadcastInternet = reinterpret_cast<CGUICheckBox*>(m_pGUI->CreateCheckBox(m_pTabGeneral, _("Internet"), true));
    m_pBroadcastInternet->SetPosition(CVector2D(0.4f, 0.38f), true);
    m_pBroadcastInternet->SetSize(CVector2D(0.45f, 0.08f), true);

    m_pResourcesCur = reinterpret_cast<CGUIGridList*>(m_pGUI->CreateGridList(m_pTabResources, false));
    m_pResourcesCur->SetPosition(CVector2D(0.03f, 0.06f), true);
    m_pResourcesCur->SetSize(CVector2D(0.45f, 0.5f), true);
    m_pResourcesCur->SetSortingEnabled(false);
    m_pResourcesCur->SetSelectionMode(SelectionModes::CellSingle);
    m_hResourcesCur = m_pResourcesCur->AddColumn(_("Selected"), 0.80f);

    m_pResourceDel = reinterpret_cast<CGUIButton*>(m_pGUI->CreateButton(m_pTabResources, ">"));
    m_pResourceDel->SetPosition(CVector2D(0.03f, 0.65f), true);
    m_pResourceDel->SetSize(CVector2D(0.45f, 0.05f), true);
    m_pResourceDel->SetZOrderingEnabled(false);

    m_pResourceAdd = reinterpret_cast<CGUIButton*>(m_pGUI->CreateButton(m_pTabResources, "<"));
    m_pResourceAdd->SetPosition(CVector2D(0.03f, 0.58f), true);
    m_pResourceAdd->SetSize(CVector2D(0.45f, 0.05f), true);
    m_pResourceAdd->SetZOrderingEnabled(false);

    m_pResourcesAll = reinterpret_cast<CGUIGridList*>(m_pGUI->CreateGridList(m_pTabResources, false));
    m_pResourcesAll->SetPosition(CVector2D(0.52f, 0.06f), true);
    m_pResourcesAll->SetSize(CVector2D(0.45f, 0.9f), true);
    m_pResourcesAll->SetSortingEnabled(false);
    m_pResourcesAll->SetSelectionMode(SelectionModes::CellSingle);
    m_hResourcesAll = m_pResourcesAll->AddColumn(_("All"), 0.80f);

    m_pButtonStart = reinterpret_cast<CGUIButton*>(m_pGUI->CreateButton(m_pWindow, _("Start")));
    m_pButtonStart->SetPosition(CVector2D(0.33f, 0.93f), true);
    m_pButtonStart->SetSize(CVector2D(0.3f, 0.05f), true);
    m_pButtonStart->SetZOrderingEnabled(false);

    m_pButtonCancel = reinterpret_cast<CGUIButton*>(m_pGUI->CreateButton(m_pWindow, _("Cancel")));
    m_pButtonCancel->SetPosition(CVector2D(0.65f, 0.93f), true);
    m_pButtonCancel->SetSize(CVector2D(0.3f, 0.05f), true);
    m_pButtonCancel->SetZOrderingEnabled(false);

    m_pResourceAdd->SetClickHandler(GUI_CALLBACK(&CLocalServer::OnAddButtonClick, this));
    m_pResourceDel->SetClickHandler(GUI_CALLBACK(&CLocalServer::OnDelButtonClick, this));
    m_pButtonStart->SetClickHandler(GUI_CALLBACK(&CLocalServer::OnStartButtonClick, this));
    m_pButtonCancel->SetClickHandler(GUI_CALLBACK(&CLocalServer::OnCancelButtonClick, this));

    Load();
}

CLocalServer::~CLocalServer()
{
    if (m_pConfig)
        delete m_pConfig;
    delete m_pWindow;
}

bool CLocalServer::OnAddButtonClick(CGUIElement* pElement)
{
    CGUIListItem* pItem = m_pResourcesAll->GetSelectedItem();
    if (pItem)
    {
        m_pResourcesCur->SetItemText(m_pResourcesCur->AddRow(), m_hResourcesCur, &pItem->GetText().c_str()[3]);
        m_pResourcesAll->RemoveRow(m_pResourcesAll->GetItemRowIndex(pItem));
    }
    return true;
}

bool CLocalServer::OnDelButtonClick(CGUIElement* pElement)
{
    CGUIListItem* pItem = m_pResourcesCur->GetSelectedItem();
    if (pItem)
    {
        m_pResourcesAll->SetItemText(m_pResourcesAll->AddRow(), m_hResourcesAll, &pItem->GetText().c_str()[3]);
        m_pResourcesCur->RemoveRow(m_pResourcesCur->GetItemRowIndex(pItem));
    }
    return true;
}

bool CLocalServer::OnStartButtonClick(CGUIElement* pElement)
{
    Save();
    // Connect

    g_pClientGame->StartLocalGame(CClientGame::SERVER_TYPE_LOCAL, m_pEditPass->GetText().c_str());

    return true;
}

bool CLocalServer::OnCancelButtonClick(CGUIElement* pElement)
{
    g_pCore->GetModManager()->RequestUnload();
    return true;
}

bool CLocalServer::Load()
{
    // Get server module root
    SString strServerPath = CalcMTASAPath(PathJoin("server", "mods", "deathmatch"));

    m_pConfig = g_pCore->GetXML()->CreateXML(PathJoin(strServerPath, m_strConfig));
    if (m_pConfig && m_pConfig->Parse())
    {
        CXMLNode* pRoot = m_pConfig->GetRootNode();
        CXMLNode* pServerName = pRoot->FindSubNode("servername", 0);
        if (pServerName)
            m_pEditName->SetText(pServerName->GetTagContent().c_str());
        CXMLNode* pServerPass = pRoot->FindSubNode("password", 0);
        if (pServerPass)
            m_pEditPass->SetText(pServerPass->GetTagContent().c_str());
        CXMLNode* pServerPlayers = pRoot->FindSubNode("maxplayers", 0);
        if (pServerPlayers)
            m_pEditPlayers->SetText(pServerPlayers->GetTagContent().c_str());

        // Read the startup resources
        list<CXMLNode*>::const_iterator iter = pRoot->ChildrenBegin();
        for (; iter != pRoot->ChildrenEnd(); ++iter)
        {
            CXMLNode* pNode = reinterpret_cast<CXMLNode*>(*iter);
            if (pNode->GetTagName().compare("resource") == 0)
            {
                CXMLAttribute* src = pNode->GetAttributes().Find("src");
                if (src && src->GetValue()[1])
                {
                    m_pResourcesCur->SetItemText(m_pResourcesCur->AddRow(), m_hResourcesCur, src->GetValue().c_str());
                }
            }
        }
    }

    // Get list of resource names
    std::vector<SString> resourceNameList;
    GetResourceNameList(resourceNameList, strServerPath);

    // Put resource names into the GUI
    for (std::vector<SString>::iterator iter = resourceNameList.begin(); iter != resourceNameList.end(); ++iter)
        HandleResource(*iter);

    return true;
}

//
// Scan resource directories
//
void CLocalServer::GetResourceNameList(std::vector<SString>& outResourceNameList, const SString& strModPath)
{
    // Make list of potential active resources
    std::map<SString, SResInfo> resInfoMap;

    // Initial search dir
    std::vector<SString> resourcesPathList;
    resourcesPathList.push_back("resources");

    // SString strModPath = g_pServerInterface->GetModManager ()->GetModPath ();
    for (uint i = 0; i < resourcesPathList.size(); i++)
    {
        // Enumerate all files and directories
        SString              strResourcesRelPath = resourcesPathList[i];
        SString              strResourcesAbsPath = PathJoin(strModPath, strResourcesRelPath, "/");
        std::vector<SString> itemList = FindFiles(strResourcesAbsPath, true, true);

        // Check each item
        for (uint i = 0; i < itemList.size(); i++)
        {
            SString strName = itemList[i];

            // Ignore items that start with a dot
            if (strName[0] == '.')
                continue;

            bool bIsDir = DirectoryExists(PathJoin(strResourcesAbsPath, strName));

            // Recurse into [directories]
            if (bIsDir && (strName.BeginsWith("#") || (strName.BeginsWith("[") && strName.EndsWith("]"))))
            {
                resourcesPathList.push_back(PathJoin(strResourcesRelPath, strName));
                continue;
            }

            // Extract file extension
            SString strExt;
            if (!bIsDir)
                ExtractExtension(strName, &strName, &strExt);

            // Ignore files that are not .zip
            if (!bIsDir && strExt != "zip")
                continue;

            // Ignore items that have dot or space in the name
            if (strName.Contains(".") || strName.Contains(" "))
            {
                CLogger::LogPrintf("WARNING: Not loading resource '%s' as it contains illegal characters\n", *strName);
                continue;
            }

            // Ignore dir items with no meta.xml (assume it's the result of saved files from a zipped resource)
            if (bIsDir && !FileExists(PathJoin(strResourcesAbsPath, strName, "meta.xml")))
                continue;

            // Add potential resource to list
            SResInfo newInfo;
            newInfo.strAbsPath = strResourcesAbsPath;
            newInfo.strName = strName;
            newInfo.bIsDir = bIsDir;
            newInfo.bPathIssue = false;

            // Check for duplicate
            if (SResInfo* pDup = MapFind(resInfoMap, strName))
            {
                // Is path the same?
                if (newInfo.strAbsPath == pDup->strAbsPath)
                {
                    if (newInfo.bIsDir)
                    {
                        // If non-zipped item, replace already existing zipped item on the same path
                        assert(!pDup->bIsDir);
                        *pDup = newInfo;
                    }
                }
                else
                {
                    // Don't load resource if there are duplicates on different paths
                    pDup->bPathIssue = true;
                    pDup->strAbsPathDup = newInfo.strAbsPath;
                }
            }
            else
            {
                // No duplicate found
                MapSet(resInfoMap, strName, newInfo);
            }
        }
    }

    // Print important errors
    for (std::map<SString, SResInfo>::const_iterator iter = resInfoMap.begin(); iter != resInfoMap.end(); ++iter)
    {
        const SResInfo& info = iter->second;
        if (info.bPathIssue)
        {
            CLogger::ErrorPrintf("Not processing resource '%s' as it has duplicates on different paths:\n", *info.strName);
            CLogger::LogPrintfNoStamp("                  Path #1: \"%s\"\n", *PathJoin(PathMakeRelative(strModPath, info.strAbsPath), info.strName));
            CLogger::LogPrintfNoStamp("                  Path #2: \"%s\"\n", *PathJoin(PathMakeRelative(strModPath, info.strAbsPathDup), info.strName));
        }
        else
        {
            outResourceNameList.push_back(info.strName);
        }
    }
}

bool CLocalServer::Save()
{
    if (m_pConfig && m_pConfig->GetRootNode())
    {
        StoreConfigValue("servername", (m_pEditName->GetText().length() > 0) ? m_pEditName->GetText().c_str() : "MTA Local Server");
        StoreConfigValue("maxplayers", (atoi(m_pEditPlayers->GetText().c_str())) ? m_pEditPlayers->GetText().c_str() : "32");
        StoreConfigValue("donotbroadcastlan", (m_pBroadcastLan->IsActive()) ? "0" : "1");
        StoreConfigValue("ase", (m_pBroadcastInternet->IsActive()) ? "1" : "0");
        StoreConfigValue("password", m_pEditPass->GetText().c_str());

        // Remove old resources from the config
        CXMLNode*                       pRoot = m_pConfig->GetRootNode();
        list<CXMLNode*>::const_iterator iter = pRoot->ChildrenBegin();
        for (; iter != pRoot->ChildrenEnd(); ++iter)
        {
            CXMLNode* pNode = reinterpret_cast<CXMLNode*>(*iter);
            if (pNode->GetTagName().compare("resource") == 0)
            {
                pRoot->DeleteSubNode(pNode);
                iter = pRoot->ChildrenBegin();
            }
        }

        // Add new resources to the config
        for (int i = 0; i < m_pResourcesCur->GetRowCount(); i++)
        {
            CXMLNode* pResourceNode = pRoot->CreateSubNode("resource");
            pResourceNode->GetAttributes().Create("src")->SetValue(m_pResourcesCur->GetItemText(i, 1));
            pResourceNode->GetAttributes().Create("startup")->SetValue("1");
            pResourceNode->GetAttributes().Create("protected")->SetValue("0");
        }
        m_pConfig->Write();
    }
    return true;
}

void CLocalServer::StoreConfigValue(const char* szNode, const char* szValue)
{
    CXMLNode* pRoot = m_pConfig->GetRootNode();
    CXMLNode* pNode = pRoot->FindSubNode(szNode, 0);
    if (pNode)
    {
        pNode->SetTagContent(szValue);
    }
    else
    {
        pNode = pRoot->CreateSubNode(szNode);
        pNode->SetTagContent(szValue);
    }
}

void CLocalServer::HandleResource(const char* szResource)
{
    for (int i = 0; i < m_pResourcesCur->GetRowCount(); i++)
    {
        if (strcmp(szResource, m_pResourcesCur->GetItemText(i, 1)) == 0)
            return;
    }
    m_pResourcesAll->SetItemText(m_pResourcesAll->AddRow(), m_hResourcesAll, szResource);
}
>>>>>>> d8c3ff5f
<|MERGE_RESOLUTION|>--- conflicted
+++ resolved
@@ -1,406 +1,3 @@
-<<<<<<< HEAD
-/*****************************************************************************
-*
-*  PROJECT:     Multi Theft Auto v1.0
-*  LICENSE:     See LICENSE in the top level directory
-*  FILE:        mods/deathmatch/logic/CLocalServer.cpp
-*  PURPOSE:     Local server setup GUI
-*  DEVELOPERS:  Stanislav Bobrov <lil_toady@hotmail.com>
-*               
-*  Multi Theft Auto is available from http://www.multitheftauto.com/
-*
-*****************************************************************************/
-
-#include "StdInc.h"
-
-extern CCoreInterface* g_pCore;
-extern CLocalizationInterface* g_pLocalization;
-extern CClientGame* g_pClientGame;
-
-// SResInfo - Item in list of potential resources - Used in GetResourceNameList()
-struct SResInfo
-{
-    SString strAbsPath;
-    SString strName;
-    bool bIsDir;
-    bool bPathIssue;
-    SString strAbsPathDup;
-};
-
-
-CLocalServer::CLocalServer ( const char* szConfig )
-{
-    m_strConfig = szConfig;
-    m_pConfig = NULL;
-
-    m_pGUI = g_pCore->GetGUI();
-
-    m_pWindow = reinterpret_cast < CGUIWindow* > ( m_pGUI->CreateWnd ( NULL, _("HOST GAME") ) );
-    m_pWindow->SetMovable ( true );
-
-    CVector2D resolution = m_pGUI->GetResolution();
-    float yoff = resolution.fY > 600 ? resolution.fY / 12 : 0.0f;
-    m_pWindow->SetPosition ( CVector2D ( resolution.fX / 2 - 360.0f / 2, resolution.fY / 2 - 440.0f / 2 + yoff  ), false );
-    m_pWindow->SetSize ( CVector2D ( 360.0f, 440.0f ) );
-    m_pWindow->SetSizingEnabled ( false );
-    m_pWindow->SetAlwaysOnTop ( true );
-    m_pWindow->SetVisible ( true );
-
-    m_pTabs = reinterpret_cast < CGUITabPanel* > ( m_pGUI->CreateTabPanel ( m_pWindow ) );
-    m_pTabs->SetPosition ( CVector2D ( 0.0f, 0.06f ), true );
-    m_pTabs->SetSize ( CVector2D ( 1.0f, 0.85f ), true );
-    m_pTabGeneral = m_pTabs->CreateTab ( _("General") );
-    //m_pTabs->CreateTab ( "Gamemode" );
-    m_pTabResources = m_pTabs->CreateTab ( _("Resources") );
-
-    m_pLabelName = reinterpret_cast < CGUILabel* > ( m_pGUI->CreateLabel ( m_pTabGeneral, _("Server name:") ) );
-    m_pLabelName->SetPosition ( CVector2D ( 0.03f, 0.07f ), true );
-    m_pLabelName->AutoSize ( _("Server name:") );
-
-    m_pEditName = reinterpret_cast < CGUIEdit* > ( m_pGUI->CreateEdit ( m_pTabGeneral, "Default MTA Server" ) );
-    m_pEditName->SetPosition ( CVector2D ( 0.4f, 0.06f ), true );
-    m_pEditName->SetSize ( CVector2D ( 0.57f, 0.06f ), true );
-    m_pEditName->SetMaxLength ( 64 );
-
-    m_pLabelPass = reinterpret_cast < CGUILabel* > ( m_pGUI->CreateLabel ( m_pTabGeneral, _("Password:") ) );
-    m_pLabelPass->SetPosition ( CVector2D ( 0.03f, 0.14f ), true );
-    m_pLabelPass->AutoSize ( _("Password:") );
-
-    m_pEditPass = reinterpret_cast < CGUIEdit* > ( m_pGUI->CreateEdit ( m_pTabGeneral ) );
-    m_pEditPass->SetPosition ( CVector2D ( 0.4f, 0.13f ), true );
-    m_pEditPass->SetSize ( CVector2D ( 0.57f, 0.06f ), true );
-    m_pEditPass->SetMaxLength ( 8 );
-
-    m_pLabelPlayers = reinterpret_cast < CGUILabel* > ( m_pGUI->CreateLabel ( m_pTabGeneral, _("Max players:") ) );
-    m_pLabelPlayers->SetPosition ( CVector2D ( 0.03f, 0.21f ), true );
-    m_pLabelPlayers->AutoSize ( _("Max players:") );
-
-    m_pEditPlayers = reinterpret_cast < CGUIEdit* > ( m_pGUI->CreateEdit ( m_pTabGeneral ) );
-    m_pEditPlayers->SetPosition ( CVector2D ( 0.4f, 0.20f ), true );
-    m_pEditPlayers->SetSize ( CVector2D ( 0.17f, 0.06f ), true );
-    m_pEditPlayers->SetMaxLength ( 3 );
-
-    m_pLabelBroadcast = reinterpret_cast < CGUILabel* > ( m_pGUI->CreateLabel ( m_pTabGeneral, _("Broadcast:") ) );
-    m_pLabelBroadcast->SetPosition ( CVector2D ( 0.03f, 0.35f ), true );
-    m_pLabelBroadcast->AutoSize ( _("Broadcast:") );
-
-    m_pBroadcastLan = reinterpret_cast < CGUICheckBox* > ( m_pGUI->CreateCheckBox ( m_pTabGeneral, _("LAN"), true ) );
-    m_pBroadcastLan->SetPosition ( CVector2D ( 0.4f, 0.33f ), true );
-    m_pBroadcastLan->SetSize ( CVector2D ( 0.45f, 0.08f ), true );
-
-    m_pBroadcastInternet = reinterpret_cast < CGUICheckBox* > ( m_pGUI->CreateCheckBox ( m_pTabGeneral, _("Internet"), true ) );
-    m_pBroadcastInternet->SetPosition ( CVector2D ( 0.4f, 0.38f ), true );
-    m_pBroadcastInternet->SetSize ( CVector2D ( 0.45f, 0.08f ), true );
-
-    m_pResourcesCur = reinterpret_cast < CGUIGridList* > ( m_pGUI->CreateGridList ( m_pTabResources, false ) );
-    m_pResourcesCur->SetPosition ( CVector2D ( 0.03f, 0.06f ), true );
-    m_pResourcesCur->SetSize ( CVector2D ( 0.45f, 0.5f ), true );
-    m_pResourcesCur->SetSorting ( false );
-    m_pResourcesCur->SetSelectionMode ( SelectionModes::CellSingle );
-    m_hResourcesCur = m_pResourcesCur->AddColumn ( _("Selected"), 0.80f );
-
-    m_pResourceDel = reinterpret_cast < CGUIButton* > ( m_pGUI->CreateButton ( m_pTabResources, ">" ) );
-    m_pResourceDel->SetPosition ( CVector2D ( 0.03f, 0.65f ), true );
-    m_pResourceDel->SetSize ( CVector2D ( 0.45f, 0.05f ), true );
-    m_pResourceDel->SetZOrderingEnabled ( false );
-
-    m_pResourceAdd = reinterpret_cast < CGUIButton* > ( m_pGUI->CreateButton ( m_pTabResources, "<" ) );
-    m_pResourceAdd->SetPosition ( CVector2D ( 0.03f, 0.58f ), true );
-    m_pResourceAdd->SetSize ( CVector2D ( 0.45f, 0.05f ), true );
-    m_pResourceAdd->SetZOrderingEnabled ( false );
-
-    m_pResourcesAll = reinterpret_cast < CGUIGridList* > ( m_pGUI->CreateGridList ( m_pTabResources, false ) );
-    m_pResourcesAll->SetPosition ( CVector2D ( 0.52f, 0.06f ), true );
-    m_pResourcesAll->SetSize ( CVector2D ( 0.45f, 0.9f ), true );
-    m_pResourcesAll->SetSorting ( false );
-    m_pResourcesAll->SetSelectionMode ( SelectionModes::CellSingle );
-    m_hResourcesAll = m_pResourcesAll->AddColumn ( _("All"), 0.80f );
-
-    m_pButtonStart = reinterpret_cast < CGUIButton* > ( m_pGUI->CreateButton ( m_pWindow, _("Start") ) );
-    m_pButtonStart->SetPosition ( CVector2D ( 0.33f, 0.93f ), true );
-    m_pButtonStart->SetSize ( CVector2D ( 0.3f, 0.05f ), true );
-    m_pButtonStart->SetZOrderingEnabled ( false );
-
-    m_pButtonCancel = reinterpret_cast < CGUIButton* > ( m_pGUI->CreateButton ( m_pWindow, _("Cancel") ) );
-    m_pButtonCancel->SetPosition ( CVector2D ( 0.65f, 0.93f ), true );
-    m_pButtonCancel->SetSize ( CVector2D ( 0.3f, 0.05f ), true );
-    m_pButtonCancel->SetZOrderingEnabled ( false );
-
-    m_pResourceAdd->SetClickHandler ( GUI_CALLBACK ( &CLocalServer::OnAddButtonClick, this ) );
-    m_pResourceDel->SetClickHandler ( GUI_CALLBACK ( &CLocalServer::OnDelButtonClick, this ) );
-    m_pButtonStart->SetClickHandler ( GUI_CALLBACK ( &CLocalServer::OnStartButtonClick, this ) );
-    m_pButtonCancel->SetClickHandler ( GUI_CALLBACK ( &CLocalServer::OnCancelButtonClick, this ) );
-
-    Load();
-}
-
-
-CLocalServer::~CLocalServer ( void )
-{
-    if ( m_pConfig )
-        delete m_pConfig;
-    delete m_pWindow;
-}
-
-
-bool CLocalServer::OnAddButtonClick ( CGUIElement *pElement )
-{
-    CGUIListItem *pItem = m_pResourcesAll->GetSelectedItem ();
-    if ( pItem )
-    {
-        m_pResourcesCur->SetItemText ( m_pResourcesCur->AddRow (), m_hResourcesCur, &pItem->GetText().c_str()[3] );
-        m_pResourcesAll->RemoveRow ( m_pResourcesAll->GetItemRowIndex ( pItem ) );
-    }
-    return true;
-}
-
-
-bool CLocalServer::OnDelButtonClick ( CGUIElement *pElement )
-{
-    CGUIListItem *pItem = m_pResourcesCur->GetSelectedItem ();
-    if ( pItem )
-    {
-        m_pResourcesAll->SetItemText ( m_pResourcesAll->AddRow (), m_hResourcesAll, &pItem->GetText().c_str()[3] );
-        m_pResourcesCur->RemoveRow ( m_pResourcesCur->GetItemRowIndex ( pItem ) );
-    }
-    return true;
-}
-
-
-bool CLocalServer::OnStartButtonClick ( CGUIElement *pElement )
-{
-    Save();
-    // Connect
-
-    g_pClientGame->StartLocalGame ( CClientGame::SERVER_TYPE_LOCAL, m_pEditPass->GetText().c_str() );
-
-    return true;
-}
-
-
-bool CLocalServer::OnCancelButtonClick ( CGUIElement *pElement )
-{
-    g_pCore->GetModManager ()->RequestUnload ();
-    return true;
-}
-
-bool CLocalServer::Load ( void )
-{
-    // Get server module root
-    SString strServerPath = CalcMTASAPath( PathJoin ( "server", "mods", "deathmatch" ) );
-
-    m_pConfig = g_pCore->GetXML ()->CreateXML ( PathJoin ( strServerPath, m_strConfig ) );
-    if ( m_pConfig && m_pConfig->Parse() )
-    {
-        CXMLNode* pRoot = m_pConfig->GetRootNode();
-        CXMLNode* pServerName = pRoot->GetChild ( "servername", 0 );
-        if ( pServerName ) m_pEditName->SetText ( pServerName->GetTagContent().c_str() );
-        CXMLNode* pServerPass = pRoot->GetChild ( "password", 0 );
-        if ( pServerPass ) m_pEditPass->SetText ( pServerPass->GetTagContent().c_str() );
-        CXMLNode* pServerPlayers = pRoot->GetChild ( "maxplayers", 0 );
-        if ( pServerPlayers ) m_pEditPlayers->SetText ( pServerPlayers->GetTagContent().c_str() );
-
-        // Read the startup resources
-        for ( auto& pNode : pRoot->GetChildren() )
-        {
-            if ( pNode->GetTagName ().compare ( "resource" ) == 0 )
-            {
-                CXMLAttribute* src = pNode->GetAttribute ( "src" );
-                
-                if ( src && src->GetValue()[1] )
-                {
-                    std::string strValue = src->GetValue();
-                    m_pResourcesCur->SetItemText ( m_pResourcesCur->AddRow (), m_hResourcesCur, strValue.c_str() );
-                }
-            }
-        }
-    }
-
-    // Get list of resource names
-    std::vector < SString > resourceNameList;
-    GetResourceNameList ( resourceNameList, strServerPath );
-
-    // Put resource names into the GUI
-    for ( std::vector < SString >::iterator iter = resourceNameList.begin () ; iter != resourceNameList.end () ; ++iter )
-        HandleResource ( *iter );
-
-    return true;
-}
-
-
-//
-// Scan resource directories
-//
-void CLocalServer::GetResourceNameList ( std::vector < SString >& outResourceNameList, const SString& strModPath )
-{
-    // Make list of potential active resources
-    std::map < SString, SResInfo > resInfoMap;
-
-    // Initial search dir
-    std::vector < SString > resourcesPathList;
-    resourcesPathList.push_back ( "resources" );
-
-    //SString strModPath = g_pServerInterface->GetModManager ()->GetModPath ();
-    for ( uint i = 0 ; i < resourcesPathList.size () ; i++ )
-    {
-        // Enumerate all files and directories
-        SString strResourcesRelPath = resourcesPathList[i];
-        SString strResourcesAbsPath = PathJoin ( strModPath, strResourcesRelPath, "/" );
-        std::vector < SString > itemList = FindFiles ( strResourcesAbsPath, true, true );
-
-        // Check each item
-        for ( uint i = 0 ; i < itemList.size () ; i++ )
-        {
-            SString strName = itemList[i];
-
-            // Ignore items that start with a dot
-            if ( strName[0] == '.' )
-                continue;
-
-            bool bIsDir = DirectoryExists ( PathJoin ( strResourcesAbsPath, strName ) );
-
-            // Recurse into [directories]
-            if ( bIsDir && ( strName.BeginsWith( "#" ) || ( strName.BeginsWith( "[" ) && strName.EndsWith( "]" ) ) ) )
-            {
-                resourcesPathList.push_back ( PathJoin ( strResourcesRelPath, strName ) );
-                continue;
-            }
-
-            // Extract file extension
-            SString strExt;
-            if ( !bIsDir )
-                ExtractExtension ( strName, &strName, &strExt );
-
-            // Ignore files that are not .zip
-            if ( !bIsDir && strExt != "zip" )
-                continue;
-
-            // Ignore items that have dot or space in the name
-            if ( strName.Contains ( "." ) || strName.Contains ( " " ) )
-            {
-                CLogger::LogPrintf ( "WARNING: Not loading resource '%s' as it contains illegal characters\n", *strName );
-                continue;
-            }
-
-            // Ignore dir items with no meta.xml (assume it's the result of saved files from a zipped resource)
-            if ( bIsDir && !FileExists ( PathJoin ( strResourcesAbsPath, strName, "meta.xml" ) ) )
-                continue;
-
-            // Add potential resource to list
-            SResInfo newInfo;
-            newInfo.strAbsPath = strResourcesAbsPath;
-            newInfo.strName = strName;
-            newInfo.bIsDir = bIsDir;
-            newInfo.bPathIssue = false;
-
-            // Check for duplicate
-            if ( SResInfo* pDup = MapFind ( resInfoMap, strName ) )
-            {
-                // Is path the same?
-                if ( newInfo.strAbsPath == pDup->strAbsPath )
-                {
-                    if ( newInfo.bIsDir )
-                    {
-                        // If non-zipped item, replace already existing zipped item on the same path
-                        assert ( !pDup->bIsDir );
-                        *pDup = newInfo;
-                    }
-                }
-                else
-                {
-                    // Don't load resource if there are duplicates on different paths
-                    pDup->bPathIssue = true;
-                    pDup->strAbsPathDup = newInfo.strAbsPath;
-                }
-            }
-            else
-            {
-                // No duplicate found
-                MapSet ( resInfoMap, strName, newInfo );
-            }
-        }
-    }
-
-    // Print important errors
-    for ( std::map < SString, SResInfo >::const_iterator iter = resInfoMap.begin () ; iter != resInfoMap.end () ; ++iter )
-    {
-        const SResInfo& info = iter->second;
-        if ( info.bPathIssue )
-        {
-            CLogger::ErrorPrintf ( "Not processing resource '%s' as it has duplicates on different paths:\n", *info.strName );
-            CLogger::LogPrintfNoStamp ( "                  Path #1: \"%s\"\n", *PathJoin ( PathMakeRelative ( strModPath, info.strAbsPath ), info.strName ) );
-            CLogger::LogPrintfNoStamp ( "                  Path #2: \"%s\"\n", *PathJoin ( PathMakeRelative ( strModPath, info.strAbsPathDup ), info.strName ) );
-        }
-        else
-        {
-            outResourceNameList.push_back ( info.strName );
-        }
-    }
-}
-
-
-bool CLocalServer::Save ( void )
-{
-    if ( m_pConfig && m_pConfig->GetRootNode() )
-    {
-        StoreConfigValue ( "servername", ( m_pEditName->GetText().length() > 0 ) ? m_pEditName->GetText().c_str() : "MTA Local Server" );
-        StoreConfigValue ( "maxplayers", ( atoi ( m_pEditPlayers->GetText().c_str() ) ) ? m_pEditPlayers->GetText().c_str() : "32" );
-        StoreConfigValue ( "donotbroadcastlan", ( m_pBroadcastLan->IsActive () ) ? "0" : "1" );
-        StoreConfigValue ( "ase", ( m_pBroadcastInternet->IsActive () ) ? "1" : "0" );
-        StoreConfigValue ( "password", m_pEditPass->GetText().c_str() );
-
-        // Remove old resources from the config
-        CXMLNode* pRoot = m_pConfig->GetRootNode();
-        auto& list = pRoot->GetChildren();
-        for ( auto iter = list.begin(); iter != list.end(); ++iter )
-        {
-            CXMLNode* pNode = iter->get();
-            if ( pNode->GetTagName().compare ( "resource" ) == 0 )
-            {
-                pRoot->RemoveChild ( pNode );
-                iter = list.begin();
-            }
-        }
-
-        // Add new resources to the config
-        for ( int i = 0; i < m_pResourcesCur->GetRowCount(); i++ )
-        {
-            CXMLNode* pResourceNode = pRoot->CreateChild ( "resource" );
-            pResourceNode->AddAttribute( "src" )->SetValue ( m_pResourcesCur->GetItemText ( i, 1 ) );
-            pResourceNode->AddAttribute( "startup" )->SetValue ( "1" );
-            pResourceNode->AddAttribute( "protected" )->SetValue ( "0" );
-        }
-        m_pConfig->Write ();
-    }
-    return true;
-}
-
-
-void CLocalServer::StoreConfigValue ( const char* szNode, const char* szValue )
-{
-    CXMLNode* pRoot = m_pConfig->GetRootNode();
-    CXMLNode* pNode = pRoot->GetChild ( szNode, 0 );
-    if ( pNode )
-    {
-        pNode->SetTagContent ( szValue );
-    }
-    else
-    {
-        pNode = pRoot->CreateChild ( szNode );
-        pNode->SetTagContent ( szValue );
-    }
-}
-
-void CLocalServer::HandleResource ( const char* szResource )
-{
-    for ( int i = 0; i < m_pResourcesCur->GetRowCount(); i++ )
-    {
-        if ( strcmp ( szResource, m_pResourcesCur->GetItemText ( i, 1 ) ) == 0 )
-            return;
-    }
-    m_pResourcesAll->SetItemText ( m_pResourcesAll->AddRow (), m_hResourcesAll, szResource );
-}
-=======
 /*****************************************************************************
  *
  *  PROJECT:     Multi Theft Auto v1.0
@@ -590,27 +187,30 @@
     if (m_pConfig && m_pConfig->Parse())
     {
         CXMLNode* pRoot = m_pConfig->GetRootNode();
-        CXMLNode* pServerName = pRoot->FindSubNode("servername", 0);
+
+        CXMLNode* pServerName = pRoot->GetChild("servername", 0);
         if (pServerName)
             m_pEditName->SetText(pServerName->GetTagContent().c_str());
-        CXMLNode* pServerPass = pRoot->FindSubNode("password", 0);
+
+        CXMLNode* pServerPass = pRoot->GetChild("password", 0);
         if (pServerPass)
             m_pEditPass->SetText(pServerPass->GetTagContent().c_str());
-        CXMLNode* pServerPlayers = pRoot->FindSubNode("maxplayers", 0);
+
+        CXMLNode* pServerPlayers = pRoot->GetChild("maxplayers", 0);
         if (pServerPlayers)
             m_pEditPlayers->SetText(pServerPlayers->GetTagContent().c_str());
 
         // Read the startup resources
-        list<CXMLNode*>::const_iterator iter = pRoot->ChildrenBegin();
-        for (; iter != pRoot->ChildrenEnd(); ++iter)
-        {
-            CXMLNode* pNode = reinterpret_cast<CXMLNode*>(*iter);
+        for (auto& pNode : pRoot->GetChildren())
+        {
             if (pNode->GetTagName().compare("resource") == 0)
             {
-                CXMLAttribute* src = pNode->GetAttributes().Find("src");
+                CXMLAttribute* src = pNode->GetAttribute("src");
+
                 if (src && src->GetValue()[1])
                 {
-                    m_pResourcesCur->SetItemText(m_pResourcesCur->AddRow(), m_hResourcesCur, src->GetValue().c_str());
+                    std::string strValue = src->GetValue();
+                    m_pResourcesCur->SetItemText(m_pResourcesCur->AddRow(), m_hResourcesCur, strValue.c_str());
                 }
             }
         }
@@ -748,25 +348,18 @@
         StoreConfigValue("password", m_pEditPass->GetText().c_str());
 
         // Remove old resources from the config
-        CXMLNode*                       pRoot = m_pConfig->GetRootNode();
-        list<CXMLNode*>::const_iterator iter = pRoot->ChildrenBegin();
-        for (; iter != pRoot->ChildrenEnd(); ++iter)
-        {
-            CXMLNode* pNode = reinterpret_cast<CXMLNode*>(*iter);
+        CXMLNode* pRoot = m_pConfig->GetRootNode();
+        for (auto& pNode : pRoot->GetChildren())
             if (pNode->GetTagName().compare("resource") == 0)
-            {
-                pRoot->DeleteSubNode(pNode);
-                iter = pRoot->ChildrenBegin();
-            }
-        }
+                pRoot->RemoveChild(pNode.get());
 
         // Add new resources to the config
         for (int i = 0; i < m_pResourcesCur->GetRowCount(); i++)
         {
-            CXMLNode* pResourceNode = pRoot->CreateSubNode("resource");
-            pResourceNode->GetAttributes().Create("src")->SetValue(m_pResourcesCur->GetItemText(i, 1));
-            pResourceNode->GetAttributes().Create("startup")->SetValue("1");
-            pResourceNode->GetAttributes().Create("protected")->SetValue("0");
+            CXMLNode* pResourceNode = pRoot->CreateChild("resource");
+            pResourceNode->AddAttribute("src")->SetValue(m_pResourcesCur->GetItemText(i, 1));
+            pResourceNode->AddAttribute("startup")->SetValue("1");
+            pResourceNode->AddAttribute("protected")->SetValue("0");
         }
         m_pConfig->Write();
     }
@@ -776,14 +369,14 @@
 void CLocalServer::StoreConfigValue(const char* szNode, const char* szValue)
 {
     CXMLNode* pRoot = m_pConfig->GetRootNode();
-    CXMLNode* pNode = pRoot->FindSubNode(szNode, 0);
+    CXMLNode* pNode = pRoot->GetChild(szNode, 0);
     if (pNode)
     {
         pNode->SetTagContent(szValue);
     }
     else
     {
-        pNode = pRoot->CreateSubNode(szNode);
+        pNode = pRoot->CreateChild(szNode);
         pNode->SetTagContent(szValue);
     }
 }
@@ -796,5 +389,4 @@
             return;
     }
     m_pResourcesAll->SetItemText(m_pResourcesAll->AddRow(), m_hResourcesAll, szResource);
-}
->>>>>>> d8c3ff5f
+}