--- conflicted
+++ resolved
@@ -1,4 +1,3 @@
-<<<<<<< HEAD
 project "Client Deathmatch"
 	language "C++"
 	kind "SharedLib"
@@ -66,74 +65,4 @@
 		flags { "ExcludeFromBuild" }
 
 	filter "system:not windows"
-		flags { "ExcludeFromBuild" }
-=======
-project "Client Deathmatch"
-	language "C++"
-	kind "SharedLib"
-	targetname "client"
-	targetdir(buildpath("mods/deathmatch"))
-
-	pchheader "StdInc.h"
-	pchsource "StdInc.cpp"
-
-	defines { "LUA_USE_APICHECK", "SDK_WITH_BCRYPT" }
-	links {
-		"Lua_Client", "pcre", "json-c", "ws2_32", "portaudio", "zlib", "cryptopp", "libspeex", "blowfish_bcrypt",
-		"../../../vendor/bass/lib/bass",
-		"../../../vendor/bass/lib/bass_fx",
-		"../../../vendor/bass/lib/bassmix",
-		"../../../vendor/bass/lib/tags"
-	}
-
-	vpaths {
-		["Headers/*"] = {"**.h", "../../../Shared/mods/deathmatch/**.h", "../../**.h"},
-		["Sources/*"] = {"**.cpp", "../../../Shared/mods/deathmatch/**.cpp", "../../../Shared/**.cpp", "../../../vendor/**.cpp"},
-		["*"] = "premake5.lua"
-	}
-
-	filter "system:windows"
-		includedirs { "../../../vendor/sparsehash/src/windows" }
-		linkoptions { "/SAFESEH:NO" }
-
-	filter {}
-		includedirs {
-			".",
-			"./logic",
-			"../../sdk/",
-			"../../../vendor/pthreads/include",
-			"../../../vendor/bochs",
-			"../../../vendor/bass",
-			"../../../vendor/libspeex",
-			"../../../vendor/zlib",
-			"../../../vendor/pcre",
-			"../../../vendor/json-c",
-			"../../../vendor/bob_withers",
-			"../../../vendor/lua/src",
-			"../../../Shared/mods/deathmatch/logic",
-			"../../../Shared/animation",
-			"../../../vendor/sparsehash/src/"
-	}
-
-	files {
-		"premake5.lua",
-		"**.h",
-		"**.cpp",
-		"../../../Shared/mods/deathmatch/logic/**.cpp",
-		"../../../Shared/mods/deathmatch/logic/**.h",
-		"../../../Shared/animation/CEasingCurve.cpp",
-		"../../../Shared/animation/CPositionRotationAnimation.cpp",
-		"../../version.h",
-		-- Todo: Replace these two by using the CryptoPP functions instead
-		"../../../vendor/bochs/bochs_internal/crc32.cpp"
-	}
-
-	configuration "windows"
-		buildoptions { "-Zm180" }
-
-	filter "architecture:x64"
-		flags { "ExcludeFromBuild" }
-
-	filter "system:not windows"
-		flags { "ExcludeFromBuild" }
->>>>>>> 92750956
+		flags { "ExcludeFromBuild" }