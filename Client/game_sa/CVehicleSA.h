/*****************************************************************************
 *
 *  PROJECT:     Multi Theft Auto v1.0
 *  LICENSE:     See LICENSE in the top level directory
 *  FILE:        game_sa/CVehicleSA.h
 *  PURPOSE:     Header file for vehicle base entity class
 *
 *  Multi Theft Auto is available from http://www.multitheftauto.com/
 *
 *****************************************************************************/

class CVehicleSA;

#pragma once

#include <game/CVehicle.h>

#include "Common.h"
#include "CPedSA.h"
#include "CPhysicalSA.h"
#include "CPoolsSA.h"
#include "CHandlingManagerSA.h"
#include "CDamageManagerSA.h"
#include "CDoorSA.h"
#include "CColPointSA.h"
#include "CAEVehicleAudioEntitySA.h"

#define SIZEOF_CHELI                            2584

// 00431f80 public: static class CVehicle * __cdecl CCarCtrl::CreateCarForScript(int,class CVector,unsigned char)
#define FUNC_CCarCtrlCreateCarForScript         0x431f80 // ##SA##

// 006d6a40  public: virtual void __thiscall CVehicle::SetModelIndex(unsigned int)
#define FUNC_CVehicleSetModelIndex              0x6d6a40

// 006d16a0  public: void __thiscall CVehicle::SetDriver(class CPed *)
#define FUNC_CVehicleSetDriver                  0x6d16a0

// 006d14d0  public: bool __thiscall CVehicle::AddPassenger(class CPed *,unsigned char)
#define FUNC_CVehicleAddPassengerWithSeat       0x6d14d0

// 006d13a0  public: bool __thiscall CVehicle::AddPassenger(class CPed *)
#define FUNC_CVehicleAddPassenger               0x6d13a0

// 006d1610  public: void __thiscall CVehicle::RemovePassenger(class CPed *)
#define FUNC_CVehicleRemovePassenger            0x6d1610

// 006E3290  public: void __thiscall CVehicle::AddVehicleUpgrade(DWORD dwModelID)
#define FUNC_CVehicle_AddVehicleUpgrade         0x6E3290

// 006DF930     ; public: void __thiscall CVehicle::RemoveVehicleUpgrade(int)
#define FUNC_CVehicle_RemoveVehicleUpgrade      0x6DF930

// 006D1E80  public: bool __thiscall CVehicle::CanPedEnterCar()
#define FUNC_CVehicle_CanPedEnterCar            0x6D1E80

// 006D2030  public: bool __thiscall CVehicle::CanPedJumpOutCar()
#define FUNC_CVehicle_CanPedJumpOutCar          0x6D2030

// 006D5CF0  public: bool __thiscall CVehicle::CanPedLeanOut(CPed*)
#define FUNC_CVehicle_CanPedLeanOut             0x6D5CF0

// 006D1F30  public: bool __thiscall CVehicle::CanPedStepOutCar()
#define FUNC_CVehicle_CanPedStepOutCar          0x6D1F30

// 006D25D0  public: bool __thiscall CVehicle::CarHasRoof()
#define FUNC_CVehicle_CarHasRoof                0x6D25D0

// 006D2460  public: void __thiscall CVehicle::ExtinguishCarFire()
#define FUNC_CVehicle_ExtinguishCarFire         0x6D2460

// 006D2460  public: DWORD __thiscall CVehicle::GetBaseVehicleType()
#define FUNC_CVehicle_GetBaseVehicleType        0x411D50

// 006D63F0  public: DWORD __thiscall CVehicle::GetHeightAboveRoad()
#define FUNC_CVehicle_GetHeightAboveRoad        0x6D63F0

// 006DFBE0  public: DWORD __thiscall CVehicle::GetTowBarPos(CVector*, 1, 0)
#define FUNC_CVehicle_GetTowBarPos              0x6DFBE0

// 006DFB70  public: void __thiscall CVehicle::GetTowHitchPos(CVector*, 1, 0)
#define FUNC_CVehicle_GetTowHitchPos            0x6DFB70

// 006D1DD0  public: bool __thiscall CVehicle::IsOnItsSide()
#define FUNC_CVehicle_IsOnItsSide               0x6D1DD0

// 006D2370  public: bool __thiscall CVehicle::IsLawEnforcementVehicle()
#define FUNC_CVehicle_IsLawEnforcementVehicle   0x6D2370

// 006D1BD0  public: bool __thiscall CVehicle::IsPassenger(CPed*)
#define FUNC_CVehicle_IsPassenger               0x6D1BD0

// 006D84D0  public: bool __thiscall CVehicle.:IsSphereTouchingVehicle(float, float, float, float)
#define FUNC_CVehicle_IsSphereTouchingVehicle   0x6D84D0

// 006D1D90  public: bool __thiscall CVehicle::IsUpsideDown()
#define FUNC_CVehicle_IsUpsideDown              0x6D1D90

// 006D2BF0  public: void __thiscall CVehicle::MakeDirty(CColPoint*)
#define FUNC_CVehicle_MakeDirty                 0x6D2BF0

// 0041BDD0  public: void __thiscall CVehicle::SetEngineOn(bool)
#define FUNC_CVehicle_SetEngineOn               0x41BDD0

// 006F6CC0  public: void __thiscall CTrain::FindPositionOnTrackFromCoors()
#define FUNC_CTrain_FindPositionOnTrackFromCoors           0x6F6CC0

// 006F6BD0  int GetTrainNodeNearPoint(float x, float y, float z, int* pTrackID) places track ID in *pTrackID and returns node ID
#define FUNC_GetTrainNodeNearPoint              0x6F6BD0

#define FUNC_CVehicle_QueryPickedUpEntityWithWinch              0x6d3cf0
#define FUNC_CVehicle_PickUpEntityWithWinch                     0x6d3cd0
#define FUNC_CVehicle_ReleasePickedUpEntityWithWinch            0x6d3cb0
#define FUNC_CVehicle_SetRopeHeightForHeli                      0x6d3d30

#define FUNC_CVehicle__SetRemapTexDictionary                    0x6D0BC0
#define FUNC_CVehicle__GetRemapIndex                            0x6D0B70
#define FUNC_CVehicle__SetRemap                                 0x6D0C00
#define FUNC_CVehicle_CustomCarPlate_TextureCreate              0x6D10E0

#define FUNC_CVehicle_SetWindowOpenFlag                         0x6D3080
#define FUNC_CVehicle_ClearWindowOpenFlag                       0x6D30B0

// from CBike
#define FUNC_Bike_PlaceOnRoadProperly           0x6BEEB0
#define FUNC_Automobile_PlaceOnRoadProperly     0x6AF420
#define FUNC_CBike_Fix                          0x6B7050

// from CPlane
#define FUNC_CPlane__SetGearUp                  0x6CAC20
#define FUNC_CPlane__SetGearDown                0x6CAC70
#define FUNC_CPlane__Fix                        0x6CABB0

// from CAutomobile
#define FUNC_CAutomobile__Fix                   0x6A3440
#define FUNC_CAutomobile__SpawnFlyingComponent  0x6a8580
#define FUNC_CAutomobile__UpdateMovingCollision 0x6a1460

// from CHeli
#define FUNC_CHeli__Fix                         0x6C4530

// from CQuadBike
#define FUNC_CQuadBike__Fix                     0x6CE2B0

#define VARS_CarCounts                          0x969094 // 5 values for each vehicle type

// Used when deleting vehicles
#define VTBL_CPlaceable                         0x863C40

#define MAX_PASSENGERS                          8

#define NUM_RAILTRACKS                          4
#define ARRAY_NumRailTrackNodes                 0xC38014    // NUM_RAILTRACKS dwords
#define ARRAY_RailTrackNodePointers             0xC38024    // NUM_RAILTRACKS pointers to arrays of SRailNode

#define VAR_CVehicle_SpecialColModels           0xc1cc78

#define FUNC_CAutomobile__GetDoorAngleOpenRatio 0x6A2270
#define FUNC_CTrain__GetDoorAngleOpenRatio      0x6F59C0

#define HANDLING_NOS_Flag                       0x00080000
#define    HANDLING_Hydraulics_Flag                0x00020000

#define VAR_CVehicle_Variation1                 0x8A6458
#define VAR_CVehicle_Variation2                 0x8A6459

class CVehicleSAInterfaceVTBL : public CEntitySAInterfaceVTBL
{
public:
    DWORD ProcessEntityCollision;                  // +58h
    DWORD ProcessControlCollisionCheck;            // +5Ch
    DWORD ProcessControlInputs;                    // +60h
    DWORD GetComponentWorldPosition;               // +64h
    DWORD IsComponentPresent;                      // +68h
    DWORD OpenDoor;                                // +6Ch
    DWORD ProcessOpenDoor;                         // +70h
    DWORD GetDoorAngleOpenRatio;                   // +74h
    DWORD GetDoorAngleOpenRatio_;                  // +78h
    DWORD IsDoorReady;                             // +7Ch
    DWORD IsDoorReady_;                            // +80h
    DWORD IsDoorFullyOpen;                         // +84h
    DWORD IsDoorFullyOpen_;                        // +88h
    DWORD IsDoorClosed;                            // +8Ch
    DWORD IsDoorClosed_;                           // +90h
    DWORD IsDoorMissing;                           // +94h
    DWORD IsDoorMissing_;                          // +98h
    DWORD IsOpenTopCar;                            // +9Ch
    DWORD RemoveRefsToVehicle;                     // +A0h
    DWORD BlowUpCar;                               // +A4h
    DWORD BlowUpCarCutSceneNoExtras;               // +A8h
    DWORD SetUpWheelColModel;                      // +ACh
    DWORD BurstTyre;                               // +B0h
    DWORD IsRoomForPedToLeaveCar;                  // +B4h
    DWORD ProcessDrivingAnims;                     // +B8h
    DWORD GetRideAnimData;                         // +BCh
    DWORD SetupSuspensionLines;                    // +C0h
    DWORD AddMovingCollisionSpeed;                 // +C4h
    DWORD Fix;                                     // +C8h
    DWORD SetupDamageAfterLoad;                    // +CCh
    DWORD DoBurstAndSoftGroundRatios;              // +D0h
    DWORD GetHeightAboveRoad;                      // +D4h
    DWORD PlayCarHorn;                             // +D8h
    DWORD GetNumContactWheels;                     // +DCh
    DWORD VehicleDamage;                           // +E0h
    DWORD CanPedStepOutCar;                        // +E4h
    DWORD CanPedJumpOutCar;                        // +E8h
    DWORD GetTowHitchPos;                          // +ECh
    DWORD GetTowbarPos;                            // +F0h
    DWORD SetTowLink;                              // +F4h
    DWORD BreakTowLink;                            // +F8h
    DWORD FindWheelWidth;                          // +FCh
    DWORD Save;                                    // +100h
    DWORD Load;                                    // +104h
};

struct CVehicleFlags
{
    unsigned char bIsLawEnforcer : 1;                // Is this guy chasing the player at the moment
    unsigned char bIsAmbulanceOnDuty : 1;            // Ambulance trying to get to an accident
    unsigned char bIsFireTruckOnDuty : 1;            // Firetruck trying to get to a fire
    unsigned char bIsLocked : 1;                     // Is this guy locked by the script (cannot be removed)
    unsigned char bEngineOn : 1;                     // For sound purposes. Parked cars have their engines switched off (so do destroyed cars)
    unsigned char bIsHandbrakeOn : 1;                // How's the handbrake doing ?
    unsigned char bLightsOn : 1;                     // Are the lights switched on ?
    unsigned char bFreebies : 1;                     // Any freebies left in this vehicle ?

    unsigned char bIsVan : 1;                       // Is this vehicle a van (doors at back of vehicle)
    unsigned char bIsBus : 1;                       // Is this vehicle a bus
    unsigned char bIsBig : 1;                       // Is this vehicle a bus
    unsigned char bLowVehicle : 1;                  // Need this for sporty type cars to use low getting-in/out anims
    unsigned char bComedyControls : 1;              // Will make the car hard to control (hopefully in a funny way)
    unsigned char bWarnedPeds : 1;                  // Has scan and warn peds of danger been processed?
    unsigned char bCraneMessageDone : 1;            // A crane message has been printed for this car allready
    // unsigned char bExtendedRange: 1; // This vehicle needs to be a bit further away to get deleted
    unsigned char bTakeLessDamage : 1;            // This vehicle is stronger (takes about 1/4 of damage)

    unsigned char bIsDamaged : 1;                       // This vehicle has been damaged and is displaying all its components
    unsigned char bHasBeenOwnedByPlayer : 1;            // To work out whether stealing it is a crime
    unsigned char bFadeOut : 1;                         // Fade vehicle out
    unsigned char bIsBeingCarJacked : 1;                // Fade vehicle out
    unsigned char bCreateRoadBlockPeds : 1;             // If this vehicle gets close enough we will create peds (coppers or gang members) round it
    unsigned char bCanBeDamaged : 1;                    // Set to FALSE during cut scenes to avoid explosions
    // unsigned char bUsingSpecialColModel : 1;
    // Is player vehicle using special collision model, stored in player strucure
    unsigned char bOccupantsHaveBeenGenerated : 1;            // Is true if the occupants have already been generated. (Shouldn't happen again)
    unsigned char bGunSwitchedOff : 1;                        // Level designers can use this to switch off guns on boats

    unsigned char bVehicleColProcessed : 1;               // Has ProcessEntityCollision been processed for this car?
    unsigned char bIsCarParkVehicle : 1;                  // Car has been created using the special CAR_PARK script command
    unsigned char bHasAlreadyBeenRecorded : 1;            // Used for replays
    unsigned char bPartOfConvoy : 1;
    unsigned char bHeliMinimumTilt : 1;              // This heli should have almost no tilt really
    unsigned char bAudioChangingGear : 1;            // sounds like vehicle is changing gear
    unsigned char bIsDrowning : 1;                   // is vehicle occupants taking damage in water (i.e. vehicle is dead in water)
    unsigned char bTyresDontBurst : 1;               // If this is set the tyres are invincible

    unsigned char bCreatedAsPoliceVehicle : 1;            // True if this guy was created as a police vehicle (enforcer, policecar, miamivice car etc)
    unsigned char bRestingOnPhysical : 1;                 // Dont go static cause car is sitting on a physical object that might get removed
    unsigned char bParking : 1;
    unsigned char bCanPark : 1;
    unsigned char bFireGun : 1;                                // Does the ai of this vehicle want to fire it's gun?
    unsigned char bDriverLastFrame : 1;                        // Was there a driver present last frame ?
    unsigned char bNeverUseSmallerRemovalRange : 1;            // Some vehicles (like planes) we don't want to remove just behind the camera.
    unsigned char bIsRCVehicle : 1;                            // Is this a remote controlled (small) vehicle. True whether the player or AI controls it.

    unsigned char bAlwaysSkidMarks : 1;                      // This vehicle leaves skidmarks regardless of the wheels' states.
    unsigned char bEngineBroken : 1;                         // Engine doesn't work. Player can get in but the vehicle won't drive
    unsigned char bVehicleCanBeTargetted : 1;                // The ped driving this vehicle can be targetted, (for Torenos plane mission)
    unsigned char bPartOfAttackWave : 1;                     // This car is used in an attack during a gang war
    unsigned char bWinchCanPickMeUp : 1;                     // This car cannot be picked up by any ropes.
    unsigned char bImpounded : 1;                            // Has this vehicle been in a police impounding garage
    unsigned char bVehicleCanBeTargettedByHS : 1;            // Heat seeking missiles will not target this vehicle.
    unsigned char bSirenOrAlarm : 1;                         // Set to TRUE if siren or alarm active, else FALSE

    unsigned char bHasGangLeaningOn : 1;
    unsigned char bGangMembersForRoadBlock : 1;            // Will generate gang members if NumPedsForRoadBlock > 0
    unsigned char bDoesProvideCover : 1;                   // If this is false this particular vehicle can not be used to take cover behind.
    unsigned char bMadDriver : 1;                          // This vehicle is driving like a lunatic
    unsigned char bUpgradedStereo : 1;                     // This vehicle has an upgraded stereo
    unsigned char bConsideredByPlayer : 1;                 // This vehicle is considered by the player to enter
    unsigned char bPetrolTankIsWeakPoint : 1;              // If false shootong the petrol tank will NOT Blow up the car
    unsigned char bDisableParticles : 1;                   // Disable particles from this car. Used in garage.

    unsigned char bHasBeenResprayed : 1;                      // Has been resprayed in a respray garage. Reset after it has been checked.
    unsigned char bUseCarCheats : 1;                          // If this is true will set the car cheat stuff up in ProcessControl()
    unsigned char bDontSetColourWhenRemapping : 1;            // If the texture gets remapped we don't want to change the colour with it.
    unsigned char bUsedForReplay : 1;                         // This car is controlled by replay and should be removed when replay is done.
};

struct CTransmissionGear
{
    float maxGearVelocity;
    float changeUpVelocity;
    float changeDownVelocity;
};

struct CTransmission
{
    CTransmissionGear gears[6];
    byte              driveType;
    byte              engineType;
    byte              numOfGears;
    byte              pad;
    DWORD             handlingFlags;
    float             engineAcceleration;
    float             engineInertia;
    float             maxGearVelocity;
    byte              pad2[4];
    float             minGearVelocity;
    float             curSpeed;
};

class CAutoPilot
{
    BYTE pad[56];
};

#define MAX_UPGRADES_ATTACHED 15 // perhaps?

/**
 * \todo GAME RELEASE: Update CVehicleSAInterface
 */
class CVehicleSAInterface : public CPhysicalSAInterface
{
public:
    CAEVehicleAudioEntitySAInterface m_VehicleAudioEntity;            // 312

    tHandlingDataSA*       pHandlingData;                  // +900
    tFlyingHandlingDataSA* pFlyingHandlingData;            // +904
    DWORD                  dwHandlingFlags;                // +908
    int                    pad52321[21];

    DWORD        dwUnknown1201;            // +996
    DWORD        dwUnknown1202;            // +1000
    unsigned int hFlagsLocal;              // +1004

    CAutoPilot    AutoPilot;                   // +1008
    CVehicleFlags m_nVehicleFlags;             // +1064?
    unsigned int  m_TimeOfCreation;            // GetTimeInMilliseconds when this vehicle was created.

    unsigned char m_colour1, m_colour2, m_colour3, m_colour4;
    char          m_comp1, m_comp2;
    short         m_upgrades[MAX_UPGRADES_ATTACHED];            // 1082
    float         m_fWheelScale;                                // 1112

    unsigned short CarAlarmState;               // 1116
    unsigned short ForcedRandomSeed;            // if this is non-zero the random wander gets deterministic

    CPedSAInterface* pDriver;
    CPedSAInterface* pPassengers[MAX_PASSENGERS];
    unsigned char    m_nNumPassengers;
    unsigned char    m_nNumGettingIn;
    unsigned char    m_nGettingInFlags;
    unsigned char    m_nGettingOutFlags;
    unsigned char    m_nMaxPassengers;
    unsigned char    m_windowsOpenFlags;
    char             m_nNitroBoosts;            // +1162
    // float m_fNitroTimer; // +2212

    unsigned char m_nSpecialColModel;
    CEntity*      pEntityWeAreOnForVisibilityCheck;
    CFire*        m_pFire;

    float m_fSteerAngle;               // +1172
    float m_f2ndSteerAngle;            // used for steering 2nd set of wheels or elevators etc..
    float m_fGasPedal;                 // 0...1  // +1180
    float m_fBrakePedal;               // 0...1

    unsigned char VehicleCreatedBy;            // Contains information on whether this vehicle can be deleted
                                               // or not. Probably only need this or IsLocked.
    short ExtendedRemovalRange;

    unsigned char BombOnBoard : 3;            // 0 = None. 1 = Timed. 2 = On ignition, 3 = remotely set ? 4 = Timed Bomb has been activated. 5 = On ignition has
                                              // been activated.
    unsigned char OverrideLights : 2;                  // uses enum NO_CAR_LIGHT_OVERRIDE, FORCE_CAR_LIGHTS_OFF, FORCE_CAR_LIGHTS_ON
    unsigned char WinchType : 2;                       // Does this vehicle use a winch?
    unsigned char m_GunsCycleIndex : 2;                // Cycle through alternate gun hardpoints on planes/helis
    unsigned char m_OrdnanceCycleIndex : 2;            // Cycle through alternate ordnance hardpoints on planes/helis

    unsigned char nUsedForCover;            // Has n number of cops hiding/attempting to hid behind it
    unsigned char AmmoInClip;               // Used to make the guns on boat do a reload.
    unsigned char PacMansCollected;
    unsigned char PedsPositionForRoadBlock;
    unsigned char NumPedsForRoadBlock;

    // 1200
    float nBodyDirtLevel;            // Dirt level of vehicle body texture: 0.0f=fully clean, 15.0f=maximum dirt visible, it may be altered at any time while
                                     // vehicle's cycle of lige

    // values used by transmission
    unsigned char m_nCurrentGear;
    BYTE          bla[3];
    float         m_fGearChangeCount;

    float m_fWheelSpinForAudio;

    // 1216
    float m_nHealth;            // 1000.0f = full health. 0 -> explode

    CVehicleSAInterface* m_towingVehicle;      // 1220
    CVehicleSAInterface* m_trailerVehicle;     // 1224

    /*** BEGIN SECTION that was added by us ***/
    BYTE      Padding200[37];            // 1228
    CVehicle* m_pVehicle;                // 1268
    /*** END SECTION that was added by us ***/

    // 1272
    eDoorLock m_doorLock;

    // 1276
    BYTE Padding210[24];

    // 1300
    unsigned int m_isUsingHornOrSecondarySiren;

    // 1304
    BYTE Padding220[112];

    // 1416
    RwTexture* m_pCustomPlateTexture;

    // 1420
    BYTE Padding225[4];

    // 1424
    BYTE m_type;            // 0 = car/plane, 5 = boat, 6 = train, 9 = bike

    // 1425
    BYTE Padding226[15];
<<<<<<< HEAD

    // 1440
    unsigned char m_ucTrackNodeID;            // Current node on train tracks
    BYTE          Padding230[3];

    // 1444
    float m_fTrainSpeed;            // Speed along rails
    // 1448
    float m_fTrainRailDistance;            // Distance along rail starting from first rail node (determines train position when on rails)

    // 1452
    float m_fDistanceToNextCarriage;
    DWORD padding240[2];

    // 1464
    CTrainFlags trainFlags;

    // 1468
    unsigned int m_uiLastTimeUpdated;

    // 1472
    BYTE m_ucRailTrackID;

    // 1473
    BYTE padding260[15];

    // 1488
    CVehicleSAInterface* m_prevCarriage;
    CVehicleSAInterface* m_nextCarriage;

    //1496
    BYTE m_TrainDoors[28][4];

    // 1608
    RwFrame* pUnk0;
    // 1612
    RwFrame* pChassis;
    RwFrame* pWheelFrontRight;
    RwFrame* pWheelFromRightSpecial;
    RwFrame* pWheelRearRight;
    RwFrame* pWheelFrontLeft;
    RwFrame* pWheelFrontLeftSpecial;
    RwFrame* pWheelRearLeft;
    RwFrame* pDoors[4];
    RwFrame* pBumpers[2];
    RwFrame* pWingRFDummy;
    RwFrame* pWingLFDummy;
    RwFrame* pBonet;
    RwFrame* pBoot;
    RwFrame* pWindscreen;
    RwFrame* pExhaust;

    // Hacked in from jb-contribs branch
    RwFrame*             pSpecialParts[5];                  // 1688
    RwFrame*             pExtraParts[5];                    // 1708
    RwFrame*             pExtraParts2[5];                   // 1728
    uint32               pad1[20];                          // 1708
    CColPointSAInterface WheelFrontLeftColPoint;            // 1828
    CColPointSAInterface WheelRearLeftColPoint;
    CColPointSAInterface WheelFrontRightColPoint;
    CColPointSAInterface WheelRearRightColPoint;

    BYTE padding275[32];
    // 2036
    float wheelCollisionState[MAX_WHEELS];

    // 2052
    BYTE padding280[224];

    // 2276
    float m_fBurningTime;
=======
>>>>>>> c610ff3a
};
static_assert(sizeof(CVehicleSAInterface) == 1440, "Invalid size for CVehicleSAInterface");

class CVehicleSA : public virtual CVehicle, public virtual CPhysicalSA
{
    friend class CPoolsSA;

private:
    CDamageManagerSA*                m_pDamageManager;
    CAEVehicleAudioEntitySA*         m_pVehicleAudioEntity;
    CHandlingEntrySA*                m_pHandlingData;
    void*                            m_pSuspensionLines;
    bool                             m_bIsDerailable;
    unsigned char                    m_ucAlpha;
    CVector                          m_vecGravity;
    SColor                           m_HeadLightColor;
    RwObject                         m_WheelObjects[4];
    SColor                           m_RGBColors[4];
    SColor                           m_RGBColorsFixed[4];
    CDoorSA                          m_doors[6];
    bool                             m_bSwingingDoorsAllowed;
    SSirenInfo                       m_tSirenInfo;
    std::map<SString, SVehicleFrame> m_ExtraFrames;
    unsigned char                    m_ucVariant;
    unsigned char                    m_ucVariant2;
    unsigned char                    m_ucVariantCount;
    bool                             m_doorsUndamageable = false;

public:
    CVehicleSA();
    CVehicleSA(CVehicleSAInterface* vehicleInterface);
    CVehicleSA(eVehicleTypes dwModelID, unsigned char ucVariation, unsigned char ucVariation2);
    ~CVehicleSA();
    void Init();

    // CEntitySA interface
    virtual void OnChangingPosition(const CVector& vecNewPosition);

    // Override of CPhysicalSA::SetMoveSpeed to take trains into account
    VOID SetMoveSpeed(CVector* vecMoveSpeed);

    bool AddProjectile(eWeaponType eWeapon, CVector vecOrigin, float fForce, CVector* target, CEntity* targetEntity);

    CVehicleSAInterface* GetNextCarriageInTrain();
    CVehicle*            GetNextTrainCarriage();
    void                 SetNextTrainCarriage(CVehicle* pNext);
    CVehicleSAInterface* GetPreviousCarriageInTrain();
    CVehicle*            GetPreviousTrainCarriage();
    void                 SetPreviousTrainCarriage(CVehicle* pPrevious);
    float                GetDistanceToCarriage(CVehicle* pCarriage);
    void                 AttachTrainCarriage(CVehicle* pCarriage);
    void                 DetachTrainCarriage(CVehicle* pCarriage);
    bool                 IsChainEngine();
    void                 SetIsChainEngine(bool bChainEngine = true);

    bool         IsDerailed();
    void         SetDerailed(bool bDerailed);
    bool         IsDerailable() { return m_bIsDerailable; }
    void         SetDerailable(bool bDerailable) { m_bIsDerailable = bDerailable; }
    float        GetTrainSpeed();
    void         SetTrainSpeed(float fSpeed);
    bool         GetTrainDirection();
    void         SetTrainDirection(bool bDirection);
    CTrainTrack* GetTrainTrack();
    void         SetTrainTrack(CTrainTrack* pTrainTrack);
    float        GetTrainPosition(void);
    void         SetTrainPosition(float fPosition, bool bRecalcOnRailDistance = true);

    bool CanPedEnterCar();
    bool CanPedJumpOutCar(CPed* pPed);
    void AddVehicleUpgrade(DWORD dwModelID);
    void RemoveVehicleUpgrade(DWORD dwModelID);
    bool DoesSupportUpgrade(const SString& strFrameName);
    bool CanPedLeanOut(CPed* pPed);
    bool CanPedStepOutCar(bool bUnknown);

    CDoorSA* GetDoor(unsigned char ucDoor);
    void     OpenDoor(unsigned char ucDoor, float fRatio, bool bMakeNoise = false);
    void     SetSwingingDoorsAllowed(bool bAllowed);
    bool     AreSwingingDoorsAllowed() const;
    bool     AreDoorsLocked();
    void     LockDoors(bool bLocked);
    bool     AreDoorsUndamageable() { return m_doorsUndamageable; }
    void     SetDoorsUndamageable(bool bUndamageable) { m_doorsUndamageable = bUndamageable; }

    bool  CarHasRoof();
    void  ExtinguishCarFire();
    DWORD GetBaseVehicleType();

    void  SetBodyDirtLevel(float fDirtLevel);
    float GetBodyDirtLevel();

    unsigned char GetCurrentGear();
    float         GetGasPedal();
    // GetIsHandbrakeOn    Use CVehicleSAInterface value
    float GetHeightAboveRoad();
    float GetSteerAngle();
    bool  GetTowBarPos(CVector* pVector, CVehicle* pTrailer = NULL);
    bool  GetTowHitchPos(CVector* pVector);
    bool  IsOnItsSide();
    bool  IsLawEnforcementVehicle();
    bool  IsPassenger(CPed* pPed);
    bool  IsSphereTouchingVehicle(CVector* vecOrigin, float fRadius);
    bool  IsUpsideDown();
    void  MakeDirty(CColPoint* pPoint);

    CPed* GetDriver();
    CPed* GetPassenger(unsigned char ucSlot);
    bool  IsBeingDriven();

    bool IsEngineBroken() { return GetVehicleInterface()->m_nVehicleFlags.bEngineBroken; };
    void SetEngineBroken(bool bEngineBroken) { GetVehicleInterface()->m_nVehicleFlags.bEngineBroken = bEngineBroken; }
    bool IsScriptLocked() { return GetVehicleInterface()->m_nVehicleFlags.bIsLocked; }
    void SetScriptLocked(bool bLocked) { GetVehicleInterface()->m_nVehicleFlags.bIsLocked = bLocked; }

    void          PlaceBikeOnRoadProperly();
    void          PlaceAutomobileOnRoadProperly();
    void          SetColor(SColor color1, SColor color2, SColor color3, SColor color4, int);
    void          GetColor(SColor* color1, SColor* color2, SColor* color3, SColor* color4, bool bFixedForGTA);
    bool          IsSirenOrAlarmActive();
    void          SetSirenOrAlarmActive(bool bActive);
    void          SetAlpha(unsigned char ucAlpha) { m_ucAlpha = ucAlpha; }
    unsigned char GetAlpha() { return m_ucAlpha; }

    void   SetLandingGearDown(bool bLandingGearDown);
    float  GetLandingGearPosition();
    void   SetLandingGearPosition(float fPosition);
    bool   IsLandingGearDown();
    void   Fix();
    DWORD* GetMemoryValue(DWORD dwOffset);

    void BlowUp(CEntity* pCreator, unsigned long ulUnknown);
    void BlowUpCutSceneNoExtras(unsigned long ulUnknown1, unsigned long ulUnknown2, unsigned long ulUnknown3, unsigned long ulUnknown4);

    CDamageManager* GetDamageManager();

    void      SetTowLink(CVehicle* pVehicle);
    bool      BreakTowLink();
    CVehicle* GetTowedVehicle();
    CVehicle* GetTowedByVehicle();

    // remove these, no longer used
    BYTE GetRadioStation();
    void SetRadioStation(BYTE bRadioStation);

    void FadeOut(bool bFadeOut);
    bool IsFadingOut();

    void       SetWinchType(eWinchType winchType);
    void       PickupEntityWithWinch(CEntity* pEntity);
    void       ReleasePickedUpEntityWithWinch();
    void       SetRopeHeightForHeli(float fRopeHeight);
    CPhysical* QueryPickedUpEntityWithWinch();

    void SetRemap(int iRemap);
    int  GetRemapIndex();
    void SetRemapTexDictionary(int iRemapTextureDictionary);

    bool           IsDamaged() { return GetVehicleInterface()->m_nVehicleFlags.bIsDamaged; };
    bool           IsDrowning() { return GetVehicleInterface()->m_nVehicleFlags.bIsDrowning; };
    bool           IsEngineOn() { return GetVehicleInterface()->m_nVehicleFlags.bEngineOn; };
    bool           IsHandbrakeOn() { return GetVehicleInterface()->m_nVehicleFlags.bIsHandbrakeOn; };
    bool           IsRCVehicle() { return GetVehicleInterface()->m_nVehicleFlags.bIsRCVehicle; };
    bool           GetAlwaysLeaveSkidMarks() { return GetVehicleInterface()->m_nVehicleFlags.bAlwaysSkidMarks; };
    bool           GetCanBeDamaged() { return GetVehicleInterface()->m_nVehicleFlags.bCanBeDamaged; };
    bool           GetCanBeTargettedByHeatSeekingMissiles() { return GetVehicleInterface()->m_nVehicleFlags.bVehicleCanBeTargettedByHS; };
    bool           GetCanShootPetrolTank() { return GetVehicleInterface()->m_nVehicleFlags.bPetrolTankIsWeakPoint; };
    bool           GetChangeColourWhenRemapping() { return GetVehicleInterface()->m_nVehicleFlags.bDontSetColourWhenRemapping; };
    bool           GetComedyControls() { return GetVehicleInterface()->m_nVehicleFlags.bComedyControls; };
    bool           GetGunSwitchedOff() { return GetVehicleInterface()->m_nVehicleFlags.bGunSwitchedOff; };
    bool           GetLightsOn() { return GetVehicleInterface()->m_nVehicleFlags.bLightsOn; };
    unsigned int   GetOverrideLights() { return GetVehicleInterface()->OverrideLights; }
    bool           GetTakeLessDamage() { return GetVehicleInterface()->m_nVehicleFlags.bTakeLessDamage; };
    bool           GetTyresDontBurst() { return GetVehicleInterface()->m_nVehicleFlags.bTyresDontBurst; };
    unsigned short GetAdjustablePropertyValue() { return *reinterpret_cast<unsigned short*>(reinterpret_cast<unsigned long>(m_pInterface) + 2156); };
    float          GetHeliRotorSpeed() { return *reinterpret_cast<float*>(reinterpret_cast<unsigned int>(m_pInterface) + 2124); };
    unsigned long  GetExplodeTime() { return *reinterpret_cast<unsigned long*>(reinterpret_cast<unsigned int>(m_pInterface) + 1240); };

    char  GetNitroCount() { return GetVehicleInterface()->m_nNitroBoosts; }
    float GetNitroLevel();

    void SetAlwaysLeaveSkidMarks(bool bAlwaysLeaveSkidMarks) { GetVehicleInterface()->m_nVehicleFlags.bAlwaysSkidMarks = bAlwaysLeaveSkidMarks; };
    void SetCanBeDamaged(bool bCanBeDamaged) { GetVehicleInterface()->m_nVehicleFlags.bCanBeDamaged = bCanBeDamaged; };
    void SetCanBeTargettedByHeatSeekingMissiles(bool bEnabled) { GetVehicleInterface()->m_nVehicleFlags.bVehicleCanBeTargettedByHS = bEnabled; };
    void SetCanShootPetrolTank(bool bCanShoot) { GetVehicleInterface()->m_nVehicleFlags.bPetrolTankIsWeakPoint = bCanShoot; };
    void SetChangeColourWhenRemapping(bool bChangeColour) { GetVehicleInterface()->m_nVehicleFlags.bDontSetColourWhenRemapping; };
    void SetComedyControls(bool bComedyControls) { GetVehicleInterface()->m_nVehicleFlags.bComedyControls = bComedyControls; };
    void SetEngineOn(bool bEngineOn);
    void SetGunSwitchedOff(bool bGunsOff) { GetVehicleInterface()->m_nVehicleFlags.bGunSwitchedOff = bGunsOff; };
    void SetHandbrakeOn(bool bHandbrakeOn) { GetVehicleInterface()->m_nVehicleFlags.bIsHandbrakeOn = bHandbrakeOn; };
    void SetLightsOn(bool bLightsOn) { GetVehicleInterface()->m_nVehicleFlags.bLightsOn = bLightsOn; };
    void SetOverrideLights(unsigned int uiOverrideLights) { GetVehicleInterface()->OverrideLights = uiOverrideLights; }
    void SetTaxiLightOn(bool bLightOn);
    void SetTakeLessDamage(bool bTakeLessDamage) { GetVehicleInterface()->m_nVehicleFlags.bTakeLessDamage = bTakeLessDamage; };
    void SetTyresDontBurst(bool bTyresDontBurst) { GetVehicleInterface()->m_nVehicleFlags.bTyresDontBurst = bTyresDontBurst; };
    void SetAdjustablePropertyValue(unsigned short usAdjustableProperty)
    {
        *reinterpret_cast<unsigned short*>(reinterpret_cast<unsigned int>(m_pInterface) + 2156) = usAdjustableProperty;
    };
    void SetHeliRotorSpeed(float fSpeed) { *reinterpret_cast<float*>(reinterpret_cast<unsigned int>(m_pInterface) + 2124) = fSpeed; };
    void SetExplodeTime(unsigned long ulTime) { *reinterpret_cast<unsigned long*>(reinterpret_cast<unsigned int>(m_pInterface) + 1240) = ulTime; };
    void SetRadioStatus(bool bStatus) { *reinterpret_cast<unsigned char*>(reinterpret_cast<unsigned int>(m_pInterface) + 0x1D3) = bStatus; };

    void SetNitroCount(char cNitroCount) { GetVehicleInterface()->m_nNitroBoosts = cNitroCount; }
    void SetNitroLevel(float fLevel);

    float GetHealth();
    void  SetHealth(float fHealth);

    void GetTurretRotation(float* fHorizontal, float* fVertical);
    void SetTurretRotation(float fHorizontal, float fVertical);

    unsigned char GetNumberGettingIn();
    unsigned char GetPassengerCount();
    unsigned char GetMaxPassengerCount();

    bool IsSmokeTrailEnabled();
    void SetSmokeTrailEnabled(bool bEnabled);

    CHandlingEntry* GetHandlingData();
    void            SetHandlingData(CHandlingEntry* pHandling);

    void BurstTyre(BYTE bTyre);

    BYTE GetBikeWheelStatus(BYTE bWheel);
    void SetBikeWheelStatus(BYTE bWheel, BYTE bStatus);

    bool IsWheelCollided(BYTE eWheelPosition);

    void GetGravity(CVector* pvecGravity) const { *pvecGravity = m_vecGravity; }
    void SetGravity(const CVector* pvecGravity);

    SColor GetHeadLightColor() { return m_HeadLightColor; }
    void   SetHeadLightColor(const SColor color) { m_HeadLightColor = color; }

    CObject* SpawnFlyingComponent(int i_1, unsigned int ui_2);
    void     SetWheelVisibility(eWheelPosition wheel, bool bVisible);
    CVector  GetWheelPosition(eWheelPosition wheel);

    bool IsHeliSearchLightVisible();
    void SetHeliSearchLightVisible(bool bVisible);

    CColModel* GetSpecialColModel();
    bool       UpdateMovingCollision(float fAngle);

    void RecalculateHandling();

    void* GetPrivateSuspensionLines();

    CVehicleSAInterface* GetVehicleInterface() { return (CVehicleSAInterface*)m_pInterface; }

    bool DoesVehicleHaveSirens() { return m_tSirenInfo.m_bOverrideSirens; }

    void GiveVehicleSirens(unsigned char ucSirenType, unsigned char ucSirenCount);
    void RemoveVehicleSirens() { m_tSirenInfo.m_bOverrideSirens = false; }
    void SetVehicleSirenMinimumAlpha(unsigned char ucSirenCount, DWORD dwPercentage)
    {
        m_tSirenInfo.m_tSirenInfo[ucSirenCount].m_dwMinSirenAlpha = dwPercentage;
    }
    void          SetVehicleSirenPosition(unsigned char ucSirenID, CVector vecPos);
    void          GetVehicleSirenPosition(unsigned char ucSirenID, CVector& vecPos);
    unsigned char GetVehicleSirenCount() { return m_tSirenInfo.m_ucSirenCount; }
    unsigned char GetVehicleSirenType() { return m_tSirenInfo.m_ucSirenType; }
    DWORD         GetVehicleSirenMinimumAlpha(unsigned char ucSirenID) { return m_tSirenInfo.m_tSirenInfo[ucSirenID].m_dwMinSirenAlpha; }
    SColor        GetVehicleSirenColour(unsigned char ucSirenID) { return m_tSirenInfo.m_tSirenInfo[ucSirenID].m_RGBBeaconColour; }
    void          SetVehicleSirenColour(unsigned char ucSirenID, SColor tVehicleSirenColour)
    {
        m_tSirenInfo.m_tSirenInfo[ucSirenID].m_RGBBeaconColour = tVehicleSirenColour;
    }
    void                              SetVehicleCurrentSirenID(unsigned char ucCurrentSirenID) { m_tSirenInfo.m_ucCurrentSirenID = ucCurrentSirenID; }
    unsigned char                     GetVehicleCurrentSirenID() { return m_tSirenInfo.m_ucCurrentSirenID; }
    unsigned char                     GetSirenRandomiser() { return m_tSirenInfo.m_ucCurrentSirenRandomiser; }
    void                              SetSirenRandomiser(unsigned char ucSirenRandomiser) { m_tSirenInfo.m_ucCurrentSirenRandomiser = ucSirenRandomiser; }
    void                              SetPointLightColour(SColor tPointLightColour) { m_tSirenInfo.m_tPointLightColour = tPointLightColour; }
    SColor                            GetPointLightColour() { return m_tSirenInfo.m_tPointLightColour; }
    bool                              IsSiren360EffectEnabled() { return m_tSirenInfo.m_b360Flag; }
    bool                              IsSirenLOSCheckEnabled() { return m_tSirenInfo.m_bDoLOSCheck; }
    bool                              IsSirenRandomiserEnabled() { return m_tSirenInfo.m_bUseRandomiser; }
    bool                              IsSirenSilentEffectEnabled() { return m_tSirenInfo.m_bSirenSilent; }
    void                              SetVehicleFlags(bool bEnable360, bool bEnableRandomiser, bool bEnableLOSCheck, bool bEnableSilent);
    bool                              SetComponentRotation(const SString& vehicleComponent, const CVector& vecRotation);
    bool                              GetComponentRotation(const SString& vehicleComponent, CVector& vecPositionModelling);
    bool                              SetComponentPosition(const SString& vehicleComponent, const CVector& vecPosition);
    bool                              GetComponentPosition(const SString& vehicleComponent, CVector& vecPositionModelling);
    bool                              SetComponentScale(const SString& vehicleComponent, const CVector& vecScale);
    bool                              GetComponentScale(const SString& vehicleComponent, CVector& vecScaleModelling);
    bool                              IsComponentPresent(const SString& vehicleComponent);
    bool                              SetComponentMatrix(const SString& vehicleComponent, const CMatrix& matOrientation);
    bool                              GetComponentMatrix(const SString& vehicleComponent, CMatrix& matOutOrientation);
    bool                              GetComponentParentToRootMatrix(const SString& vehicleComponent, CMatrix& matOutParentToRoot);
    bool                              SetComponentVisible(const SString& vehicleComponent, bool bVisible);
    void                              AddComponent(RwFrame* pFrame, bool bReadOnly);
    bool                              GetComponentVisible(const SString& vehicleComponent, bool& bVisible);
    std::map<SString, SVehicleFrame>& GetComponentMap() { return m_ExtraFrames; }
    bool                              SetPlateText(const SString& strText);
    bool                              SetWindowOpenFlagState(unsigned char ucWindow, bool bState);
    float                             GetWheelScale() override { return GetVehicleInterface()->m_fWheelScale; }
    void                              SetWheelScale(float fWheelScale) override { GetVehicleInterface()->m_fWheelScale = fWheelScale; }

    void UpdateLandingGearPosition();

    CAEVehicleAudioEntitySA* GetVehicleAudioEntity() { return m_pVehicleAudioEntity; };

private:
    void           RecalculateSuspensionLines();
    void           CopyGlobalSuspensionLinesToPrivate();
    SVehicleFrame* GetVehicleComponent(const SString& vehicleComponent);
    void           FinalizeFramesList();
};<|MERGE_RESOLUTION|>--- conflicted
+++ resolved
@@ -428,80 +428,6 @@
 
     // 1425
     BYTE Padding226[15];
-<<<<<<< HEAD
-
-    // 1440
-    unsigned char m_ucTrackNodeID;            // Current node on train tracks
-    BYTE          Padding230[3];
-
-    // 1444
-    float m_fTrainSpeed;            // Speed along rails
-    // 1448
-    float m_fTrainRailDistance;            // Distance along rail starting from first rail node (determines train position when on rails)
-
-    // 1452
-    float m_fDistanceToNextCarriage;
-    DWORD padding240[2];
-
-    // 1464
-    CTrainFlags trainFlags;
-
-    // 1468
-    unsigned int m_uiLastTimeUpdated;
-
-    // 1472
-    BYTE m_ucRailTrackID;
-
-    // 1473
-    BYTE padding260[15];
-
-    // 1488
-    CVehicleSAInterface* m_prevCarriage;
-    CVehicleSAInterface* m_nextCarriage;
-
-    //1496
-    BYTE m_TrainDoors[28][4];
-
-    // 1608
-    RwFrame* pUnk0;
-    // 1612
-    RwFrame* pChassis;
-    RwFrame* pWheelFrontRight;
-    RwFrame* pWheelFromRightSpecial;
-    RwFrame* pWheelRearRight;
-    RwFrame* pWheelFrontLeft;
-    RwFrame* pWheelFrontLeftSpecial;
-    RwFrame* pWheelRearLeft;
-    RwFrame* pDoors[4];
-    RwFrame* pBumpers[2];
-    RwFrame* pWingRFDummy;
-    RwFrame* pWingLFDummy;
-    RwFrame* pBonet;
-    RwFrame* pBoot;
-    RwFrame* pWindscreen;
-    RwFrame* pExhaust;
-
-    // Hacked in from jb-contribs branch
-    RwFrame*             pSpecialParts[5];                  // 1688
-    RwFrame*             pExtraParts[5];                    // 1708
-    RwFrame*             pExtraParts2[5];                   // 1728
-    uint32               pad1[20];                          // 1708
-    CColPointSAInterface WheelFrontLeftColPoint;            // 1828
-    CColPointSAInterface WheelRearLeftColPoint;
-    CColPointSAInterface WheelFrontRightColPoint;
-    CColPointSAInterface WheelRearRightColPoint;
-
-    BYTE padding275[32];
-    // 2036
-    float wheelCollisionState[MAX_WHEELS];
-
-    // 2052
-    BYTE padding280[224];
-
-    // 2276
-    float m_fBurningTime;
-=======
->>>>>>> c610ff3a
 };
 static_assert(sizeof(CVehicleSAInterface) == 1440, "Invalid size for CVehicleSAInterface");
 
