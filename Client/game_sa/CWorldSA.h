<<<<<<< HEAD
/*****************************************************************************
 *
 *  PROJECT:     Multi Theft Auto v1.0
 *  LICENSE:     See LICENSE in the top level directory
 *  FILE:        game_sa/CWorldSA.h
 *  PURPOSE:     Header file for game world
 *
 *  Multi Theft Auto is available from http://www.multitheftauto.com/
 *
 *****************************************************************************/

#pragma once

#define FUNC_Add                                            0x563220 // ##SA##
#define FUNC_Remove                                         0x563280 // ##SA##
#define FUNC_ProcessLineOfSight                             0x56BA00 // ##SA##
#define FUNC_FindGroundZFor3DCoord                          0x5696C0 // ##SA##
#define FUNC_FindGroundZForCoord                            0x569660 // ##SA##
#define FUNC_CTimer_Stop                                    0x561AA0 // ##SA##
#define FUNC_CTimer_Update                                  0x561B10 // ##SA##
#define FUNC_CRenderer_RequestObjectsInDirection            0x555CB0 // ##SA##
#define FUNC_CStreaming_LoadScene                           0x40EB70 // ##SA##
#define FUNC_IsLineOfSightClear                             0x56A490 // ##SA##
#define FUNC_HasCollisionBeenLoaded                         0x410CE0 // ##SA##
#define FUNC_RemoveBuildingsNotInArea                       0x4094B0 // ##SA##
#define FUNC_RemoveReferencesToDeletedObject                0x565510 // ##SA##
#define FUNC_COcclusion_ProcessBeforeRendering              0x7201C0
#define VAR_COcclusion_NumActiveOccluders                   0xC73CC0
#define CALL_CCullZones_FindTunnelAttributesForCoors        0x55570D
#define FUNC_CWorld_FindPositionForTrackPosition            0x6F59E0

// CCol...
#define FUNC_CColLine_Constructor                           0x40EF50 // ##SA##
#define FUNC_CColSphere_Set                                 0x40FD10 // ##SA##

#define VAR_IgnoredEntity                                   0xB7CD68 // ##SA##
#define VAR_currArea                                        0xB72914 // ##SA##
#define ARRAY_StreamSectors                                 0xB7D0B8
#define NUM_StreamSectorRows                                120
#define NUM_StreamSectorCols                                120
#define ARRAY_StreamRepeatSectors                           0xB992B8
#define NUM_StreamRepeatSectorRows                          16
#define NUM_StreamRepeatSectorCols                          16
#define VAR_fJetpackMaxHeight                               0x8703D8
#define VAR_fAircraftMaxHeight                              0x8594DC // Touch this directly and you are an idiot it's clearly in the data section and the xrefs map is massive :|
#define VTBL_CBUILDING                                      0x8585C8
#define VAR_CWorld_bIncludeCarTires                         0xB7CD70

#include <game/CWorld.h>
#include "CEntitySA.h"
#include "CBuildingSA.h"

class CWorldSA : public CWorld
{
public:
    CWorldSA();
    void InstallHooks();
    void Add(CEntity* entity, eDebugCaller CallerId);
    void Add(CEntitySAInterface* entityInterface, eDebugCaller CallerId);
    void Remove(CEntity* entity, eDebugCaller CallerId);
    void Remove(CEntitySAInterface* entityInterface, eDebugCaller CallerId);
    void RemoveReferencesToDeletedObject(CEntitySAInterface* entity);
    bool ProcessLineOfSight(const CVector* vecStart, const CVector* vecEnd, CColPoint** colCollision, CEntity** CollisionEntity, const SLineOfSightFlags flags,
                            SLineOfSightBuildingResult* pBuildingResult);
    bool TestLineSphere(CVector* vecStart, CVector* vecEnd, CVector* vecSphereCenter, float fSphereRadius, CColPoint** colCollision);
    // bool      ProcessLineOfSight        ( CVector * vecStart, CVector * vecEnd, CColPoint * colCollision, CEntity * CollisionEntity );
    void  IgnoreEntity(CEntity* entity);
    BYTE  GetLevelFromPosition(CVector* vecPosition);
    float FindGroundZForPosition(float fX, float fY);
    float FindGroundZFor3DPosition(CVector* vecPosition);
    void  LoadMapAroundPoint(CVector* vecPosition, float fRadius);
    bool  IsLineOfSightClear(const CVector* vecStart, const CVector* vecEnd, const SLineOfSightFlags flags);
    bool  HasCollisionBeenLoaded(CVector* vecPosition);
    DWORD GetCurrentArea();
    void  SetCurrentArea(DWORD dwArea);
    void  SetJetpackMaxHeight(float fHeight);
    float GetJetpackMaxHeight();
    void  SetAircraftMaxHeight(float fHeight);
    float GetAircraftMaxHeight();
    void  SetAircraftMaxVelocity(float fVelocity);
    float GetAircraftMaxVelocity();
    void  SetOcclusionsEnabled(bool bEnabled);
    bool  GetOcclusionsEnabled();
    void  FindWorldPositionForRailTrackPosition(float fRailTrackPosition, int iTrackId, CVector* pOutVecPosition);
    uint  FindClosestRailTrackNode(const CVector& vecPosition, CTrainTrack*& pTrainTrack, float& railDistance);

    /**
     * \todo Add FindObjectsKindaColliding (see 0x430577)
     * \todo Add CameraToIgnoreThisObject (0x563F40)
     * \todo Add ClearForRestart (0x564360)
     * \todo Add Shutdown (0x564050)
     * \todo Add ClearExcitingStuffFromArea (0x56A0D0)
     * \todo Add ExtinguishAllCarFiresInArea (0x566950)
     * \todo Add FindLowestZForCoord (0x5697F0)
     * \todo Add FindNearestObjectOfType (see 0x46D5FD)
     * \todo Add FindRoofZFor3DCoord (0x569750)
     * \todo Add GetIsLineOfSightClear (0x56A490)
     * \todo Add ProcessVerticalLine (0x5674E0)
     * \todo Add RemoveReferencesToDeletedObject (0x565510)
     * \todo Add SetAllCarsCanBeDamaged (0x5668F0)
     * \todo Add TestSphereAgainstWorld (0x569E20)

     * \todo One Day: ClearPedsFromArea, SetCarsOnFire, SetPedsChoking, SetPedsOnFire, SetWorldOnFire
     * StopAllLawEnforcersInTheirTracks

     */
    void              RemoveBuilding(unsigned short usModelToRemove, float fDistance, float fX, float fY, float fZ, char cInterior, uint* pOutAmount = NULL);
    bool              IsRemovedModelInRadius(SIPLInst* pInst);
    bool              IsModelRemoved(unsigned short modelID);
    void              ClearRemovedBuildingLists(uint* pOutAmount = NULL);
    bool              RestoreBuilding(unsigned short usModelToRestore, float fDistance, float fX, float fY, float fZ, char cInterior, uint* pOutAmount = NULL);
    SBuildingRemoval* GetBuildingRemoval(CEntitySAInterface* pInterface);
    void              AddDataBuilding(CEntitySAInterface* pInterface);
    void              RemoveWorldBuildingFromLists(CEntitySAInterface* pInterface);
    void              AddBinaryBuilding(CEntitySAInterface* pInterface);
    bool              IsObjectRemoved(CEntitySAInterface* pInterface);
    bool              IsDataModelRemoved(unsigned short usModelID);
    bool              IsEntityRemoved(CEntitySAInterface* pInterface);
    bool              CalculateImpactPosition(const CVector& vecInputStart, CVector& vecInputEnd);

    CSurfaceType*     GetSurfaceInfo() override;
    void              ResetAllSurfaceInfo() override;
    bool              ResetSurfaceInfo(short sSurfaceID) override;
private:
    std::multimap<unsigned short, SBuildingRemoval*>*         m_pBuildingRemovals;
    std::multimap<unsigned short, sDataBuildingRemovalItem*>* m_pDataBuildings;
    std::multimap<unsigned short, sBuildingRemovalItem*>*     m_pBinaryBuildings;
    std::map<unsigned short, unsigned short>*                 m_pRemovedObjects;
    std::map<DWORD, bool>                                     m_pRemovedEntities;
    std::map<DWORD, bool>                                     m_pAddedEntities;
    float                                                     m_fAircraftMaxHeight;
    CSurfaceType*                                             m_pSurfaceInfo;
};
=======
/*****************************************************************************
 *
 *  PROJECT:     Multi Theft Auto v1.0
 *  LICENSE:     See LICENSE in the top level directory
 *  FILE:        game_sa/CWorldSA.h
 *  PURPOSE:     Header file for game world
 *
 *  Multi Theft Auto is available from http://www.multitheftauto.com/
 *
 *****************************************************************************/

#pragma once

#define FUNC_Add                                            0x563220 // ##SA##
#define FUNC_Remove                                         0x563280 // ##SA##
#define FUNC_ProcessLineOfSight                             0x56BA00 // ##SA##
#define FUNC_FindGroundZFor3DCoord                          0x5696C0 // ##SA##
#define FUNC_FindGroundZForCoord                            0x569660 // ##SA##
#define FUNC_CTimer_Stop                                    0x561AA0 // ##SA##
#define FUNC_CTimer_Update                                  0x561B10 // ##SA##
#define FUNC_CRenderer_RequestObjectsInDirection            0x555CB0 // ##SA##
#define FUNC_CStreaming_LoadScene                           0x40EB70 // ##SA##
#define FUNC_IsLineOfSightClear                             0x56A490 // ##SA##
#define FUNC_HasCollisionBeenLoaded                         0x410CE0 // ##SA##
#define FUNC_RemoveBuildingsNotInArea                       0x4094B0 // ##SA##
#define FUNC_RemoveReferencesToDeletedObject                0x565510 // ##SA##
#define FUNC_COcclusion_ProcessBeforeRendering              0x7201C0
#define VAR_COcclusion_NumActiveOccluders                   0xC73CC0
#define CALL_CCullZones_FindTunnelAttributesForCoors        0x55570D
#define FUNC_CWorld_FindPositionForTrackPosition            0x6F59E0

// CCol...
#define FUNC_CColLine_Constructor                           0x40EF50 // ##SA##
#define FUNC_CColSphere_Set                                 0x40FD10 // ##SA##

#define VAR_IgnoredEntity                                   0xB7CD68 // ##SA##
#define VAR_currArea                                        0xB72914 // ##SA##
#define ARRAY_StreamSectors                                 0xB7D0B8
#define NUM_StreamSectorRows                                120
#define NUM_StreamSectorCols                                120
#define ARRAY_StreamRepeatSectors                           0xB992B8
#define NUM_StreamRepeatSectorRows                          16
#define NUM_StreamRepeatSectorCols                          16
#define VAR_fJetpackMaxHeight                               0x8703D8
#define VAR_fAircraftMaxHeight                              0x8594DC // Touch this directly and you are an idiot it's clearly in the data section and the xrefs map is massive :|
#define VTBL_CBUILDING                                      0x8585C8
#define VAR_CWorld_bIncludeCarTires                         0xB7CD70

#include <game/CWorld.h>
#include "CEntitySA.h"
#include "CBuildingSA.h"

class CWorldSA : public CWorld
{
public:
    CWorldSA();
    void InstallHooks();
    void Add(CEntity* entity, eDebugCaller CallerId);
    void Add(CEntitySAInterface* entityInterface, eDebugCaller CallerId);
    void Remove(CEntity* entity, eDebugCaller CallerId);
    void Remove(CEntitySAInterface* entityInterface, eDebugCaller CallerId);
    void RemoveReferencesToDeletedObject(CEntitySAInterface* entity);
    bool ProcessLineOfSight(const CVector* vecStart, const CVector* vecEnd, CColPoint** colCollision, CEntity** CollisionEntity, const SLineOfSightFlags flags,
                            SLineOfSightBuildingResult* pBuildingResult);
    bool TestLineSphere(CVector* vecStart, CVector* vecEnd, CVector* vecSphereCenter, float fSphereRadius, CColPoint** colCollision);
    // bool      ProcessLineOfSight        ( CVector * vecStart, CVector * vecEnd, CColPoint * colCollision, CEntity * CollisionEntity );
    void  IgnoreEntity(CEntity* entity);
    BYTE  GetLevelFromPosition(CVector* vecPosition);
    float FindGroundZForPosition(float fX, float fY);
    float FindGroundZFor3DPosition(CVector* vecPosition);
    void  LoadMapAroundPoint(CVector* vecPosition, float fRadius);
    bool  IsLineOfSightClear(const CVector* vecStart, const CVector* vecEnd, const SLineOfSightFlags flags);
    bool  HasCollisionBeenLoaded(CVector* vecPosition);
    DWORD GetCurrentArea();
    void  SetCurrentArea(DWORD dwArea);
    void  SetJetpackMaxHeight(float fHeight);
    float GetJetpackMaxHeight();
    void  SetAircraftMaxHeight(float fHeight);
    float GetAircraftMaxHeight();
    void  SetAircraftMaxVelocity(float fVelocity);
    float GetAircraftMaxVelocity();
    void  SetOcclusionsEnabled(bool bEnabled);
    bool  GetOcclusionsEnabled();
    void  FindWorldPositionForRailTrackPosition(float fRailTrackPosition, int iTrackId, CVector* pOutVecPosition);
    int   FindClosestRailTrackNode(const CVector& vecPosition, uchar& ucOutTrackId, float& fOutRailDistance);

    /**
     * \todo Add FindObjectsKindaColliding (see 0x430577)
     * \todo Add CameraToIgnoreThisObject (0x563F40)
     * \todo Add ClearForRestart (0x564360)
     * \todo Add Shutdown (0x564050)
     * \todo Add ClearExcitingStuffFromArea (0x56A0D0)
     * \todo Add ExtinguishAllCarFiresInArea (0x566950)
     * \todo Add FindLowestZForCoord (0x5697F0)
     * \todo Add FindNearestObjectOfType (see 0x46D5FD)
     * \todo Add FindRoofZFor3DCoord (0x569750)
     * \todo Add GetIsLineOfSightClear (0x56A490)
     * \todo Add ProcessVerticalLine (0x5674E0)
     * \todo Add RemoveReferencesToDeletedObject (0x565510)
     * \todo Add SetAllCarsCanBeDamaged (0x5668F0)
     * \todo Add TestSphereAgainstWorld (0x569E20)

     * \todo One Day: ClearPedsFromArea, SetCarsOnFire, SetPedsChoking, SetPedsOnFire, SetWorldOnFire
     * StopAllLawEnforcersInTheirTracks

     */
    void              RemoveBuilding(unsigned short usModelToRemove, float fDistance, float fX, float fY, float fZ, char cInterior, uint* pOutAmount = NULL);
    bool              IsRemovedModelInRadius(SIPLInst* pInst);
    bool              IsModelRemoved(unsigned short modelID);
    void              ClearRemovedBuildingLists(uint* pOutAmount = NULL);
    bool              RestoreBuilding(unsigned short usModelToRestore, float fDistance, float fX, float fY, float fZ, char cInterior, uint* pOutAmount = NULL);
    SBuildingRemoval* GetBuildingRemoval(CEntitySAInterface* pInterface);
    void              AddDataBuilding(CEntitySAInterface* pInterface);
    void              RemoveWorldBuildingFromLists(CEntitySAInterface* pInterface);
    void              AddBinaryBuilding(CEntitySAInterface* pInterface);
    bool              IsObjectRemoved(CEntitySAInterface* pInterface);
    bool              IsDataModelRemoved(unsigned short usModelID);
    bool              IsEntityRemoved(CEntitySAInterface* pInterface);
    bool              CalculateImpactPosition(const CVector& vecInputStart, CVector& vecInputEnd);

    CSurfaceType*     GetSurfaceInfo() override;
    void              ResetAllSurfaceInfo() override;
    bool              ResetSurfaceInfo(short sSurfaceID) override;
private:
    std::multimap<unsigned short, SBuildingRemoval*>*         m_pBuildingRemovals;
    std::multimap<unsigned short, sDataBuildingRemovalItem*>* m_pDataBuildings;
    std::multimap<unsigned short, sBuildingRemovalItem*>*     m_pBinaryBuildings;
    std::map<unsigned short, unsigned short>*                 m_pRemovedObjects;
    std::map<DWORD, bool>                                     m_pRemovedEntities;
    std::map<DWORD, bool>                                     m_pAddedEntities;
    float                                                     m_fAircraftMaxHeight;
    CSurfaceType*                                             m_pSurfaceInfo;
};
>>>>>>> d9ee1af1
<|MERGE_RESOLUTION|>--- conflicted
+++ resolved
@@ -1,4 +1,3 @@
-<<<<<<< HEAD
 /*****************************************************************************
  *
  *  PROJECT:     Multi Theft Auto v1.0
@@ -131,139 +130,4 @@
     std::map<DWORD, bool>                                     m_pAddedEntities;
     float                                                     m_fAircraftMaxHeight;
     CSurfaceType*                                             m_pSurfaceInfo;
-};
-=======
-/*****************************************************************************
- *
- *  PROJECT:     Multi Theft Auto v1.0
- *  LICENSE:     See LICENSE in the top level directory
- *  FILE:        game_sa/CWorldSA.h
- *  PURPOSE:     Header file for game world
- *
- *  Multi Theft Auto is available from http://www.multitheftauto.com/
- *
- *****************************************************************************/
-
-#pragma once
-
-#define FUNC_Add                                            0x563220 // ##SA##
-#define FUNC_Remove                                         0x563280 // ##SA##
-#define FUNC_ProcessLineOfSight                             0x56BA00 // ##SA##
-#define FUNC_FindGroundZFor3DCoord                          0x5696C0 // ##SA##
-#define FUNC_FindGroundZForCoord                            0x569660 // ##SA##
-#define FUNC_CTimer_Stop                                    0x561AA0 // ##SA##
-#define FUNC_CTimer_Update                                  0x561B10 // ##SA##
-#define FUNC_CRenderer_RequestObjectsInDirection            0x555CB0 // ##SA##
-#define FUNC_CStreaming_LoadScene                           0x40EB70 // ##SA##
-#define FUNC_IsLineOfSightClear                             0x56A490 // ##SA##
-#define FUNC_HasCollisionBeenLoaded                         0x410CE0 // ##SA##
-#define FUNC_RemoveBuildingsNotInArea                       0x4094B0 // ##SA##
-#define FUNC_RemoveReferencesToDeletedObject                0x565510 // ##SA##
-#define FUNC_COcclusion_ProcessBeforeRendering              0x7201C0
-#define VAR_COcclusion_NumActiveOccluders                   0xC73CC0
-#define CALL_CCullZones_FindTunnelAttributesForCoors        0x55570D
-#define FUNC_CWorld_FindPositionForTrackPosition            0x6F59E0
-
-// CCol...
-#define FUNC_CColLine_Constructor                           0x40EF50 // ##SA##
-#define FUNC_CColSphere_Set                                 0x40FD10 // ##SA##
-
-#define VAR_IgnoredEntity                                   0xB7CD68 // ##SA##
-#define VAR_currArea                                        0xB72914 // ##SA##
-#define ARRAY_StreamSectors                                 0xB7D0B8
-#define NUM_StreamSectorRows                                120
-#define NUM_StreamSectorCols                                120
-#define ARRAY_StreamRepeatSectors                           0xB992B8
-#define NUM_StreamRepeatSectorRows                          16
-#define NUM_StreamRepeatSectorCols                          16
-#define VAR_fJetpackMaxHeight                               0x8703D8
-#define VAR_fAircraftMaxHeight                              0x8594DC // Touch this directly and you are an idiot it's clearly in the data section and the xrefs map is massive :|
-#define VTBL_CBUILDING                                      0x8585C8
-#define VAR_CWorld_bIncludeCarTires                         0xB7CD70
-
-#include <game/CWorld.h>
-#include "CEntitySA.h"
-#include "CBuildingSA.h"
-
-class CWorldSA : public CWorld
-{
-public:
-    CWorldSA();
-    void InstallHooks();
-    void Add(CEntity* entity, eDebugCaller CallerId);
-    void Add(CEntitySAInterface* entityInterface, eDebugCaller CallerId);
-    void Remove(CEntity* entity, eDebugCaller CallerId);
-    void Remove(CEntitySAInterface* entityInterface, eDebugCaller CallerId);
-    void RemoveReferencesToDeletedObject(CEntitySAInterface* entity);
-    bool ProcessLineOfSight(const CVector* vecStart, const CVector* vecEnd, CColPoint** colCollision, CEntity** CollisionEntity, const SLineOfSightFlags flags,
-                            SLineOfSightBuildingResult* pBuildingResult);
-    bool TestLineSphere(CVector* vecStart, CVector* vecEnd, CVector* vecSphereCenter, float fSphereRadius, CColPoint** colCollision);
-    // bool      ProcessLineOfSight        ( CVector * vecStart, CVector * vecEnd, CColPoint * colCollision, CEntity * CollisionEntity );
-    void  IgnoreEntity(CEntity* entity);
-    BYTE  GetLevelFromPosition(CVector* vecPosition);
-    float FindGroundZForPosition(float fX, float fY);
-    float FindGroundZFor3DPosition(CVector* vecPosition);
-    void  LoadMapAroundPoint(CVector* vecPosition, float fRadius);
-    bool  IsLineOfSightClear(const CVector* vecStart, const CVector* vecEnd, const SLineOfSightFlags flags);
-    bool  HasCollisionBeenLoaded(CVector* vecPosition);
-    DWORD GetCurrentArea();
-    void  SetCurrentArea(DWORD dwArea);
-    void  SetJetpackMaxHeight(float fHeight);
-    float GetJetpackMaxHeight();
-    void  SetAircraftMaxHeight(float fHeight);
-    float GetAircraftMaxHeight();
-    void  SetAircraftMaxVelocity(float fVelocity);
-    float GetAircraftMaxVelocity();
-    void  SetOcclusionsEnabled(bool bEnabled);
-    bool  GetOcclusionsEnabled();
-    void  FindWorldPositionForRailTrackPosition(float fRailTrackPosition, int iTrackId, CVector* pOutVecPosition);
-    int   FindClosestRailTrackNode(const CVector& vecPosition, uchar& ucOutTrackId, float& fOutRailDistance);
-
-    /**
-     * \todo Add FindObjectsKindaColliding (see 0x430577)
-     * \todo Add CameraToIgnoreThisObject (0x563F40)
-     * \todo Add ClearForRestart (0x564360)
-     * \todo Add Shutdown (0x564050)
-     * \todo Add ClearExcitingStuffFromArea (0x56A0D0)
-     * \todo Add ExtinguishAllCarFiresInArea (0x566950)
-     * \todo Add FindLowestZForCoord (0x5697F0)
-     * \todo Add FindNearestObjectOfType (see 0x46D5FD)
-     * \todo Add FindRoofZFor3DCoord (0x569750)
-     * \todo Add GetIsLineOfSightClear (0x56A490)
-     * \todo Add ProcessVerticalLine (0x5674E0)
-     * \todo Add RemoveReferencesToDeletedObject (0x565510)
-     * \todo Add SetAllCarsCanBeDamaged (0x5668F0)
-     * \todo Add TestSphereAgainstWorld (0x569E20)
-
-     * \todo One Day: ClearPedsFromArea, SetCarsOnFire, SetPedsChoking, SetPedsOnFire, SetWorldOnFire
-     * StopAllLawEnforcersInTheirTracks
-
-     */
-    void              RemoveBuilding(unsigned short usModelToRemove, float fDistance, float fX, float fY, float fZ, char cInterior, uint* pOutAmount = NULL);
-    bool              IsRemovedModelInRadius(SIPLInst* pInst);
-    bool              IsModelRemoved(unsigned short modelID);
-    void              ClearRemovedBuildingLists(uint* pOutAmount = NULL);
-    bool              RestoreBuilding(unsigned short usModelToRestore, float fDistance, float fX, float fY, float fZ, char cInterior, uint* pOutAmount = NULL);
-    SBuildingRemoval* GetBuildingRemoval(CEntitySAInterface* pInterface);
-    void              AddDataBuilding(CEntitySAInterface* pInterface);
-    void              RemoveWorldBuildingFromLists(CEntitySAInterface* pInterface);
-    void              AddBinaryBuilding(CEntitySAInterface* pInterface);
-    bool              IsObjectRemoved(CEntitySAInterface* pInterface);
-    bool              IsDataModelRemoved(unsigned short usModelID);
-    bool              IsEntityRemoved(CEntitySAInterface* pInterface);
-    bool              CalculateImpactPosition(const CVector& vecInputStart, CVector& vecInputEnd);
-
-    CSurfaceType*     GetSurfaceInfo() override;
-    void              ResetAllSurfaceInfo() override;
-    bool              ResetSurfaceInfo(short sSurfaceID) override;
-private:
-    std::multimap<unsigned short, SBuildingRemoval*>*         m_pBuildingRemovals;
-    std::multimap<unsigned short, sDataBuildingRemovalItem*>* m_pDataBuildings;
-    std::multimap<unsigned short, sBuildingRemovalItem*>*     m_pBinaryBuildings;
-    std::map<unsigned short, unsigned short>*                 m_pRemovedObjects;
-    std::map<DWORD, bool>                                     m_pRemovedEntities;
-    std::map<DWORD, bool>                                     m_pAddedEntities;
-    float                                                     m_fAircraftMaxHeight;
-    CSurfaceType*                                             m_pSurfaceInfo;
-};
->>>>>>> d9ee1af1
+};