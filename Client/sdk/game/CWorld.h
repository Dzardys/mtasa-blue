--- conflicted
+++ resolved
@@ -1,358 +1,352 @@
-/*****************************************************************************
- *
- *  PROJECT:     Multi Theft Auto v1.0
- *  LICENSE:     See LICENSE in the top level directory
- *  FILE:        sdk/game/CWorld.h
- *  PURPOSE:     Game world interface
- *
- *  Multi Theft Auto is available from http://www.multitheftauto.com/
- *
- *****************************************************************************/
-
-#pragma once
-
-#include "CEntity.h"
-#include "CColPoint.h"
-
-struct SLineOfSightFlags
-{
-    SLineOfSightFlags()
-        : bCheckBuildings(true),
-          bCheckVehicles(true),
-          bCheckPeds(true),
-          bCheckObjects(true),
-          bCheckDummies(true),
-          bSeeThroughStuff(false),
-          bIgnoreSomeObjectsForCamera(false),
-          bShootThroughStuff(false),
-          bCheckCarTires(false)
-    {
-    }
-    bool bCheckBuildings;
-    bool bCheckVehicles;
-    bool bCheckPeds;
-    bool bCheckObjects;
-    bool bCheckDummies;
-    bool bSeeThroughStuff;
-    bool bIgnoreSomeObjectsForCamera;
-    bool bShootThroughStuff;            // not used for IsLineOfSightClear
-    bool bCheckCarTires;
-};
-
-struct SLineOfSightBuildingResult
-{
-    SLineOfSightBuildingResult() : bValid(false) {}
-    bool                bValid;
-    ushort              usModelID;
-    ushort              usLODModelID;
-    CVector             vecPosition;
-    CVector             vecRotation;
-    CEntitySAInterface* pInterface;
-};
-
-struct SBuildingRemoval
-{
-    SBuildingRemoval()
-    {
-        m_pBinaryRemoveList = new std::list<CEntitySAInterface*>;
-        m_pDataRemoveList = new std::list<CEntitySAInterface*>;
-        m_usModel = 0;
-        m_vecPos = CVector(0, 0, 0);
-        m_fRadius = 0.0f;
-        m_cInterior = -1;
-    }
-
-    ~SBuildingRemoval()
-    {
-        delete m_pBinaryRemoveList;
-        delete m_pDataRemoveList;
-    }
-
-    void AddBinaryBuilding(CEntitySAInterface* pInterface)
-    {
-        // Add to list of binary buildings for this removal
-        m_pBinaryRemoveList->push_back(pInterface);
-    }
-    void AddDataBuilding(CEntitySAInterface* pInterface)
-    {
-        // Add to list of data buildings for this removal
-        m_pDataRemoveList->push_back(pInterface);
-    }
-
-    unsigned short                  m_usModel;
-    CVector                         m_vecPos;
-    float                           m_fRadius;
-    char                            m_cInterior;
-    std::list<CEntitySAInterface*>* m_pBinaryRemoveList;
-    std::list<CEntitySAInterface*>* m_pDataRemoveList;
-};
-struct SIPLInst
-{
-    CVector m_pPosition;
-    CVector m_pRotation;
-    float   m_fRotationCont;
-    WORD    m_nModelIndex;
-    BYTE    m_nInterior;
-    BYTE    m_bLOD;
-};
-
-struct sDataBuildingRemovalItem
-{
-    sDataBuildingRemovalItem(CEntitySAInterface* pInterface, bool bData)
-    {
-        m_pInterface = pInterface;
-        m_iCount = 0;
-    }
-    void                AddCount() { m_iCount++; }
-    void                RemoveCount() { m_iCount--; }
-    CEntitySAInterface* m_pInterface;
-    int                 m_iCount;
-};
-struct sBuildingRemovalItem
-{
-    sBuildingRemovalItem(CEntitySAInterface* pInterface, bool bData)
-    {
-        m_pInterface = pInterface;
-        m_iCount = 0;
-    }
-    void                AddCount() { m_iCount++; }
-    void                RemoveCount() { m_iCount--; }
-    CEntitySAInterface* m_pInterface;
-    int                 m_iCount;
-};
-
-enum eDebugCaller
-{
-    CEntity_SetMatrix,
-    CEntity_SetOrientation,
-    CEntity_FixBoatOrientation,
-    BuildingRemoval,
-    BuildingRemoval2,
-    BuildingRemoval3,
-    BuildingRemoval4,
-    BuildingRemoval5,
-    Building_Restore,
-    Building_Restore2,
-    BuildingRemovalReset,
-    BuildingRemovalReset2,
-    CVehicle_Destructor,
-    CPlayerPed_Constructor,
-    CPlayerPed_Destructor,
-    CPickup_Constructor,
-    CPickup_Destructor,
-    CObject_Constructor,
-    CObject_Destructor,
-    CCivPed_Constructor,
-    CCivPed_Destructor,
-    CBuilding_Destructor,
-
-};
-
-enum eSurfaceProperties
-{
-    SURFACE_PROPERTY_AUDIO,
-    SURFACE_PROPERTY_STEPWATERSPLASH,
-    SURFACE_PROPERTY_STEPDUST,
-    SURFACE_PROPERTY_CLIMBING,
-    SURFACE_PROPERTY_BULLETEFFECT,
-    SURFACE_PROPERTY_SHOOTTHROUGH,
-    SURFACE_PROPERTY_SEETHROUGH,
-    SURFACE_PROPERTY_SKIDMARKTYPE,
-    SURFACE_PROPERTY_TYREGRIP,
-    SURFACE_PROPERTY_WETGRIP,
-    SURFACE_PROPERTY_ADHESIONGROUP,
-    SURFACE_PROPERTY_WHEELEFFECT,
-    SURFACE_PROPERTY_FRACTIONEFFECT,
-    SURFACE_PROPERTY_STAIRS,
-    SURFACE_PROPERTY_ROUGHNESS,
-    SURFACE_PROPERTY_STEEPSLOPE,
-    SURFACE_PROPERTY_GLASS,
-    SURFACE_PROPERTY_PAVEMENT,
-    SURFACE_PROPERTY_SOFTLANDING,
-    SURFACE_PROPERTY_FOOTEFFECT,
-    SURFACE_PROPERTY_CREATEOBJECTS,
-    SURFACE_PROPERTY_CREATEPLANTS,
-};
-
-enum eSurfaceBulletEffect
-{
-    SURFACE_BULLET_EFFECT_DISABLED,
-    SURFACE_BULLET_EFFECT_METAL,
-    SURFACE_BULLET_EFFECT_SAND,
-    SURFACE_BULLET_EFFECT_WOOD,
-    SURFACE_BULLET_EFFECT_CONCRETE,
-};
-
-enum eSurfaceAudio
-{
-    SURFACE_AUDIO_CONCRETE = 10,
-    SURFACE_AUDIO_GRASS,
-    SURFACE_AUDIO_SAND,
-    SURFACE_AUDIO_GRAVEL,
-    SURFACE_AUDIO_WOOD,
-    SURFACE_AUDIO_WATER,
-    SURFACE_AUDIO_METAL,
-};
-
-enum eSurfaceWheelEffect
-{
-    SURFACE_WHEEL_EFFECT_DISABLED,
-    SURFACE_WHEEL_EFFECT_GRASS,
-    SURFACE_WHEEL_EFFECT_GRAVEL,
-    SURFACE_WHEEL_EFFECT_MUD,
-    SURFACE_WHEEL_EFFECT_SAND,
-    SURFACE_WHEEL_EFFECT_DUST,
-};
-
-enum eSurfaceSkidMarkType
-{
-    SURFACE_SKID_MARK_ASPHALT,
-    SURFACE_SKID_MARK_DIRT,
-    SURFACE_SKID_MARK_DUST,
-    SURFACE_SKID_MARK_DISABLED,
-};
-
-enum eSurfaceAdhesionGroup
-{
-    SURFACE_ADHESION_GROUP_RUBBER,
-    SURFACE_ADHESION_GROUP_HARD,
-    SURFACE_ADHESION_GROUP_ROAD,
-    SURFACE_ADHESION_GROUP_LOOSE,
-    SURFACE_ADHESION_GROUP_SAND,
-    SURFACE_ADHESION_GROUP_WET,
-};
-
-class SurfaceInfo_c
-{
-public:
-    uint8_t  m_tyreGrip;
-    uint8_t  m_wetGrip;            // 2
-    uint16_t pad;                  // 4
-    union {
-        struct            // size 8
-        {
-            uint32_t flags[2];
-        };
-        struct            // size = 51
-        {
-            uint32_t m_adhesionGroup : 3;             // 1 - 3
-            uint32_t m_skidmarkType : 2;              // 4 - 5
-            uint32_t m_frictionEffect : 3;            // 6 - 8
-            uint32_t m_bulletFx : 3;                  // 9 - 11
-            uint32_t m_softLanding : 1;               // 12
-            uint32_t m_seeThrough : 1;                // 13
-            uint32_t m_shootThrough : 1;              // 14
-            uint32_t m_sand : 1;                      // 15
-            uint32_t m_water : 1;
-            uint32_t m_shallowWater : 1;            // unknown effect
-            uint32_t m_beach : 1;
-            uint32_t m_steepSlope : 1;
-            uint32_t m_glass : 1;            // 20
-            uint32_t m_stairs : 1;
-            uint32_t m_skateable : 1;
-            uint32_t m_pavement : 1;
-            uint32_t m_roughness : 2;                // 24 - 25
-            uint32_t m_flammability : 2;             // 26 - 27
-            uint32_t m_createsSparks : 1;            // 28
-            uint32_t m_cantSprintOn : 1;             // 29
-            uint32_t m_leavesFootsteps : 1;
-            uint32_t m_producesFootDust : 1;
-            uint32_t m_makesCarDirty : 1;            // 32
-
-            uint32_t m_makesCarClean : 1;            // 1
-            uint32_t m_createsWheelGrass : 1;
-            uint32_t m_createsWheelGravel : 1;
-            uint32_t m_createsWheelMud : 1;
-            uint32_t m_createsWheelDust : 1;             // 5
-            uint32_t m_createsWheelSand : 1;             // no effect
-            uint32_t m_createsWheelSpray : 1;            // crash
-            uint32_t m_createsPlants : 1;                // 8
-            uint32_t m_createsObjects : 1;
-            uint32_t m_canClimb : 1;                 // 10
-            uint32_t m_audioConcrete : 1;            // 11
-            uint32_t m_audioGrass : 1;
-            uint32_t m_audioSand : 1;            // 13
-            uint32_t m_audioGravel : 1;
-            uint32_t m_audioWood : 1;
-            uint32_t m_audioWater : 1;
-            uint32_t m_audioMetal : 1;
-            uint32_t m_audioLongGrass : 1;            // 18
-            uint32_t m_audioTile : 1;
-        };
-    };
-    void setFlagEnabled(short flagsGroup, short sFlagID, bool bEnabled, short usForNext = 1)
-    {
-        for (usForNext--; usForNext >= 0; usForNext--)
-        {
-            if (bEnabled)
-                flags[flagsGroup] |= 1UL << (sFlagID + usForNext);
-            else
-                flags[flagsGroup] &= ~(1UL << (sFlagID + usForNext));
-        }
-    }
-    inline bool getFlagEnabled(char flagsGroup, short sFlagID) {
-        return ((flags[flagsGroup] >> sFlagID) & 1U) == 1;
-    }
-};
-
-struct CSurfaceType
-{
-    float         m_adhesivaeLimits[6][6];
-    SurfaceInfo_c surfType[179];
-};
-
-class CWorld
-{
-public:
-    virtual void Add(CEntity* entity, eDebugCaller CallerId) = 0;
-    virtual void Remove(CEntity* entity, eDebugCaller CallerId) = 0;
-    virtual void Remove(CEntitySAInterface* entityInterface, eDebugCaller CallerId) = 0;
-    virtual bool ProcessLineOfSight(const CVector* vecStart, const CVector* vecEnd, CColPoint** colCollision, CEntity** CollisionEntity,
-                                    const SLineOfSightFlags flags = SLineOfSightFlags(), SLineOfSightBuildingResult* pBuildingResult = NULL) = 0;
-    // THIS FUNCTION IS INCOMPLETE AND SHOULD NOT BE USED ----------v
-    virtual bool  TestLineSphere(CVector* vecStart, CVector* vecEnd, CVector* vecSphereCenter, float fSphereRadius, CColPoint** colCollision) = 0;
-    virtual void  IgnoreEntity(CEntity* entity) = 0;
-    virtual BYTE  GetLevelFromPosition(CVector* vecPosition) = 0;
-    virtual float FindGroundZForPosition(float fX, float fY) = 0;
-    virtual float FindGroundZFor3DPosition(CVector* vecPosition) = 0;
-    virtual void  LoadMapAroundPoint(CVector* vecPosition, float fRadius) = 0;
-    virtual bool  IsLineOfSightClear(const CVector* vecStart, const CVector* vecEnd, const SLineOfSightFlags flags = SLineOfSightFlags()) = 0;
-    virtual bool  HasCollisionBeenLoaded(CVector* vecPosition) = 0;
-    virtual DWORD GetCurrentArea() = 0;
-    virtual void  SetCurrentArea(DWORD dwArea) = 0;
-    virtual void  SetJetpackMaxHeight(float fHeight) = 0;
-    virtual float GetJetpackMaxHeight() = 0;
-    virtual void  SetAircraftMaxHeight(float fHeight) = 0;
-    virtual float GetAircraftMaxHeight() = 0;
-    virtual void  SetAircraftMaxVelocity(float fVelocity) = 0;
-    virtual float GetAircraftMaxVelocity() = 0;
-    virtual void  SetOcclusionsEnabled(bool bEnabled) = 0;
-<<<<<<< HEAD
-    virtual bool  GetOcclusionsEnabled(void) = 0;
-
-    virtual void         FindWorldPositionForRailTrackPosition(float fRailTrackPosition, int iTrackId, CVector* pOutVecPosition) = 0;
-    virtual unsigned int FindClosestRailTrackNode(const CVector& vecPosition, CTrainTrack*& pTrainTrack, float& railDistance) = 0;
-=======
-    virtual bool  GetOcclusionsEnabled() = 0;
-    virtual void  FindWorldPositionForRailTrackPosition(float fRailTrackPosition, int iTrackId, CVector* pOutVecPosition) = 0;
-    virtual int   FindClosestRailTrackNode(const CVector& vecPosition, uchar& ucOutTrackId, float& fOutRailDistance) = 0;
->>>>>>> 5c648b24
-
-    virtual void RemoveBuilding(unsigned short usModelToRemove, float fDistance, float fX, float fY, float fZ, char cInterior, uint* pOutAmount = NULL) = 0;
-    virtual bool IsRemovedModelInRadius(SIPLInst* pInst) = 0;
-    virtual bool IsModelRemoved(unsigned short usModelID) = 0;
-    virtual void ClearRemovedBuildingLists(uint* pOutAmount = NULL) = 0;
-    virtual bool RestoreBuilding(unsigned short usModelToRestore, float fDistance, float fX, float fY, float fZ, char cInterior, uint* pOutAmount = NULL) = 0;
-    virtual SBuildingRemoval* GetBuildingRemoval(CEntitySAInterface* pInterface) = 0;
-    virtual void              AddDataBuilding(CEntitySAInterface* pInterface) = 0;
-    virtual void              AddBinaryBuilding(CEntitySAInterface* pInterface) = 0;
-    virtual void              RemoveWorldBuildingFromLists(CEntitySAInterface* pInterface) = 0;
-    virtual bool              IsObjectRemoved(CEntitySAInterface* pInterface) = 0;
-    virtual bool              IsDataModelRemoved(unsigned short usModelID) = 0;
-    virtual bool              IsEntityRemoved(CEntitySAInterface* pInterface) = 0;
-    virtual bool              CalculateImpactPosition(const CVector& vecInputStart, CVector& vecInputEnd) = 0;
-
-    virtual CSurfaceType*     GetSurfaceInfo() = 0;
-    virtual void              ResetAllSurfaceInfo() = 0;
-    virtual bool              ResetSurfaceInfo(short sSurfaceID) = 0;
-};
+/*****************************************************************************
+ *
+ *  PROJECT:     Multi Theft Auto v1.0
+ *  LICENSE:     See LICENSE in the top level directory
+ *  FILE:        sdk/game/CWorld.h
+ *  PURPOSE:     Game world interface
+ *
+ *  Multi Theft Auto is available from http://www.multitheftauto.com/
+ *
+ *****************************************************************************/
+
+#pragma once
+
+#include "CEntity.h"
+#include "CColPoint.h"
+
+struct SLineOfSightFlags
+{
+    SLineOfSightFlags()
+        : bCheckBuildings(true),
+          bCheckVehicles(true),
+          bCheckPeds(true),
+          bCheckObjects(true),
+          bCheckDummies(true),
+          bSeeThroughStuff(false),
+          bIgnoreSomeObjectsForCamera(false),
+          bShootThroughStuff(false),
+          bCheckCarTires(false)
+    {
+    }
+    bool bCheckBuildings;
+    bool bCheckVehicles;
+    bool bCheckPeds;
+    bool bCheckObjects;
+    bool bCheckDummies;
+    bool bSeeThroughStuff;
+    bool bIgnoreSomeObjectsForCamera;
+    bool bShootThroughStuff;            // not used for IsLineOfSightClear
+    bool bCheckCarTires;
+};
+
+struct SLineOfSightBuildingResult
+{
+    SLineOfSightBuildingResult() : bValid(false) {}
+    bool                bValid;
+    ushort              usModelID;
+    ushort              usLODModelID;
+    CVector             vecPosition;
+    CVector             vecRotation;
+    CEntitySAInterface* pInterface;
+};
+
+struct SBuildingRemoval
+{
+    SBuildingRemoval()
+    {
+        m_pBinaryRemoveList = new std::list<CEntitySAInterface*>;
+        m_pDataRemoveList = new std::list<CEntitySAInterface*>;
+        m_usModel = 0;
+        m_vecPos = CVector(0, 0, 0);
+        m_fRadius = 0.0f;
+        m_cInterior = -1;
+    }
+
+    ~SBuildingRemoval()
+    {
+        delete m_pBinaryRemoveList;
+        delete m_pDataRemoveList;
+    }
+
+    void AddBinaryBuilding(CEntitySAInterface* pInterface)
+    {
+        // Add to list of binary buildings for this removal
+        m_pBinaryRemoveList->push_back(pInterface);
+    }
+    void AddDataBuilding(CEntitySAInterface* pInterface)
+    {
+        // Add to list of data buildings for this removal
+        m_pDataRemoveList->push_back(pInterface);
+    }
+
+    unsigned short                  m_usModel;
+    CVector                         m_vecPos;
+    float                           m_fRadius;
+    char                            m_cInterior;
+    std::list<CEntitySAInterface*>* m_pBinaryRemoveList;
+    std::list<CEntitySAInterface*>* m_pDataRemoveList;
+};
+struct SIPLInst
+{
+    CVector m_pPosition;
+    CVector m_pRotation;
+    float   m_fRotationCont;
+    WORD    m_nModelIndex;
+    BYTE    m_nInterior;
+    BYTE    m_bLOD;
+};
+
+struct sDataBuildingRemovalItem
+{
+    sDataBuildingRemovalItem(CEntitySAInterface* pInterface, bool bData)
+    {
+        m_pInterface = pInterface;
+        m_iCount = 0;
+    }
+    void                AddCount() { m_iCount++; }
+    void                RemoveCount() { m_iCount--; }
+    CEntitySAInterface* m_pInterface;
+    int                 m_iCount;
+};
+struct sBuildingRemovalItem
+{
+    sBuildingRemovalItem(CEntitySAInterface* pInterface, bool bData)
+    {
+        m_pInterface = pInterface;
+        m_iCount = 0;
+    }
+    void                AddCount() { m_iCount++; }
+    void                RemoveCount() { m_iCount--; }
+    CEntitySAInterface* m_pInterface;
+    int                 m_iCount;
+};
+
+enum eDebugCaller
+{
+    CEntity_SetMatrix,
+    CEntity_SetOrientation,
+    CEntity_FixBoatOrientation,
+    BuildingRemoval,
+    BuildingRemoval2,
+    BuildingRemoval3,
+    BuildingRemoval4,
+    BuildingRemoval5,
+    Building_Restore,
+    Building_Restore2,
+    BuildingRemovalReset,
+    BuildingRemovalReset2,
+    CVehicle_Destructor,
+    CPlayerPed_Constructor,
+    CPlayerPed_Destructor,
+    CPickup_Constructor,
+    CPickup_Destructor,
+    CObject_Constructor,
+    CObject_Destructor,
+    CCivPed_Constructor,
+    CCivPed_Destructor,
+    CBuilding_Destructor,
+
+};
+
+enum eSurfaceProperties
+{
+    SURFACE_PROPERTY_AUDIO,
+    SURFACE_PROPERTY_STEPWATERSPLASH,
+    SURFACE_PROPERTY_STEPDUST,
+    SURFACE_PROPERTY_CLIMBING,
+    SURFACE_PROPERTY_BULLETEFFECT,
+    SURFACE_PROPERTY_SHOOTTHROUGH,
+    SURFACE_PROPERTY_SEETHROUGH,
+    SURFACE_PROPERTY_SKIDMARKTYPE,
+    SURFACE_PROPERTY_TYREGRIP,
+    SURFACE_PROPERTY_WETGRIP,
+    SURFACE_PROPERTY_ADHESIONGROUP,
+    SURFACE_PROPERTY_WHEELEFFECT,
+    SURFACE_PROPERTY_FRACTIONEFFECT,
+    SURFACE_PROPERTY_STAIRS,
+    SURFACE_PROPERTY_ROUGHNESS,
+    SURFACE_PROPERTY_STEEPSLOPE,
+    SURFACE_PROPERTY_GLASS,
+    SURFACE_PROPERTY_PAVEMENT,
+    SURFACE_PROPERTY_SOFTLANDING,
+    SURFACE_PROPERTY_FOOTEFFECT,
+    SURFACE_PROPERTY_CREATEOBJECTS,
+    SURFACE_PROPERTY_CREATEPLANTS,
+};
+
+enum eSurfaceBulletEffect
+{
+    SURFACE_BULLET_EFFECT_DISABLED,
+    SURFACE_BULLET_EFFECT_METAL,
+    SURFACE_BULLET_EFFECT_SAND,
+    SURFACE_BULLET_EFFECT_WOOD,
+    SURFACE_BULLET_EFFECT_CONCRETE,
+};
+
+enum eSurfaceAudio
+{
+    SURFACE_AUDIO_CONCRETE = 10,
+    SURFACE_AUDIO_GRASS,
+    SURFACE_AUDIO_SAND,
+    SURFACE_AUDIO_GRAVEL,
+    SURFACE_AUDIO_WOOD,
+    SURFACE_AUDIO_WATER,
+    SURFACE_AUDIO_METAL,
+};
+
+enum eSurfaceWheelEffect
+{
+    SURFACE_WHEEL_EFFECT_DISABLED,
+    SURFACE_WHEEL_EFFECT_GRASS,
+    SURFACE_WHEEL_EFFECT_GRAVEL,
+    SURFACE_WHEEL_EFFECT_MUD,
+    SURFACE_WHEEL_EFFECT_SAND,
+    SURFACE_WHEEL_EFFECT_DUST,
+};
+
+enum eSurfaceSkidMarkType
+{
+    SURFACE_SKID_MARK_ASPHALT,
+    SURFACE_SKID_MARK_DIRT,
+    SURFACE_SKID_MARK_DUST,
+    SURFACE_SKID_MARK_DISABLED,
+};
+
+enum eSurfaceAdhesionGroup
+{
+    SURFACE_ADHESION_GROUP_RUBBER,
+    SURFACE_ADHESION_GROUP_HARD,
+    SURFACE_ADHESION_GROUP_ROAD,
+    SURFACE_ADHESION_GROUP_LOOSE,
+    SURFACE_ADHESION_GROUP_SAND,
+    SURFACE_ADHESION_GROUP_WET,
+};
+
+class SurfaceInfo_c
+{
+public:
+    uint8_t  m_tyreGrip;
+    uint8_t  m_wetGrip;            // 2
+    uint16_t pad;                  // 4
+    union {
+        struct            // size 8
+        {
+            uint32_t flags[2];
+        };
+        struct            // size = 51
+        {
+            uint32_t m_adhesionGroup : 3;             // 1 - 3
+            uint32_t m_skidmarkType : 2;              // 4 - 5
+            uint32_t m_frictionEffect : 3;            // 6 - 8
+            uint32_t m_bulletFx : 3;                  // 9 - 11
+            uint32_t m_softLanding : 1;               // 12
+            uint32_t m_seeThrough : 1;                // 13
+            uint32_t m_shootThrough : 1;              // 14
+            uint32_t m_sand : 1;                      // 15
+            uint32_t m_water : 1;
+            uint32_t m_shallowWater : 1;            // unknown effect
+            uint32_t m_beach : 1;
+            uint32_t m_steepSlope : 1;
+            uint32_t m_glass : 1;            // 20
+            uint32_t m_stairs : 1;
+            uint32_t m_skateable : 1;
+            uint32_t m_pavement : 1;
+            uint32_t m_roughness : 2;                // 24 - 25
+            uint32_t m_flammability : 2;             // 26 - 27
+            uint32_t m_createsSparks : 1;            // 28
+            uint32_t m_cantSprintOn : 1;             // 29
+            uint32_t m_leavesFootsteps : 1;
+            uint32_t m_producesFootDust : 1;
+            uint32_t m_makesCarDirty : 1;            // 32
+
+            uint32_t m_makesCarClean : 1;            // 1
+            uint32_t m_createsWheelGrass : 1;
+            uint32_t m_createsWheelGravel : 1;
+            uint32_t m_createsWheelMud : 1;
+            uint32_t m_createsWheelDust : 1;             // 5
+            uint32_t m_createsWheelSand : 1;             // no effect
+            uint32_t m_createsWheelSpray : 1;            // crash
+            uint32_t m_createsPlants : 1;                // 8
+            uint32_t m_createsObjects : 1;
+            uint32_t m_canClimb : 1;                 // 10
+            uint32_t m_audioConcrete : 1;            // 11
+            uint32_t m_audioGrass : 1;
+            uint32_t m_audioSand : 1;            // 13
+            uint32_t m_audioGravel : 1;
+            uint32_t m_audioWood : 1;
+            uint32_t m_audioWater : 1;
+            uint32_t m_audioMetal : 1;
+            uint32_t m_audioLongGrass : 1;            // 18
+            uint32_t m_audioTile : 1;
+        };
+    };
+    void setFlagEnabled(short flagsGroup, short sFlagID, bool bEnabled, short usForNext = 1)
+    {
+        for (usForNext--; usForNext >= 0; usForNext--)
+        {
+            if (bEnabled)
+                flags[flagsGroup] |= 1UL << (sFlagID + usForNext);
+            else
+                flags[flagsGroup] &= ~(1UL << (sFlagID + usForNext));
+        }
+    }
+    inline bool getFlagEnabled(char flagsGroup, short sFlagID) {
+        return ((flags[flagsGroup] >> sFlagID) & 1U) == 1;
+    }
+};
+
+struct CSurfaceType
+{
+    float         m_adhesivaeLimits[6][6];
+    SurfaceInfo_c surfType[179];
+};
+
+class CWorld
+{
+public:
+    virtual void Add(CEntity* entity, eDebugCaller CallerId) = 0;
+    virtual void Remove(CEntity* entity, eDebugCaller CallerId) = 0;
+    virtual void Remove(CEntitySAInterface* entityInterface, eDebugCaller CallerId) = 0;
+    virtual bool ProcessLineOfSight(const CVector* vecStart, const CVector* vecEnd, CColPoint** colCollision, CEntity** CollisionEntity,
+                                    const SLineOfSightFlags flags = SLineOfSightFlags(), SLineOfSightBuildingResult* pBuildingResult = NULL) = 0;
+    // THIS FUNCTION IS INCOMPLETE AND SHOULD NOT BE USED ----------v
+    virtual bool  TestLineSphere(CVector* vecStart, CVector* vecEnd, CVector* vecSphereCenter, float fSphereRadius, CColPoint** colCollision) = 0;
+    virtual void  IgnoreEntity(CEntity* entity) = 0;
+    virtual BYTE  GetLevelFromPosition(CVector* vecPosition) = 0;
+    virtual float FindGroundZForPosition(float fX, float fY) = 0;
+    virtual float FindGroundZFor3DPosition(CVector* vecPosition) = 0;
+    virtual void  LoadMapAroundPoint(CVector* vecPosition, float fRadius) = 0;
+    virtual bool  IsLineOfSightClear(const CVector* vecStart, const CVector* vecEnd, const SLineOfSightFlags flags = SLineOfSightFlags()) = 0;
+    virtual bool  HasCollisionBeenLoaded(CVector* vecPosition) = 0;
+    virtual DWORD GetCurrentArea() = 0;
+    virtual void  SetCurrentArea(DWORD dwArea) = 0;
+    virtual void  SetJetpackMaxHeight(float fHeight) = 0;
+    virtual float GetJetpackMaxHeight() = 0;
+    virtual void  SetAircraftMaxHeight(float fHeight) = 0;
+    virtual float GetAircraftMaxHeight() = 0;
+    virtual void  SetAircraftMaxVelocity(float fVelocity) = 0;
+    virtual float GetAircraftMaxVelocity() = 0;
+    virtual void  SetOcclusionsEnabled(bool bEnabled) = 0;
+    virtual bool  GetOcclusionsEnabled() = 0;
+
+    virtual void         FindWorldPositionForRailTrackPosition(float fRailTrackPosition, int iTrackId, CVector* pOutVecPosition) = 0;
+    virtual unsigned int FindClosestRailTrackNode(const CVector& vecPosition, CTrainTrack*& pTrainTrack, float& railDistance) = 0;
+
+    virtual void RemoveBuilding(unsigned short usModelToRemove, float fDistance, float fX, float fY, float fZ, char cInterior, uint* pOutAmount = NULL) = 0;
+    virtual bool IsRemovedModelInRadius(SIPLInst* pInst) = 0;
+    virtual bool IsModelRemoved(unsigned short usModelID) = 0;
+    virtual void ClearRemovedBuildingLists(uint* pOutAmount = NULL) = 0;
+    virtual bool RestoreBuilding(unsigned short usModelToRestore, float fDistance, float fX, float fY, float fZ, char cInterior, uint* pOutAmount = NULL) = 0;
+    virtual SBuildingRemoval* GetBuildingRemoval(CEntitySAInterface* pInterface) = 0;
+    virtual void              AddDataBuilding(CEntitySAInterface* pInterface) = 0;
+    virtual void              AddBinaryBuilding(CEntitySAInterface* pInterface) = 0;
+    virtual void              RemoveWorldBuildingFromLists(CEntitySAInterface* pInterface) = 0;
+    virtual bool              IsObjectRemoved(CEntitySAInterface* pInterface) = 0;
+    virtual bool              IsDataModelRemoved(unsigned short usModelID) = 0;
+    virtual bool              IsEntityRemoved(CEntitySAInterface* pInterface) = 0;
+    virtual bool              CalculateImpactPosition(const CVector& vecInputStart, CVector& vecInputEnd) = 0;
+
+    virtual CSurfaceType*     GetSurfaceInfo() = 0;
+    virtual void              ResetAllSurfaceInfo() = 0;
+    virtual bool              ResetSurfaceInfo(short sSurfaceID) = 0;
+};