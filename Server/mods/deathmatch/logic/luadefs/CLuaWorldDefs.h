<<<<<<< HEAD
/*****************************************************************************
 *
 *  PROJECT:     Multi Theft Auto v1.0
 *  LICENSE:     See LICENSE in the top level directory
 *  FILE:        mods/deathmatch/logic/luadefs/CLuaWorldDefs.h
 *  PURPOSE:     Lua game world function definitions class
 *
 *  Multi Theft Auto is available from http://www.multitheftauto.com/
 *
 *****************************************************************************/

#pragma once
#include "CLuaDefs.h"

class CLuaWorldDefs : public CLuaDefs
{
public:
    static void LoadFunctions();

    // Get
    LUA_DECLARE(getTime);
    LUA_DECLARE(getWeather);
    LUA_DECLARE(getZoneName);
    LUA_DECLARE(getGravity);
    LUA_DECLARE(getGameSpeed);
    LUA_DECLARE(getWaveHeight);
    LUA_DECLARE(getFPSLimit);
    LUA_DECLARE(getMinuteDuration);
    LUA_DECLARE(isGarageOpen);
    LUA_DECLARE(isGlitchEnabled);
    LUA_DECLARE(setJetpackWeaponEnabled);
    LUA_DECLARE(getJetpackWeaponEnabled);
    LUA_DECLARE(getCloudsEnabled);
    LUA_DECLARE(getTrafficLightState);
    LUA_DECLARE(areTrafficLightsLocked);
    LUA_DECLARE(getJetpackMaxHeight);
    LUA_DECLARE(getHeatHaze);
    LUA_DECLARE(getSkyGradient);
    LUA_DECLARE(getInteriorSoundsEnabled);
    LUA_DECLARE(getRainLevel);
    LUA_DECLARE(getSunSize);
    LUA_DECLARE(getSunColor);
    LUA_DECLARE(getWindVelocity);
    LUA_DECLARE(getFarClipDistance);
    LUA_DECLARE(getFogDistance);
    LUA_DECLARE(getAircraftMaxHeight);
    LUA_DECLARE(getAircraftMaxVelocity);
    LUA_DECLARE(setOcclusionsEnabled);
    LUA_DECLARE(getOcclusionsEnabled);
    LUA_DECLARE(getMoonSize);

    // Set
    LUA_DECLARE(setTime);
    LUA_DECLARE(setWeather);
    LUA_DECLARE(setWeatherBlended);
    LUA_DECLARE(setGravity);
    LUA_DECLARE(setGameSpeed);
    LUA_DECLARE(setWaveHeight);
    LUA_DECLARE(setSkyGradient);
    LUA_DECLARE(setHeatHaze);
    LUA_DECLARE(setFPSLimit);
    LUA_DECLARE(setMinuteDuration);
    LUA_DECLARE(setGarageOpen);
    LUA_DECLARE(setGlitchEnabled);
    LUA_DECLARE(setCloudsEnabled);
    LUA_DECLARE(setTrafficLightState);
    LUA_DECLARE(setTrafficLightsLocked);
    LUA_DECLARE(setJetpackMaxHeight);
    LUA_DECLARE(setInteriorSoundsEnabled);
    LUA_DECLARE(setRainLevel);
    LUA_DECLARE(setSunSize);
    LUA_DECLARE(setSunColor);
    LUA_DECLARE(setWindVelocity);
    LUA_DECLARE(setFarClipDistance);
    LUA_DECLARE(setFogDistance);
    LUA_DECLARE(setAircraftMaxHeight);
    LUA_DECLARE(setAircraftMaxVelocity);
    LUA_DECLARE(setPedTargetingMarkerEnabled);
    LUA_DECLARE(isPedTargetingMarkerEnabled);
    LUA_DECLARE(setMoonSize);

    // Reset
    LUA_DECLARE(resetSkyGradient);
    LUA_DECLARE(resetHeatHaze);
    LUA_DECLARE(resetRainLevel);
    LUA_DECLARE(resetSunSize);
    LUA_DECLARE(resetSunColor);
    LUA_DECLARE(resetWindVelocity);
    LUA_DECLARE(resetFarClipDistance);
    LUA_DECLARE(resetFogDistance);
    LUA_DECLARE(RemoveWorldModel);
    LUA_DECLARE(RestoreWorldModel);
    LUA_DECLARE(RestoreAllWorldModels);
    LUA_DECLARE(resetMoonSize);
};
=======
/*****************************************************************************
 *
 *  PROJECT:     Multi Theft Auto v1.0
 *  LICENSE:     See LICENSE in the top level directory
 *  FILE:        mods/deathmatch/logic/luadefs/CLuaWorldDefs.h
 *  PURPOSE:     Lua game world function definitions class
 *
 *  Multi Theft Auto is available from http://www.multitheftauto.com/
 *
 *****************************************************************************/

#pragma once
#include "CLuaDefs.h"

class CLuaWorldDefs : public CLuaDefs
{
public:
    static void LoadFunctions();

    // Get
    LUA_DECLARE(getTime);
    LUA_DECLARE(getWeather);
    LUA_DECLARE(getZoneName);
    LUA_DECLARE(getGravity);
    LUA_DECLARE(getGameSpeed);
    LUA_DECLARE(getWaveHeight);
    LUA_DECLARE(getFPSLimit);
    LUA_DECLARE(getMinuteDuration);
    LUA_DECLARE(isGarageOpen);
    LUA_DECLARE(isGlitchEnabled);
    LUA_DECLARE(setJetpackWeaponEnabled);
    LUA_DECLARE(getJetpackWeaponEnabled);
    LUA_DECLARE(getCloudsEnabled);
    LUA_DECLARE(getTrafficLightState);
    LUA_DECLARE(areTrafficLightsLocked);
    LUA_DECLARE(getJetpackMaxHeight);
    LUA_DECLARE(getHeatHaze);
    LUA_DECLARE(getSkyGradient);
    LUA_DECLARE(getInteriorSoundsEnabled);
    LUA_DECLARE(getRainLevel);
    LUA_DECLARE(getSunSize);
    LUA_DECLARE(getSunColor);
    LUA_DECLARE(getWindVelocity);
    LUA_DECLARE(getFarClipDistance);
    LUA_DECLARE(getFogDistance);
    LUA_DECLARE(getAircraftMaxHeight);
    LUA_DECLARE(getAircraftMaxVelocity);
    LUA_DECLARE(setOcclusionsEnabled);
    LUA_DECLARE(getOcclusionsEnabled);
    LUA_DECLARE(getMoonSize);

    // Set
    LUA_DECLARE(setTime);
    LUA_DECLARE(setWeather);
    LUA_DECLARE(setWeatherBlended);
    LUA_DECLARE(setGravity);
    LUA_DECLARE(setGameSpeed);
    LUA_DECLARE(setWaveHeight);
    LUA_DECLARE(setSkyGradient);
    LUA_DECLARE(setHeatHaze);
    LUA_DECLARE(setFPSLimit);
    LUA_DECLARE(setMinuteDuration);
    LUA_DECLARE(setGarageOpen);
    LUA_DECLARE(setGlitchEnabled);
    LUA_DECLARE(setCloudsEnabled);
    LUA_DECLARE(setTrafficLightState);
    LUA_DECLARE(setTrafficLightsLocked);
    LUA_DECLARE(setJetpackMaxHeight);
    LUA_DECLARE(setInteriorSoundsEnabled);
    LUA_DECLARE(setRainLevel);
    LUA_DECLARE(setSunSize);
    LUA_DECLARE(setSunColor);
    LUA_DECLARE(setWindVelocity);
    LUA_DECLARE(setFarClipDistance);
    LUA_DECLARE(setFogDistance);
    LUA_DECLARE(setAircraftMaxHeight);
    LUA_DECLARE(setAircraftMaxVelocity);
    LUA_DECLARE(setPedTargetingMarkerEnabled);
    LUA_DECLARE(isPedTargetingMarkerEnabled);
    LUA_DECLARE(setMoonSize);

    // Reset
    LUA_DECLARE(resetSkyGradient);
    LUA_DECLARE(resetHeatHaze);
    LUA_DECLARE(resetRainLevel);
    LUA_DECLARE(resetSunSize);
    LUA_DECLARE(resetSunColor);
    LUA_DECLARE(resetWindVelocity);
    LUA_DECLARE(resetFarClipDistance);
    LUA_DECLARE(resetFogDistance);
    LUA_DECLARE(RemoveWorldModel);
    LUA_DECLARE(RestoreWorldModel);
    LUA_DECLARE(RestoreAllWorldModels);
    LUA_DECLARE(resetMoonSize);
};
>>>>>>> d9ee1af1
<|MERGE_RESOLUTION|>--- conflicted
+++ resolved
@@ -1,4 +1,3 @@
-<<<<<<< HEAD
 /*****************************************************************************
  *
  *  PROJECT:     Multi Theft Auto v1.0
@@ -93,101 +92,4 @@
     LUA_DECLARE(RestoreWorldModel);
     LUA_DECLARE(RestoreAllWorldModels);
     LUA_DECLARE(resetMoonSize);
-};
-=======
-/*****************************************************************************
- *
- *  PROJECT:     Multi Theft Auto v1.0
- *  LICENSE:     See LICENSE in the top level directory
- *  FILE:        mods/deathmatch/logic/luadefs/CLuaWorldDefs.h
- *  PURPOSE:     Lua game world function definitions class
- *
- *  Multi Theft Auto is available from http://www.multitheftauto.com/
- *
- *****************************************************************************/
-
-#pragma once
-#include "CLuaDefs.h"
-
-class CLuaWorldDefs : public CLuaDefs
-{
-public:
-    static void LoadFunctions();
-
-    // Get
-    LUA_DECLARE(getTime);
-    LUA_DECLARE(getWeather);
-    LUA_DECLARE(getZoneName);
-    LUA_DECLARE(getGravity);
-    LUA_DECLARE(getGameSpeed);
-    LUA_DECLARE(getWaveHeight);
-    LUA_DECLARE(getFPSLimit);
-    LUA_DECLARE(getMinuteDuration);
-    LUA_DECLARE(isGarageOpen);
-    LUA_DECLARE(isGlitchEnabled);
-    LUA_DECLARE(setJetpackWeaponEnabled);
-    LUA_DECLARE(getJetpackWeaponEnabled);
-    LUA_DECLARE(getCloudsEnabled);
-    LUA_DECLARE(getTrafficLightState);
-    LUA_DECLARE(areTrafficLightsLocked);
-    LUA_DECLARE(getJetpackMaxHeight);
-    LUA_DECLARE(getHeatHaze);
-    LUA_DECLARE(getSkyGradient);
-    LUA_DECLARE(getInteriorSoundsEnabled);
-    LUA_DECLARE(getRainLevel);
-    LUA_DECLARE(getSunSize);
-    LUA_DECLARE(getSunColor);
-    LUA_DECLARE(getWindVelocity);
-    LUA_DECLARE(getFarClipDistance);
-    LUA_DECLARE(getFogDistance);
-    LUA_DECLARE(getAircraftMaxHeight);
-    LUA_DECLARE(getAircraftMaxVelocity);
-    LUA_DECLARE(setOcclusionsEnabled);
-    LUA_DECLARE(getOcclusionsEnabled);
-    LUA_DECLARE(getMoonSize);
-
-    // Set
-    LUA_DECLARE(setTime);
-    LUA_DECLARE(setWeather);
-    LUA_DECLARE(setWeatherBlended);
-    LUA_DECLARE(setGravity);
-    LUA_DECLARE(setGameSpeed);
-    LUA_DECLARE(setWaveHeight);
-    LUA_DECLARE(setSkyGradient);
-    LUA_DECLARE(setHeatHaze);
-    LUA_DECLARE(setFPSLimit);
-    LUA_DECLARE(setMinuteDuration);
-    LUA_DECLARE(setGarageOpen);
-    LUA_DECLARE(setGlitchEnabled);
-    LUA_DECLARE(setCloudsEnabled);
-    LUA_DECLARE(setTrafficLightState);
-    LUA_DECLARE(setTrafficLightsLocked);
-    LUA_DECLARE(setJetpackMaxHeight);
-    LUA_DECLARE(setInteriorSoundsEnabled);
-    LUA_DECLARE(setRainLevel);
-    LUA_DECLARE(setSunSize);
-    LUA_DECLARE(setSunColor);
-    LUA_DECLARE(setWindVelocity);
-    LUA_DECLARE(setFarClipDistance);
-    LUA_DECLARE(setFogDistance);
-    LUA_DECLARE(setAircraftMaxHeight);
-    LUA_DECLARE(setAircraftMaxVelocity);
-    LUA_DECLARE(setPedTargetingMarkerEnabled);
-    LUA_DECLARE(isPedTargetingMarkerEnabled);
-    LUA_DECLARE(setMoonSize);
-
-    // Reset
-    LUA_DECLARE(resetSkyGradient);
-    LUA_DECLARE(resetHeatHaze);
-    LUA_DECLARE(resetRainLevel);
-    LUA_DECLARE(resetSunSize);
-    LUA_DECLARE(resetSunColor);
-    LUA_DECLARE(resetWindVelocity);
-    LUA_DECLARE(resetFarClipDistance);
-    LUA_DECLARE(resetFogDistance);
-    LUA_DECLARE(RemoveWorldModel);
-    LUA_DECLARE(RestoreWorldModel);
-    LUA_DECLARE(RestoreAllWorldModels);
-    LUA_DECLARE(resetMoonSize);
-};
->>>>>>> d9ee1af1
+};