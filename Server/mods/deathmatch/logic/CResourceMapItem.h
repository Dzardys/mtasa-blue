<<<<<<< HEAD
/*****************************************************************************
*
*  PROJECT:     Multi Theft Auto v1.0
*  LICENSE:     See LICENSE in the top level directory
*  FILE:        mods/deathmatch/logic/CResourceMapItem.h
*  PURPOSE:     Resource server-side map item class
*  DEVELOPERS:  Ed Lyons <>
*               Kevin Whiteside <>
*               Christian Myhre Lundheim <>
*               Jax <>
*
*  Multi Theft Auto is available from http://www.multitheftauto.com/
*
*****************************************************************************/

#ifndef CRESOURCEMAPITEM_H
#define CRESOURCEMAPITEM_H


#include "CElementGroup.h"
#include "CBlipManager.h"
#include "CDummy.h"
#include "CEvents.h"
#include "CGroups.h"
#include "CMarkerManager.h"
#include "CObjectManager.h"
#include "CPickupManager.h"
#include "CPlayerManager.h"
#include "CRadarAreaManager.h"
#include "CVehicleManager.h"
#include "CTeamManager.h"
#include "CResourceFile.h"

class CResourceMapItem : public CResourceFile
{
    
public:

                                        CResourceMapItem                ( class CResource* resource, const char* szShortName, const char* szResourceFileName, const std::list<std::unique_ptr<CXMLAttribute>>& xmlAttributes, int iDimension );
                                        ~CResourceMapItem               ( void );

    inline CElementGroup *              GetElementGroup                 ( void ) { return m_pElementGroup; }

    bool                                LoadSubNodes                    ( CXMLNode& Node, CElement* pParent, vector < CElement* >* pAdded, bool bIsDuringStart );
    CElement*                           LoadNode                        ( CXMLNode& Node, CElement* pParent, vector < CElement* >* pAdded, bool bIsDuringStart );

    bool                                LoadMap                         ( const char * szMapFilename );

    bool                                Start                           ( void );
    bool                                Stop                            ( void );

    void                                LinkupElements                  ( void );

    inline CDummy*                      GetMapRootElement               ( void ) { return m_pMapElement; };
    
private:

    bool                                HandleNode                          ( CXMLNode& Node, CElement* pParent, vector < CElement* >* pAdded, bool bIsDuringStart, CElement** pCreated );

    CGroups*                            m_pGroups;
    CMarkerManager*                     m_pMarkerManager;
    CBlipManager*                       m_pBlipManager;
    CObjectManager*                     m_pObjectManager;
    CPickupManager*                     m_pPickupManager;
    CPlayerManager*                     m_pPlayerManager;
    CRadarAreaManager*                  m_pRadarAreaManager;
    CVehicleManager*                    m_pVehicleManager;
    CTeamManager*                       m_pTeamManager;
    CPedManager*                        m_pPedManager;
    CWaterManager*                      m_pWaterManager;
    CLuaManager*                        m_pLuaManager;
    CEvents*                            m_pEvents;
    class CScriptDebugging*             m_pScriptDebugging; // are these 
    bool                                m_bIsLoaded;

    CXMLFile*                           m_pXMLFile;
    CXMLNode*                           m_pXMLRootNode;
    CDummy*                             m_pRootElement;
    CDummy*                             m_pMapElement;

    int                                 m_iDimension;

    CElementGroup*                      m_pElementGroup; // contains all the elements in this map

};

#endif
=======
/*****************************************************************************
 *
 *  PROJECT:     Multi Theft Auto
 *  LICENSE:     See LICENSE in the top level directory
 *  FILE:        mods/deathmatch/logic/CResourceMapItem.h
 *  PURPOSE:     Resource server-side map item class
 *
 *  Multi Theft Auto is available from https://www.multitheftauto.com/
 *
 *****************************************************************************/
#pragma once

#include "CResourceFile.h"

class CDummy;
class CElement;
class CResource;
class CElementGroup;
class CXMLAttributes;
class CXMLNode;
class CGroups;
class CMarkerManager;
class CBlipManager;
class CObjectManager;
class CPickupManager;
class CPlayerManager;
class CRadarAreaManager;
class CVehicleManager;
class CTeamManager;
class CPedManager;
class CWaterManager;
class CEvents;

// This class represents a single resource map item, being a .map file
// It's task is to load the .map file into elements and store them
// as a reference in a CElementGroup. This allows easy removal on the deletion
// of the resource.
class CResourceMapItem : public CResourceFile
{
public:
    CResourceMapItem(CResource* pResource, const char* szShortName, const char* szResourceFileName, CXMLAttributes* pXMLAttributes, int iDimension);
    ~CResourceMapItem();

    bool Start() override;
    bool Stop() override;

    CElementGroup* GetElementGroup() const { return m_pElementGroup; }
    CDummy*        GetMapRootElement() const { return m_pMapElement; };

private:
    bool LoadMap(const char* szMapFilename);
    void LoadChildNodes(CXMLNode& Node, CElement* pParent);
    void HandleNode(CXMLNode& Node, CElement* pParent);
    void LinkupElements();

private:
    CGroups*           m_pGroups;
    CMarkerManager*    m_pMarkerManager;
    CBlipManager*      m_pBlipManager;
    CObjectManager*    m_pObjectManager;
    CPickupManager*    m_pPickupManager;
    CPlayerManager*    m_pPlayerManager;
    CRadarAreaManager* m_pRadarAreaManager;
    CVehicleManager*   m_pVehicleManager;
    CTeamManager*      m_pTeamManager;
    CPedManager*       m_pPedManager;
    CWaterManager*     m_pWaterManager;
    CEvents*           m_pEvents;
    CDummy*            m_pMapElement;
    CElementGroup*     m_pElementGroup;
    int                m_iDimension;
};
>>>>>>> d8c3ff5f
<|MERGE_RESOLUTION|>--- conflicted
+++ resolved
@@ -1,92 +1,3 @@
-<<<<<<< HEAD
-/*****************************************************************************
-*
-*  PROJECT:     Multi Theft Auto v1.0
-*  LICENSE:     See LICENSE in the top level directory
-*  FILE:        mods/deathmatch/logic/CResourceMapItem.h
-*  PURPOSE:     Resource server-side map item class
-*  DEVELOPERS:  Ed Lyons <>
-*               Kevin Whiteside <>
-*               Christian Myhre Lundheim <>
-*               Jax <>
-*
-*  Multi Theft Auto is available from http://www.multitheftauto.com/
-*
-*****************************************************************************/
-
-#ifndef CRESOURCEMAPITEM_H
-#define CRESOURCEMAPITEM_H
-
-
-#include "CElementGroup.h"
-#include "CBlipManager.h"
-#include "CDummy.h"
-#include "CEvents.h"
-#include "CGroups.h"
-#include "CMarkerManager.h"
-#include "CObjectManager.h"
-#include "CPickupManager.h"
-#include "CPlayerManager.h"
-#include "CRadarAreaManager.h"
-#include "CVehicleManager.h"
-#include "CTeamManager.h"
-#include "CResourceFile.h"
-
-class CResourceMapItem : public CResourceFile
-{
-    
-public:
-
-                                        CResourceMapItem                ( class CResource* resource, const char* szShortName, const char* szResourceFileName, const std::list<std::unique_ptr<CXMLAttribute>>& xmlAttributes, int iDimension );
-                                        ~CResourceMapItem               ( void );
-
-    inline CElementGroup *              GetElementGroup                 ( void ) { return m_pElementGroup; }
-
-    bool                                LoadSubNodes                    ( CXMLNode& Node, CElement* pParent, vector < CElement* >* pAdded, bool bIsDuringStart );
-    CElement*                           LoadNode                        ( CXMLNode& Node, CElement* pParent, vector < CElement* >* pAdded, bool bIsDuringStart );
-
-    bool                                LoadMap                         ( const char * szMapFilename );
-
-    bool                                Start                           ( void );
-    bool                                Stop                            ( void );
-
-    void                                LinkupElements                  ( void );
-
-    inline CDummy*                      GetMapRootElement               ( void ) { return m_pMapElement; };
-    
-private:
-
-    bool                                HandleNode                          ( CXMLNode& Node, CElement* pParent, vector < CElement* >* pAdded, bool bIsDuringStart, CElement** pCreated );
-
-    CGroups*                            m_pGroups;
-    CMarkerManager*                     m_pMarkerManager;
-    CBlipManager*                       m_pBlipManager;
-    CObjectManager*                     m_pObjectManager;
-    CPickupManager*                     m_pPickupManager;
-    CPlayerManager*                     m_pPlayerManager;
-    CRadarAreaManager*                  m_pRadarAreaManager;
-    CVehicleManager*                    m_pVehicleManager;
-    CTeamManager*                       m_pTeamManager;
-    CPedManager*                        m_pPedManager;
-    CWaterManager*                      m_pWaterManager;
-    CLuaManager*                        m_pLuaManager;
-    CEvents*                            m_pEvents;
-    class CScriptDebugging*             m_pScriptDebugging; // are these 
-    bool                                m_bIsLoaded;
-
-    CXMLFile*                           m_pXMLFile;
-    CXMLNode*                           m_pXMLRootNode;
-    CDummy*                             m_pRootElement;
-    CDummy*                             m_pMapElement;
-
-    int                                 m_iDimension;
-
-    CElementGroup*                      m_pElementGroup; // contains all the elements in this map
-
-};
-
-#endif
-=======
 /*****************************************************************************
  *
  *  PROJECT:     Multi Theft Auto
@@ -127,14 +38,18 @@
 class CResourceMapItem : public CResourceFile
 {
 public:
-    CResourceMapItem(CResource* pResource, const char* szShortName, const char* szResourceFileName, CXMLAttributes* pXMLAttributes, int iDimension);
+    CResourceMapItem(class CResource* resource, const char* szShortName, const char* szResourceFileName,
+                     const std::list<std::unique_ptr<CXMLAttribute>>& xmlAttributes, int iDimension);
     ~CResourceMapItem();
+
+    inline CElementGroup* GetElementGroup() const { return m_pElementGroup; }
+    inline CDummy*        GetMapRootElement() const { return m_pMapElement; };
+
+    bool      LoadSubNodes(CXMLNode& Node, CElement* pParent, vector<CElement*>* pAdded, bool bIsDuringStart);
+    CElement* LoadNode(CXMLNode& Node, CElement* pParent, vector<CElement*>* pAdded, bool bIsDuringStart);
 
     bool Start() override;
     bool Stop() override;
-
-    CElementGroup* GetElementGroup() const { return m_pElementGroup; }
-    CDummy*        GetMapRootElement() const { return m_pMapElement; };
 
 private:
     bool LoadMap(const char* szMapFilename);
@@ -158,5 +73,4 @@
     CDummy*            m_pMapElement;
     CElementGroup*     m_pElementGroup;
     int                m_iDimension;
-};
->>>>>>> d8c3ff5f
+};