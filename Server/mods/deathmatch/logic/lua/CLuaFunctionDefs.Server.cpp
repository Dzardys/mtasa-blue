--- conflicted
+++ resolved
@@ -1,1236 +1,3 @@
-<<<<<<< HEAD
-/*****************************************************************************
-*
-*  PROJECT:     Multi Theft Auto v1.0
-*  LICENSE:     See LICENSE in the top level directory
-*  FILE:        mods/deathmatch/logic/lua/CLuaFunctionDefs.Server.cpp
-*  PURPOSE:     Lua special server function definitions
-*  DEVELOPERS:  Kent Simon <>
-*               Christian Myhre Lundheim <>
-*               Cecill Etheredge <>
-*               Ed Lyons <>
-*               Oliver Brown <>
-*               Jax <>
-*               Chris McArthur <>
-*               Kevin Whiteside <>
-*               lil_Toady <>
-*               Alberto Alonso <rydencillo@gmail.com>
-*               Sebas Lamers <sebasdevelopment@gmx.com>
-*
-*  Multi Theft Auto is available from http://www.multitheftauto.com/
-*
-*****************************************************************************/
-
-#include "StdInc.h"
-#define MIN_SERVER_REQ_CALLREMOTE_CONNECTION_ATTEMPTS       "1.3.0-9.04563"
-#define MIN_SERVER_REQ_CALLREMOTE_CONNECT_TIMEOUT           "1.3.5"
-
-
-int CLuaFunctionDefs::GetMaxPlayers ( lua_State* luaVM )
-{
-    lua_pushnumber ( luaVM, CStaticFunctionDefinitions::GetMaxPlayers () );
-    return 1;
-}
-
-int CLuaFunctionDefs::SetMaxPlayers ( lua_State* luaVM )
-{
-    unsigned int uiMaxPlayers;
-
-    CScriptArgReader argStream ( luaVM );
-    argStream.ReadNumber ( uiMaxPlayers );
-
-    if ( !argStream.HasErrors () )
-    {
-        lua_pushboolean ( luaVM, CStaticFunctionDefinitions::SetMaxPlayers ( uiMaxPlayers ) );
-        return 1;
-    }
-    else
-        m_pScriptDebugging->LogCustom ( luaVM, argStream.GetFullErrorMessage () );
-
-    lua_pushboolean ( luaVM, false );
-    return 1;
-}
-
-
-int CLuaFunctionDefs::OutputChatBox ( lua_State* luaVM )
-{
-    // bool outputChatBox ( string text [, element visibleTo=getRootElement(), int r=231, int g=217, int b=176, bool colorCoded=false ] )
-    SString ssChat;
-    CElement* pElement;
-    bool bColorCoded;
-    // Default
-    unsigned char ucRed = 231;
-    unsigned char ucGreen = 217;
-    unsigned char ucBlue = 176;
-
-    CScriptArgReader argStream ( luaVM );
-    argStream.ReadString ( ssChat );
-    argStream.ReadUserData ( pElement, m_pRootElement );
-
-    if ( argStream.NextIsNumber () && argStream.NextIsNumber ( 1 ) && argStream.NextIsNumber ( 2 ) )
-    {
-        argStream.ReadNumber ( ucRed );
-        argStream.ReadNumber ( ucGreen );
-        argStream.ReadNumber ( ucBlue );
-    }
-    else
-        argStream.Skip ( 3 );
-
-    argStream.ReadBool ( bColorCoded, false );
-
-    if ( !argStream.HasErrors () )
-    {
-        CLuaMain* pLuaMain = m_pLuaManager->GetVirtualMachine ( luaVM );
-        if ( pLuaMain )
-        {
-            CStaticFunctionDefinitions::OutputChatBox ( (const char*) ssChat, pElement, ucRed, ucGreen, ucBlue, bColorCoded, pLuaMain );
-            lua_pushboolean ( luaVM, true );
-            return 1;
-        }
-    }
-    else
-        m_pScriptDebugging->LogCustom ( luaVM, argStream.GetFullErrorMessage () );
-
-    lua_pushboolean ( luaVM, false );
-    return 1;
-}
-
-
-int CLuaFunctionDefs::OOP_OutputChatBox ( lua_State * luaVM )
-{
-    // bool Player:outputChat ( string text [, int r=231, int g=217, int b=176, bool colorCoded=false ] )
-    CElement* pElement; SString strText; uchar ucRed = 231; uchar ucGreen = 217; uchar ucBlue = 176; bool bColorCoded;
-
-    CScriptArgReader argStream ( luaVM );
-    argStream.ReadUserData ( pElement );
-    argStream.ReadString ( strText );
-
-    if ( argStream.NextIsNumber ( 0 ) && argStream.NextIsNumber ( 1 ) && argStream.NextIsNumber ( 2 ) )
-    {
-        argStream.ReadNumber ( ucRed );
-        argStream.ReadNumber ( ucGreen );
-        argStream.ReadNumber ( ucBlue );
-    }
-    else
-        argStream.Skip ( 3 );
-
-    argStream.ReadBool ( bColorCoded, false );
-
-    if ( !argStream.HasErrors () )
-    {
-        CLuaMain* pLuaMain = m_pLuaManager->GetVirtualMachine ( luaVM );
-        if ( pLuaMain )
-        {
-            CStaticFunctionDefinitions::OutputChatBox ( strText, pElement, ucRed, ucGreen, ucBlue, bColorCoded, pLuaMain );
-            lua_pushboolean ( luaVM, true );
-            return 1;
-        }
-    }
-    else
-        m_pScriptDebugging->LogCustom ( luaVM, argStream.GetFullErrorMessage () );
-
-    lua_pushboolean ( luaVM, false );
-    return 1;
-}
-
-
-int CLuaFunctionDefs::OutputConsole ( lua_State* luaVM )
-{
-    SString strMessage;
-    CElement* pElement;
-
-    CScriptArgReader argStream ( luaVM );
-
-    argStream.ReadString ( strMessage );
-    argStream.ReadUserData ( pElement, m_pRootElement );
-
-    if ( !argStream.HasErrors () )
-    {
-        if ( CStaticFunctionDefinitions::OutputConsole ( strMessage, pElement ) )
-        {
-            lua_pushboolean ( luaVM, true );
-            return 1;
-        }
-    }
-    else
-        m_pScriptDebugging->LogCustom ( luaVM, argStream.GetFullErrorMessage () );
-
-    lua_pushboolean ( luaVM, false );
-    return 1;
-}
-
-
-int CLuaFunctionDefs::OutputDebugString ( lua_State* luaVM )
-{
-    SString strMessage;
-    unsigned int uiLevel;
-    unsigned char ucR, ucG, ucB;
-
-    CScriptArgReader argStream ( luaVM );
-    argStream.ReadAnyAsString( strMessage );
-    argStream.ReadNumber ( uiLevel, 3 );
-
-    if ( uiLevel == 0 )
-    {
-        argStream.ReadNumber ( ucR, 0xFF );
-        argStream.ReadNumber ( ucG, 0xFF );
-        argStream.ReadNumber ( ucB, 0xFF );
-    }
-
-    if ( !argStream.HasErrors () )
-    {
-        if ( uiLevel > 3 )
-        {
-            m_pScriptDebugging->LogWarning ( luaVM, "Bad level argument sent to %s (0-3)", lua_tostring ( luaVM, lua_upvalueindex ( 1 ) ) );
-
-            lua_pushboolean ( luaVM, false );
-            return 1;
-        }
-
-        if ( uiLevel == 1 )
-        {
-            m_pScriptDebugging->LogError ( luaVM, "%s", strMessage.c_str () );
-        }
-        else if ( uiLevel == 2 )
-        {
-            m_pScriptDebugging->LogWarning ( luaVM, "%s", strMessage.c_str () );
-        }
-        else if ( uiLevel == 3 )
-        {
-            m_pScriptDebugging->LogInformation ( luaVM, "%s", strMessage.c_str () );
-        }
-        else if ( uiLevel == 0 )
-        {
-            m_pScriptDebugging->LogCustom ( luaVM, ucR, ucG, ucB, "%s", strMessage.c_str () );
-        }
-        lua_pushboolean ( luaVM, true );
-        return 1;
-    }
-    else
-        m_pScriptDebugging->LogCustom ( luaVM, argStream.GetFullErrorMessage () );
-
-    lua_pushboolean ( luaVM, false );
-    return 1;
-}
-
-int CLuaFunctionDefs::AddCommandHandler ( lua_State* luaVM )
-{
-    //  bool addCommandHandler ( string commandName, function handlerFunction, [bool restricted = false, bool caseSensitive = true] )
-    SString strKey; CLuaFunctionRef iLuaFunction; bool bRestricted; bool bCaseSensitive;
-
-    CScriptArgReader argStream ( luaVM );
-    argStream.ReadString ( strKey );
-    argStream.ReadFunction ( iLuaFunction );
-    argStream.ReadBool ( bRestricted, false );
-    argStream.ReadBool ( bCaseSensitive, true );
-    argStream.ReadFunctionComplete ();
-
-    if ( !argStream.HasErrors () )
-    {
-        // Grab our VM
-        CLuaMain* pLuaMain = m_pLuaManager->GetVirtualMachine ( luaVM );
-        if ( pLuaMain )
-        {
-            // Add them to our list over command handlers
-            if ( m_pRegisteredCommands->AddCommand ( pLuaMain, strKey, iLuaFunction, bRestricted, bCaseSensitive ) )
-            {
-                lua_pushboolean ( luaVM, true );
-                return 1;
-            }
-        }
-    }
-    else
-        m_pScriptDebugging->LogCustom ( luaVM, argStream.GetFullErrorMessage () );
-
-    lua_pushboolean ( luaVM, false );
-    return 1;
-}
-
-
-int CLuaFunctionDefs::RemoveCommandHandler ( lua_State* luaVM )
-{
-    //  bool removeCommandHandler ( string commandName [, function handler] )
-    SString strKey; CLuaFunctionRef iLuaFunction;
-
-    CScriptArgReader argStream ( luaVM );
-    argStream.ReadString ( strKey );
-    argStream.ReadFunction ( iLuaFunction, LUA_REFNIL );
-    argStream.ReadFunctionComplete ();
-
-    if ( !argStream.HasErrors () )
-    {
-        // Grab our VM
-        CLuaMain* pLuaMain = m_pLuaManager->GetVirtualMachine ( luaVM );
-        if ( pLuaMain )
-        {
-            // Remove it from our list
-            if ( m_pRegisteredCommands->RemoveCommand ( pLuaMain, strKey, iLuaFunction ) )
-            {
-                lua_pushboolean ( luaVM, true );
-                return 1;
-            }
-        }
-    }
-    else
-        m_pScriptDebugging->LogCustom ( luaVM, argStream.GetFullErrorMessage () );
-
-    lua_pushboolean ( luaVM, false );
-    return 1;
-}
-
-
-int CLuaFunctionDefs::ExecuteCommandHandler ( lua_State* luaVM )
-{
-    //  bool executeCommandHandler ( string commandName, player thePlayer, [ string args ] )
-    SString strKey; CElement* pElement; SString strArgs;
-
-    CScriptArgReader argStream ( luaVM );
-    argStream.ReadString ( strKey );
-    argStream.ReadUserData ( pElement );
-    argStream.ReadString ( strArgs, "" );
-
-    if ( !argStream.HasErrors () )
-    {
-
-        // Grab our VM
-        CLuaMain* pLuaMain = m_pLuaManager->GetVirtualMachine ( luaVM );
-        if ( pLuaMain )
-        {
-            CClient* pClient = NULL;
-            if ( pElement->GetType () == CElement::PLAYER )
-                pClient = static_cast <CClient*> ( static_cast <CPlayer*> ( pElement ) );
-
-            if ( pClient )
-            {
-
-                // Call it
-                if ( m_pRegisteredCommands->ProcessCommand ( strKey, strArgs, pClient ) )
-                {
-                    lua_pushboolean ( luaVM, true );
-                    return 1;
-                }
-            }
-        }
-    }
-    else
-        m_pScriptDebugging->LogCustom ( luaVM, argStream.GetFullErrorMessage () );
-
-    lua_pushboolean ( luaVM, false );
-    return 1;
-}
-
-
-int CLuaFunctionDefs::GetCommandHandlers ( lua_State* luaVM )
-{
-    // table getCommandHandlers ( [ resource sourceResource ] );
-    CResource* pResource;
-    bool bSpecificResource = false;
-
-    CScriptArgReader argStream ( luaVM );
-    if ( !argStream.NextIsNone() )
-    {
-        argStream.ReadUserData ( pResource );
-        bSpecificResource = true;
-    }
-
-    if ( !argStream.HasErrors() )
-    {
-        if ( bSpecificResource )
-        {
-            // Grab resource virtual machine
-            CLuaMain* pLuaMain = pResource->GetVirtualMachine ();
-
-            if ( pLuaMain )
-            {
-                m_pRegisteredCommands->GetCommands( luaVM, pLuaMain );
-
-                return 1;
-            }
-        }
-        else
-        {
-            m_pRegisteredCommands->GetCommands( luaVM );
-
-            return 1;
-        }
-    }
-    else
-        m_pScriptDebugging->LogCustom ( luaVM, argStream.GetFullErrorMessage () );
-
-    lua_pushboolean ( luaVM, false );
-    return 1;
-}
-
-
-int CLuaFunctionDefs::OutputServerLog ( lua_State* luaVM )
-{
-    SString strMessage;
-
-    CScriptArgReader argStream ( luaVM );
-    argStream.ReadString ( strMessage );
-
-    if ( !argStream.HasErrors () )
-    {
-        // Print it
-        CLogger::LogPrintf ( LOGLEVEL_MEDIUM, "%s\n", strMessage.c_str () );
-        lua_pushboolean ( luaVM, true );
-
-        return 1;
-    }
-    else
-        m_pScriptDebugging->LogCustom ( luaVM, argStream.GetFullErrorMessage () );
-
-    lua_pushboolean ( luaVM, false );
-    return 1;
-}
-
-
-int CLuaFunctionDefs::GetServerPort ( lua_State* luaVM )
-{
-    lua_pushnumber ( luaVM, g_pGame->GetConfig ()->GetServerPort () );
-    return 1;
-}
-
-int CLuaFunctionDefs::Set ( lua_State* luaVM )
-{
-    SString strSetting;
-    CLuaArguments Args;
-
-    CScriptArgReader argStream ( luaVM );
-    argStream.ReadString ( strSetting );
-    argStream.ReadLuaArguments ( Args );
-
-    if ( !argStream.HasErrors () )
-    {
-        CResource* pResource = m_pLuaManager->GetVirtualMachineResource ( luaVM );
-        if ( pResource )
-        {
-            std::string strResourceName = pResource->GetName ();
-            std::string strJSON;
-            Args.WriteToJSONString ( strJSON );
-
-            if ( g_pGame->GetSettings ()->Set ( strResourceName.c_str (), strSetting.c_str (), strJSON.c_str () ) )
-            {
-                lua_pushboolean ( luaVM, true );
-                return 1;
-            }
-        }
-    }
-    else
-        m_pScriptDebugging->LogCustom ( luaVM, argStream.GetFullErrorMessage () );
-
-    lua_pushboolean ( luaVM, false );
-    return 1;
-}
-
-
-/* #define PUSH_SETTING(x,buf) \
-pAttributes = &(x->GetAttributes ()); \
-Args.PushString ( pAttributes->Find ( "name" )->GetValue ().c_str () ); \
-buf = const_cast < char* > ( pAttributes->Find ( "value" )->GetValue ().c_str () ); \
-if ( !Args.ReadFromJSONString ( buf ) ) { \
-Args.PushString ( buf ); \
-}
-*/
-
-int CLuaFunctionDefs::Get ( lua_State* luaVM )
-{
-    SString strSetting;
-    CLuaArguments Args;
-
-    CScriptArgReader argStream ( luaVM );
-    argStream.ReadString ( strSetting );
-
-    if ( !argStream.HasErrors () )
-    {
-        CResource* pResource = m_pLuaManager->GetVirtualMachineResource ( luaVM );
-        if ( pResource )
-        {
-            unsigned int uiIndex = 0;
-            bool bDeleteNode;
-
-            // Extract attribute name if setting to be gotten has three parts i.e. resname.settingname.attributename
-            SString strAttribute = "value";
-            vector < SString > Result;
-            strSetting.Split ( ".", Result );
-            if ( Result.size () == 3 && Result[2].length () )
-            {
-                strAttribute = Result[2];
-            }
-
-            // Get the setting
-            CXMLNode *pSubNode, *pNode = g_pGame->GetSettings ()->Get ( pResource->GetName ().c_str (), strSetting.c_str (), bDeleteNode );
-
-            // Only proceed if we have a valid node
-            if ( pNode ) {
-                // Argument count
-                unsigned int uiArgCount = 1;
-
-                // See if we need to return a table with single or multiple entries
-                if ( pNode->GetChildCount () == 0 ) {
-                    // See if required attribute exists
-                    CXMLAttribute *pAttribute = pNode->GetAttribute ( strAttribute.c_str () );
-                    if ( !pAttribute )
-                    {
-                        if ( bDeleteNode )
-                            delete pNode;
-                        lua_pushboolean ( luaVM, false );
-                        return 1;
-                    }
-                    // We only have a single entry for a specific setting, so output a string
-                    const std::string& strDataValue = pAttribute->GetValue ();
-                    if ( !Args.ReadFromJSONString ( strDataValue.c_str () ) ) {
-                        // No valid JSON? Parse as plain text
-                        Args.PushString ( strDataValue );
-                    }
-
-                    Args.PushArguments ( luaVM );
-                    uiArgCount = Args.Count ();
-
-                    /* Don't output a table because although it is more consistent with the multiple values output below,
-                    ** due to lua's implementation of associative arrays (assuming we use the "setting-name", "value" key-value pairs)
-                    ** it would require the scripter to walk through an array that only has a single entry which is a Bad Thing, performance wise.
-                    **
-                    PUSH_SETTING ( pNode );
-                    Args.PushAsTable ( luaVM );
-                    **/
-                }
-                else {
-                    // We need to return multiply entries, so push all subnodes
-                    while ( ( pSubNode = pNode->GetChild ( "setting", uiIndex++ ) ) )
-                    {
-                        Args.PushString ( pSubNode->GetAttribute( "name" )->GetName () );
-                        const std::string& strDataValue = pSubNode->GetAttribute( "value" )->GetValue ();
-                        if ( !Args.ReadFromJSONString ( strDataValue.c_str () ) )
-                        {
-                            Args.PushString ( strDataValue );
-                        }
-                    }
-                    // Push a table and return
-                    Args.PushAsTable ( luaVM );
-                }
-
-                // Check if we have to delete the node
-                if ( bDeleteNode )
-                    delete pNode;
-
-                return uiArgCount;
-            }
-        }
-    }
-    else
-        m_pScriptDebugging->LogCustom ( luaVM, argStream.GetFullErrorMessage () );
-
-    lua_pushboolean ( luaVM, false );
-    return 1;
-}
-
-// Call a function on a remote server
-int CLuaFunctionDefs::CallRemote ( lua_State* luaVM )
-{
-    CScriptArgReader argStream ( luaVM );
-    if ( !argStream.NextIsFunction ( 1 ) && !argStream.NextIsFunction ( 2 ) )
-    {
-        // Call type 1
-        //  bool callRemote ( string host [, int connectionAttempts = 10, int connectTimeout = 10000 ], string resourceName, string functionName, callback callbackFunction, [ arguments... ] )
-        SString strHost; uint uiConnectionAttempts; uint uiConnectTimeoutMs; SString strResourceName; SString strFunctionName; CLuaFunctionRef iLuaFunction; CLuaArguments args;
-
-        argStream.ReadString ( strHost );
-        if ( argStream.NextIsNumber () )
-            MinServerReqCheck ( argStream, MIN_SERVER_REQ_CALLREMOTE_CONNECTION_ATTEMPTS, "'connection attempts' is being used" );
-        argStream.ReadIfNextIsNumber ( uiConnectionAttempts, 10 );
-        if ( argStream.NextIsNumber () )
-            MinServerReqCheck ( argStream, MIN_SERVER_REQ_CALLREMOTE_CONNECT_TIMEOUT, "'connect timeout' is being used" );
-        argStream.ReadIfNextIsNumber ( uiConnectTimeoutMs, 10000 );
-        argStream.ReadString ( strResourceName );
-        argStream.ReadString ( strFunctionName );
-        argStream.ReadFunction ( iLuaFunction );
-        argStream.ReadLuaArguments ( args );
-        argStream.ReadFunctionComplete ();
-
-        if ( !argStream.HasErrors () )
-        {
-            CLuaMain * luaMain = m_pLuaManager->GetVirtualMachine ( luaVM );
-            if ( luaMain )
-            {
-                g_pGame->GetRemoteCalls ()->Call ( strHost, strResourceName, strFunctionName, &args, luaMain, iLuaFunction, uiConnectionAttempts, uiConnectTimeoutMs );
-                lua_pushboolean ( luaVM, true );
-                return 1;
-            }
-        }
-    }
-    else
-    {
-        // Call type 2
-        //  bool callRemote ( string URL [, int connectionAttempts = 10, int connectTimeout = 10000 ], callback callbackFunction, [ arguments... ] )
-        SString strURL; uint uiConnectionAttempts; uint uiConnectTimeoutMs; CLuaFunctionRef iLuaFunction; CLuaArguments args;
-
-        argStream.ReadString ( strURL );
-        if ( argStream.NextIsNumber () )
-            MinServerReqCheck ( argStream, MIN_SERVER_REQ_CALLREMOTE_CONNECTION_ATTEMPTS, "'connection attempts' is being used" );
-        argStream.ReadIfNextIsNumber ( uiConnectionAttempts, 10 );
-        if ( argStream.NextIsNumber () )
-            MinServerReqCheck ( argStream, MIN_SERVER_REQ_CALLREMOTE_CONNECT_TIMEOUT, "'connect timeout' is being used" );
-        argStream.ReadIfNextIsNumber ( uiConnectTimeoutMs, 10000 );
-        argStream.ReadFunction ( iLuaFunction );
-        argStream.ReadLuaArguments ( args );
-        argStream.ReadFunctionComplete ();
-
-        if ( !argStream.HasErrors () )
-        {
-            CLuaMain * luaMain = m_pLuaManager->GetVirtualMachine ( luaVM );
-            if ( luaMain )
-            {
-                g_pGame->GetRemoteCalls ()->Call ( strURL, &args, luaMain, iLuaFunction, uiConnectionAttempts, uiConnectTimeoutMs );
-                lua_pushboolean ( luaVM, true );
-                return 1;
-            }
-        }
-    }
-
-    if ( argStream.HasErrors () )
-        m_pScriptDebugging->LogCustom ( luaVM, argStream.GetFullErrorMessage () );
-
-    lua_pushboolean ( luaVM, false );
-    return 1;
-}
-
-
-// Call a function on a remote server
-int CLuaFunctionDefs::FetchRemote ( lua_State* luaVM )
-{
-    //  bool fetchRemote ( string URL [, int connectionAttempts = 10, int connectTimeout = 10000 ], callback callbackFunction, [ string postData, bool bPostBinary, arguments... ] )
-    CScriptArgReader argStream ( luaVM );
-    SString strURL; CLuaFunctionRef iLuaFunction; SString strPostData; bool bPostBinary; CLuaArguments args; uint uiConnectionAttempts; uint uiConnectTimeoutMs;
-
-    argStream.ReadString ( strURL );
-    if ( argStream.NextIsNumber () )
-        MinServerReqCheck ( argStream, MIN_SERVER_REQ_CALLREMOTE_CONNECTION_ATTEMPTS, "'connection attempts' is being used" );
-    argStream.ReadIfNextIsNumber ( uiConnectionAttempts, 10 );
-    if ( argStream.NextIsNumber () )
-        MinServerReqCheck ( argStream, MIN_SERVER_REQ_CALLREMOTE_CONNECT_TIMEOUT, "'connect timeout' is being used" );
-    argStream.ReadIfNextIsNumber ( uiConnectTimeoutMs, 10000 );
-    argStream.ReadFunction ( iLuaFunction );
-    argStream.ReadString ( strPostData, "" );
-    argStream.ReadBool ( bPostBinary, false );
-    argStream.ReadLuaArguments ( args );
-    argStream.ReadFunctionComplete ();
-
-    if ( !argStream.HasErrors () )
-    {
-        CLuaMain * luaMain = m_pLuaManager->GetVirtualMachine ( luaVM );
-        if ( luaMain )
-        {
-            g_pGame->GetRemoteCalls ()->Call ( strURL, &args, strPostData, bPostBinary, luaMain, iLuaFunction, uiConnectionAttempts, uiConnectTimeoutMs );
-            lua_pushboolean ( luaVM, true );
-            return 1;
-        }
-    }
-    else
-        m_pScriptDebugging->LogCustom ( luaVM, argStream.GetFullErrorMessage () );
-
-    lua_pushboolean ( luaVM, false );
-    return 1;
-}
-
-
-int CLuaFunctionDefs::GetServerName ( lua_State* luaVM )
-{
-    lua_pushstring ( luaVM, g_pGame->GetConfig ()->GetServerName ().c_str () );
-    return 1;
-}
-
-
-int CLuaFunctionDefs::GetServerHttpPort ( lua_State* luaVM )
-{
-    lua_pushnumber ( luaVM, g_pGame->GetConfig ()->GetHTTPPort () );
-    return 1;
-}
-
-
-int CLuaFunctionDefs::GetServerIP ( lua_State* luaVM )
-{
-    lua_pushstring ( luaVM, "moo" );
-    return 1;
-}
-
-
-int CLuaFunctionDefs::GetServerPassword ( lua_State* luaVM )
-{
-    // We have a password? Return it.
-    if ( g_pGame->GetConfig ()->HasPassword () )
-    {
-        // Return it
-        lua_pushstring ( luaVM, g_pGame->GetConfig ()->GetPassword ().c_str () );
-        return 1;
-    }
-
-    // Otherwize return nil for no password
-    lua_pushnil ( luaVM );
-    return 1;
-}
-
-
-int CLuaFunctionDefs::SetServerPassword ( lua_State* luaVM )
-{
-    //  bool setServerPassword ( [ string password ] )
-    SString strPassword;
-
-    CScriptArgReader argStream ( luaVM );
-    argStream.ReadString ( strPassword, "" );
-
-    if ( !argStream.HasErrors () )
-    {
-        if ( CStaticFunctionDefinitions::SetServerPassword ( strPassword, true ) )
-        {
-            lua_pushboolean ( luaVM, true );
-            return 1;
-        }
-        else
-            argStream.SetCustomError ( "password must be shorter than 32 chars and just contain visible characters" );
-    }
-    if ( argStream.HasErrors () )
-        m_pScriptDebugging->LogCustom ( luaVM, argStream.GetFullErrorMessage () );
-
-    lua_pushboolean ( luaVM, false );
-    return 1;
-}
-
-
-int CLuaFunctionDefs::GetServerConfigSetting ( lua_State* luaVM )
-{
-    //  string getServerConfigSetting ( string name )
-    SString strName;
-
-    CScriptArgReader argStream ( luaVM );
-    argStream.ReadString ( strName );
-
-    if ( !argStream.HasErrors () )
-    {
-        SString strValue;
-        // Try as single setting
-        if ( g_pGame->GetConfig ()->GetSetting ( strName, strValue ) )
-        {
-            lua_pushstring ( luaVM, strValue );
-            return 1;
-        }
-        // Try as multiple setting
-        CLuaArguments result;
-        if ( g_pGame->GetConfig ()->GetSettingTable ( strName, &result ) )
-        {
-            result.PushAsTable ( luaVM );
-            return 1;
-        }
-    }
-    else
-        m_pScriptDebugging->LogCustom ( luaVM, argStream.GetFullErrorMessage () );
-
-    lua_pushboolean ( luaVM, false );
-    return 1;
-}
-
-
-int CLuaFunctionDefs::SetServerConfigSetting ( lua_State* luaVM )
-{
-    //  bool setServerConfigSetting ( string name, string value [, bool save = false ] )
-    SString strName; SString strValue; bool bSave;
-
-    CScriptArgReader argStream ( luaVM );
-    argStream.ReadString ( strName );
-    argStream.ReadString ( strValue );
-    argStream.ReadBool ( bSave, false );
-
-    if ( !argStream.HasErrors () )
-    {
-        if ( g_pGame->GetConfig ()->SetSetting ( strName, strValue, bSave ) )
-        {
-            lua_pushboolean ( luaVM, true );
-            return 1;
-        }
-    }
-    else
-        m_pScriptDebugging->LogCustom ( luaVM, argStream.GetFullErrorMessage () );
-
-    lua_pushboolean ( luaVM, false );
-    return 1;
-}
-
-
-int CLuaFunctionDefs::shutdown ( lua_State* luaVM )
-{
-    SString strReason;
-
-    CScriptArgReader argStream ( luaVM );
-    argStream.ReadString ( strReason, "No reason specified" );
-
-    if ( !argStream.HasErrors () )
-    {
-        // Get the VM
-        CLuaMain* pLuaMain = m_pLuaManager->GetVirtualMachine ( luaVM );
-        if ( pLuaMain )
-        {
-            // Get the resource
-            CResource* pResource = pLuaMain->GetResource ();
-            if ( pResource )
-            {
-                // Log it
-                CLogger::LogPrintf ( "Server shutdown as requested by resource %s (%s)\n", pResource->GetName ().c_str (), *strReason );
-
-                // Shut it down
-                g_pGame->SetIsFinished ( true );
-
-                // Success
-                lua_pushboolean ( luaVM, true );
-                return 1;
-            }
-        }
-    }
-    else
-        m_pScriptDebugging->LogCustom ( luaVM, argStream.GetFullErrorMessage () );
-
-    // Fail
-    lua_pushboolean ( luaVM, false );
-    return 1;
-}
-
-
-int CLuaFunctionDefs::GetMapName ( lua_State* luaVM )
-{
-    // Grab ASE
-    ASE * pASE = ASE::GetInstance ();
-    if ( pASE )
-    {
-        // Grab the mapname string
-        const char* szMapName = pASE->GetMapName ();
-        if ( szMapName[0] != 0 )
-        {
-            // Return the gametype string excluding our prefix
-            lua_pushstring ( luaVM, szMapName );
-            return 1;
-        }
-    }
-
-    // No game type
-    lua_pushnil ( luaVM );
-    return 1;
-}
-
-
-int CLuaFunctionDefs::GetGameType ( lua_State* luaVM )
-{
-    // Grab ASE
-    ASE * pASE = ASE::GetInstance ();
-    if ( pASE )
-    {
-        // Grab the gametype string.
-        const char* szGameType = pASE->GetGameType ();
-
-        // Return the gametype string if it's not "MTA:SA"
-        if ( strcmp ( szGameType, GAME_TYPE_STRING ) )
-        {
-            lua_pushstring ( luaVM, szGameType );
-            return 1;
-        }
-    }
-
-    // No game type
-    lua_pushnil ( luaVM );
-    return 1;
-}
-
-
-int CLuaFunctionDefs::SetGameType ( lua_State* luaVM )
-{
-    //  bool setGameType ( string gameType )
-    SString strGameType;
-
-    CScriptArgReader argStream ( luaVM );
-    argStream.ReadIfNextIsString ( strGameType, "" );    // Default to empty for backward compat with previous implementation
-
-    if ( !argStream.HasErrors () )
-    {
-        if ( CStaticFunctionDefinitions::SetGameType ( strGameType ) )
-        {
-            lua_pushboolean ( luaVM, true );
-            return 1;
-        }
-    }
-    else
-        m_pScriptDebugging->LogCustom ( luaVM, argStream.GetFullErrorMessage () );
-
-    // Failed
-    lua_pushboolean ( luaVM, false );
-    return 1;
-}
-
-
-int CLuaFunctionDefs::SetMapName ( lua_State* luaVM )
-{
-    //  bool setMapName ( string mapName )
-    SString strMapName;
-
-    CScriptArgReader argStream ( luaVM );
-    argStream.ReadIfNextIsString ( strMapName, "" );    // Default to empty for backward compat with previous implementation
-
-    if ( !argStream.HasErrors () )
-    {
-        if ( CStaticFunctionDefinitions::SetMapName ( strMapName ) )
-        {
-            lua_pushboolean ( luaVM, true );
-            return 1;
-        }
-    }
-    else
-        m_pScriptDebugging->LogCustom ( luaVM, argStream.GetFullErrorMessage () );
-
-    lua_pushboolean ( luaVM, false );
-    return 1;
-}
-
-
-int CLuaFunctionDefs::GetRuleValue ( lua_State* luaVM )
-{
-    //  string getRuleValue ( string key )
-    SString strKey;
-
-    CScriptArgReader argStream ( luaVM );
-    argStream.ReadString ( strKey );
-
-    if ( !argStream.HasErrors () )
-    {
-        const char* szRule = CStaticFunctionDefinitions::GetRuleValue ( strKey );
-        if ( szRule )
-        {
-            lua_pushstring ( luaVM, szRule );
-            return 1;
-        }
-    }
-    else
-        m_pScriptDebugging->LogCustom ( luaVM, argStream.GetFullErrorMessage () );
-
-    lua_pushboolean ( luaVM, false );
-    return 1;
-}
-
-
-int CLuaFunctionDefs::SetRuleValue ( lua_State* luaVM )
-{
-    //  bool setRuleValue ( string key, string value )
-    SString strKey; SString strValue;
-
-    CScriptArgReader argStream ( luaVM );
-    argStream.ReadString ( strKey );
-    argStream.ReadString ( strValue );
-
-    if ( !argStream.HasErrors () )
-    {
-        if ( CStaticFunctionDefinitions::SetRuleValue ( strKey, strValue ) )
-        {
-            lua_pushboolean ( luaVM, true );
-            return 1;
-        }
-    }
-    else
-        m_pScriptDebugging->LogCustom ( luaVM, argStream.GetFullErrorMessage () );
-
-    lua_pushboolean ( luaVM, false );
-    return 1;
-}
-
-
-int CLuaFunctionDefs::RemoveRuleValue ( lua_State* luaVM )
-{
-    //  bool removeRuleValue ( string key )
-    SString strKey;
-
-    CScriptArgReader argStream ( luaVM );
-    argStream.ReadString ( strKey );
-
-    if ( !argStream.HasErrors () )
-    {
-        if ( CStaticFunctionDefinitions::RemoveRuleValue ( strKey ) )
-        {
-            lua_pushboolean ( luaVM, true );
-            return 1;
-        }
-    }
-    else
-        m_pScriptDebugging->LogCustom ( luaVM, argStream.GetFullErrorMessage () );
-
-    lua_pushboolean ( luaVM, false );
-    return 1;
-}
-
-
-int CLuaFunctionDefs::GetNetworkUsageData ( lua_State* luaVM )
-{
-    SPacketStat m_PacketStats[2][256];
-    memcpy ( m_PacketStats, g_pNetServer->GetPacketStats (), sizeof ( m_PacketStats ) );
-
-    lua_createtable ( luaVM, 0, 2 );
-
-    lua_pushstring ( luaVM, "in" );
-    lua_createtable ( luaVM, 0, 2 );
-    {
-        lua_pushstring ( luaVM, "bits" );
-        lua_createtable ( luaVM, 255, 1 );
-        for ( unsigned int i = 0; i < 256; ++i )
-        {
-            const SPacketStat& statIn = m_PacketStats[CNetServer::STATS_INCOMING_TRAFFIC][i];
-            lua_pushnumber ( luaVM, statIn.iTotalBytes * 8 );
-            lua_rawseti ( luaVM, -2, i );
-        }
-        lua_rawset ( luaVM, -3 );
-
-        lua_pushstring ( luaVM, "count" );
-        lua_createtable ( luaVM, 255, 1 );
-        for ( unsigned int i = 0; i < 256; ++i )
-        {
-            const SPacketStat& statIn = m_PacketStats[CNetServer::STATS_INCOMING_TRAFFIC][i];
-            lua_pushnumber ( luaVM, statIn.iCount );
-            lua_rawseti ( luaVM, -2, i );
-        }
-        lua_rawset ( luaVM, -3 );
-    }
-    lua_rawset ( luaVM, -3 );
-
-    lua_pushstring ( luaVM, "out" );
-    lua_createtable ( luaVM, 0, 2 );
-    {
-        lua_pushstring ( luaVM, "bits" );
-        lua_createtable ( luaVM, 255, 1 );
-        for ( unsigned int i = 0; i < 256; ++i )
-        {
-            const SPacketStat& statOut = m_PacketStats[CNetServer::STATS_OUTGOING_TRAFFIC][i];
-            lua_pushnumber ( luaVM, statOut.iTotalBytes * 8 );
-            lua_rawseti ( luaVM, -2, i );
-        }
-        lua_rawset ( luaVM, -3 );
-
-        lua_pushstring ( luaVM, "count" );
-        lua_createtable ( luaVM, 255, 1 );
-        for ( unsigned int i = 0; i < 256; ++i )
-        {
-            const SPacketStat& statOut = m_PacketStats[CNetServer::STATS_OUTGOING_TRAFFIC][i];
-            lua_pushnumber ( luaVM, statOut.iCount );
-            lua_rawseti ( luaVM, -2, i );
-        }
-        lua_rawset ( luaVM, -3 );
-    }
-    lua_rawset ( luaVM, -3 );
-
-    return 1;
-}
-
-
-int CLuaFunctionDefs::GetNetworkStats ( lua_State* luaVM )
-{
-    //  table getNetworkStats ( [element player] )
-    CPlayer* pPlayer;
-
-    CScriptArgReader argStream ( luaVM );
-    argStream.ReadUserData ( pPlayer, NULL );
-
-    if ( !argStream.HasErrors () )
-    {
-        NetServerPlayerID PlayerID = pPlayer ? pPlayer->GetSocket () : NetServerPlayerID ();
-        NetStatistics stats;
-        if ( g_pNetServer->GetNetworkStatistics ( &stats, PlayerID ) )
-        {
-            lua_createtable ( luaVM, 0, 11 );
-
-            lua_pushstring ( luaVM, "bytesReceived" );
-            lua_pushnumber ( luaVM, static_cast <double> ( stats.bytesReceived ) );
-            lua_settable ( luaVM, -3 );
-
-            lua_pushstring ( luaVM, "bytesSent" );
-            lua_pushnumber ( luaVM, static_cast <double> ( stats.bytesSent ) );
-            lua_settable ( luaVM, -3 );
-
-            lua_pushstring ( luaVM, "packetsReceived" );
-            lua_pushnumber ( luaVM, stats.packetsReceived );
-            lua_settable ( luaVM, -3 );
-
-            lua_pushstring ( luaVM, "packetsSent" );
-            lua_pushnumber ( luaVM, stats.packetsSent );
-            lua_settable ( luaVM, -3 );
-
-            lua_pushstring ( luaVM, "packetlossTotal" );
-            lua_pushnumber ( luaVM, stats.packetlossTotal );
-            lua_settable ( luaVM, -3 );
-
-            lua_pushstring ( luaVM, "packetlossLastSecond" );
-            lua_pushnumber ( luaVM, stats.packetlossLastSecond );
-            lua_settable ( luaVM, -3 );
-
-            lua_pushstring ( luaVM, "messagesInSendBuffer" );
-            lua_pushnumber ( luaVM, stats.messagesInSendBuffer );
-            lua_settable ( luaVM, -3 );
-
-            lua_pushstring ( luaVM, "messagesInResendBuffer" );
-            lua_pushnumber ( luaVM, stats.messagesInResendBuffer );
-            lua_settable ( luaVM, -3 );
-
-            lua_pushstring ( luaVM, "isLimitedByCongestionControl" );
-            lua_pushnumber ( luaVM, stats.isLimitedByCongestionControl ? 1 : 0 );
-            lua_settable ( luaVM, -3 );
-
-            lua_pushstring ( luaVM, "isLimitedByOutgoingBandwidthLimit" );
-            lua_pushnumber ( luaVM, stats.isLimitedByOutgoingBandwidthLimit ? 1 : 0 );
-            lua_settable ( luaVM, -3 );
-
-            lua_pushstring ( luaVM, "encryptionStatus" );
-            lua_pushnumber ( luaVM, 1 );
-            lua_settable ( luaVM, -3 );
-
-            return 1;
-        }
-    }
-    else
-        m_pScriptDebugging->LogCustom ( luaVM, argStream.GetFullErrorMessage () );
-
-    lua_pushboolean ( luaVM, false );
-    return 1;
-}
-
-
-int CLuaFunctionDefs::GetVersion ( lua_State* luaVM )
-{
-    lua_createtable ( luaVM, 0, 8 );
-
-    lua_pushstring ( luaVM, "number" );
-    lua_pushnumber ( luaVM, CStaticFunctionDefinitions::GetVersion () );
-    lua_settable ( luaVM, -3 );
-
-    lua_pushstring ( luaVM, "mta" );
-    lua_pushstring ( luaVM, CStaticFunctionDefinitions::GetVersionString () );
-    lua_settable ( luaVM, -3 );
-
-    lua_pushstring ( luaVM, "name" );
-    lua_pushstring ( luaVM, CStaticFunctionDefinitions::GetVersionName () );
-    lua_settable ( luaVM, -3 );
-
-    lua_pushstring ( luaVM, "netcode" );
-    lua_pushnumber ( luaVM, CStaticFunctionDefinitions::GetNetcodeVersion () );
-    lua_settable ( luaVM, -3 );
-
-    lua_pushstring ( luaVM, "os" );
-    lua_pushstring ( luaVM, CStaticFunctionDefinitions::GetOperatingSystemName () );
-    lua_settable ( luaVM, -3 );
-
-    lua_pushstring ( luaVM, "type" );
-    lua_pushstring ( luaVM, CStaticFunctionDefinitions::GetVersionBuildType () );
-    lua_settable ( luaVM, -3 );
-
-    lua_pushstring ( luaVM, "tag" );
-    lua_pushstring ( luaVM, CStaticFunctionDefinitions::GetVersionBuildTag () );
-    lua_settable ( luaVM, -3 );
-
-    lua_pushstring ( luaVM, "sortable" );
-    lua_pushstring ( luaVM, CStaticFunctionDefinitions::GetVersionSortable () );
-    lua_settable ( luaVM, -3 );
-
-    return 1;
-}
-
-int CLuaFunctionDefs::GetModuleInfo ( lua_State* luaVM )
-{
-    if ( lua_type ( luaVM, 1 ) == LUA_TSTRING ) {
-        list < CLuaModule* > lua_LoadedModules = m_pLuaModuleManager->GetLoadedModules ();
-        list < CLuaModule* > ::iterator iter = lua_LoadedModules.begin ();
-        SString strAttribute = lua_tostring ( luaVM, 2 );
-        SString strModuleName = lua_tostring ( luaVM, 1 );
-        for ( ; iter != lua_LoadedModules.end (); ++iter )
-        {
-            if ( stricmp ( strModuleName, ( *iter )->_GetName ().c_str () ) == 0 ) {
-                lua_newtable ( luaVM );
-
-                lua_pushstring ( luaVM, "name" );
-                lua_pushstring ( luaVM, ( *iter )->_GetFunctions ().szModuleName );
-                lua_settable ( luaVM, -3 );
-
-                lua_pushstring ( luaVM, "author" );
-                lua_pushstring ( luaVM, ( *iter )->_GetFunctions ().szAuthor );
-                lua_settable ( luaVM, -3 );
-
-                lua_pushstring ( luaVM, "version" );
-                SString strVersion ( "%.2f", ( *iter )->_GetFunctions ().fVersion );
-                lua_pushstring ( luaVM, strVersion );
-                lua_settable ( luaVM, -3 );
-
-                return 1;
-            }
-        }
-    }
-    lua_pushboolean ( luaVM, false );
-    m_pScriptDebugging->LogBadType ( luaVM );
-    return 1;
-}
-
-int CLuaFunctionDefs::GetModules ( lua_State* luaVM )
-{
-    lua_newtable ( luaVM );
-    list < CLuaModule* > lua_LoadedModules = m_pLuaModuleManager->GetLoadedModules ();
-    list < CLuaModule* > ::iterator iter = lua_LoadedModules.begin ();
-    unsigned int uiIndex = 1;
-    for ( ; iter != lua_LoadedModules.end (); ++iter )
-    {
-        lua_pushnumber ( luaVM, uiIndex++ );
-        lua_pushstring ( luaVM, ( *iter )->_GetFunctions ().szFileName );
-        lua_settable ( luaVM, -3 );
-    }
-    return 1;
-}
-
-int CLuaFunctionDefs::GetPerformanceStats ( lua_State* luaVM )
-{
-    SString strCategory, strOptions, strFilter;
-
-    CScriptArgReader argStream ( luaVM );
-    argStream.ReadString ( strCategory );
-    argStream.ReadString ( strOptions, "" );
-    argStream.ReadString ( strFilter, "" );
-
-    if ( !argStream.HasErrors () )
-    {
-        CPerfStatResult Result;
-        CPerfStatManager::GetSingleton ()->GetStats ( &Result, strCategory, strOptions, strFilter );
-
-        lua_newtable ( luaVM );
-        for ( int c = 0; c < Result.ColumnCount (); c++ )
-        {
-            const SString& name = Result.ColumnName ( c );
-            lua_pushnumber ( luaVM, c + 1 );                      // row index number (starting at 1, not 0)
-            lua_pushlstring ( luaVM, name.c_str (), name.length () );
-            lua_settable ( luaVM, -3 );
-        }
-
-        lua_newtable ( luaVM );
-        for ( int r = 0; r < Result.RowCount (); r++ )
-        {
-            lua_newtable ( luaVM );                             // new table
-            lua_pushnumber ( luaVM, r + 1 );                      // row index number (starting at 1, not 0)
-            lua_pushvalue ( luaVM, -2 );                        // value
-            lua_settable ( luaVM, -4 );                         // refer to the top level table
-
-            for ( int c = 0; c < Result.ColumnCount (); c++ )
-            {
-                SString& cell = Result.Data ( c, r );
-                lua_pushnumber ( luaVM, c + 1 );
-                lua_pushlstring ( luaVM, cell.c_str (), cell.length () );
-                lua_settable ( luaVM, -3 );
-            }
-            lua_pop ( luaVM, 1 );                               // pop the inner table
-        }
-        return 2;
-    }
-    else
-        m_pScriptDebugging->LogCustom ( luaVM, argStream.GetFullErrorMessage () );
-
-    lua_pushboolean ( luaVM, false );
-    return 1;
-}
-=======
 /*****************************************************************************
  *
  *  PROJECT:     Multi Theft Auto v1.0
@@ -1740,10 +507,10 @@
                 unsigned int uiArgCount = 1;
 
                 // See if we need to return a table with single or multiple entries
-                if (pNode->GetSubNodeCount() == 0)
+                if (pNode->GetChildCount() == 0)
                 {
                     // See if required attribute exists
-                    CXMLAttribute* pAttribute = pNode->GetAttributes().Find(strAttribute.c_str());
+                    CXMLAttribute* pAttribute = pNode->GetAttribute(strAttribute.c_str());
                     if (!pAttribute)
                     {
                         if (bDeleteNode)
@@ -1773,15 +540,12 @@
                 else
                 {
                     // We need to return multiply entries, so push all subnodes
-                    while ((pSubNode = pNode->FindSubNode("setting", uiIndex++)))
+                    while ((pSubNode = pNode->GetChild("setting", uiIndex++)))
                     {
-                        CXMLAttributes& attributes = pSubNode->GetAttributes();
-                        Args.PushString(attributes.Find("name")->GetValue());
-                        const std::string& strDataValue = attributes.Find("value")->GetValue();
+                        Args.PushString(pSubNode->GetAttribute("name")->GetName());
+                        const std::string& strDataValue = pSubNode->GetAttribute("value")->GetValue();
                         if (!Args.ReadFromJSONString(strDataValue.c_str()))
-                        {
                             Args.PushString(strDataValue);
-                        }
                     }
                     // Push a table and return
                     Args.PushAsTable(luaVM);
@@ -2768,5 +1532,4 @@
     // bool getDevelopmentMode ()
     lua_pushboolean(luaVM, g_pGame->GetDevelopmentMode());
     return 1;
-}
->>>>>>> d8c3ff5f
+}