<<<<<<< HEAD
/*****************************************************************************
 *
 *  PROJECT:     Multi Theft Auto v1.0
 *  LICENSE:     See LICENSE in the top level directory
 *  FILE:        mods/deathmatch/logic/lua/CLuaManager.cpp
 *  PURPOSE:     Lua virtual machine manager class
 *
 *  Multi Theft Auto is available from http://www.multitheftauto.com/
 *
 *****************************************************************************/

#include "StdInc.h"

extern CGame* g_pGame;

CLuaManager::CLuaManager(CObjectManager* pObjectManager, CPlayerManager* pPlayerManager, CVehicleManager* pVehicleManager, CBlipManager* pBlipManager,
                         CRadarAreaManager* pRadarAreaManager, CRegisteredCommands* pRegisteredCommands, CMapManager* pMapManager, CEvents* pEvents)
{
    m_pObjectManager = pObjectManager;
    m_pPlayerManager = pPlayerManager;
    m_pVehicleManager = pVehicleManager;
    m_pBlipManager = pBlipManager;
    m_pRadarAreaManager = pRadarAreaManager;
    m_pRegisteredCommands = pRegisteredCommands;
    m_pMapManager = pMapManager;
    m_pEvents = pEvents;

    // Create our lua dynamic module manager
    m_pLuaModuleManager = new CLuaModuleManager(this);
    m_pLuaModuleManager->SetScriptDebugging(g_pGame->GetScriptDebugging());

    // Load our C Functions into Lua and hook callback
    LoadCFunctions();
    lua_registerPreCallHook(CLuaDefs::CanUseFunction);
    lua_registerUndumpHook(CLuaMain::OnUndump);

#ifdef MTA_DEBUG
    // Check rounding in case json is updated
    json_object* obj = json_object_new_double(5.1);
    SString      strResult = json_object_to_json_string_ext(obj, JSON_C_TO_STRING_PLAIN);
    assert(strResult == "5.1");
    json_object_put(obj);
#endif
}

CLuaManager::~CLuaManager()
{
    CLuaCFunctions::RemoveAllFunctions();
    list<CLuaMain*>::iterator iter;
    for (iter = m_virtualMachines.begin(); iter != m_virtualMachines.end(); ++iter)
    {
        delete (*iter);
    }

    // Destroy the module manager
    delete m_pLuaModuleManager;
}

CLuaMain* CLuaManager::CreateVirtualMachine(CResource* pResourceOwner, bool bEnableOOP)
{
    // Create it and add it to the list over VM's
    CLuaMain* pLuaMain = new CLuaMain(this, m_pObjectManager, m_pPlayerManager, m_pVehicleManager, m_pBlipManager, m_pRadarAreaManager, m_pMapManager,
                                      pResourceOwner, bEnableOOP);
    m_virtualMachines.push_back(pLuaMain);
    pLuaMain->InitVM();

    m_pLuaModuleManager->RegisterFunctions(pLuaMain->GetVirtualMachine());

    return pLuaMain;
}

bool CLuaManager::RemoveVirtualMachine(CLuaMain* pLuaMain)
{
    if (pLuaMain)
    {
        // Remove all events registered by it and all commands added
        m_pEvents->RemoveAllEvents(pLuaMain);
        m_pRegisteredCommands->CleanUpForVM(pLuaMain);

        // Delete it unless it is already
        if (!pLuaMain->BeingDeleted())
        {
            delete pLuaMain;
        }

        // Remove it from our list
        m_virtualMachines.remove(pLuaMain);
        return true;
    }

    return false;
}

void CLuaManager::OnLuaMainOpenVM(CLuaMain* pLuaMain, lua_State* luaVM)
{
    MapSet(m_VirtualMachineMap, pLuaMain->GetVirtualMachine(), pLuaMain);
}

void CLuaManager::OnLuaMainCloseVM(CLuaMain* pLuaMain, lua_State* luaVM)
{
    MapRemove(m_VirtualMachineMap, pLuaMain->GetVirtualMachine());
}

void CLuaManager::DoPulse()
{
    list<CLuaMain*>::iterator iter;
    for (iter = m_virtualMachines.begin(); iter != m_virtualMachines.end(); ++iter)
    {
        (*iter)->DoPulse();
    }
    m_pLuaModuleManager->DoPulse();
}

CLuaMain* CLuaManager::GetVirtualMachine(lua_State* luaVM)
{
    if (!luaVM)
        return NULL;

    // Grab the main virtual state because the one we've got passed might be a coroutine state
    // and only the main state is in our list.
    lua_State* main = lua_getmainstate(luaVM);
    if (main)
    {
        luaVM = main;
    }

    // Find a matching VM in our map
    CLuaMain* pLuaMain = MapFindRef(m_VirtualMachineMap, luaVM);
    if (pLuaMain)
        return pLuaMain;

    // Find a matching VM in our list
    list<CLuaMain*>::const_iterator iter = m_virtualMachines.begin();
    for (; iter != m_virtualMachines.end(); ++iter)
    {
        if (luaVM == (*iter)->GetVirtualMachine())
        {
            dassert(0);            // Why not in map?
            return *iter;
        }
    }

    // Doesn't exist
    return NULL;
}

// Return resource associated with a lua state
CResource* CLuaManager::GetVirtualMachineResource(lua_State* luaVM)
{
    CLuaMain* pLuaMain = GetVirtualMachine(luaVM);
    if (pLuaMain)
        return pLuaMain->GetResource();
    return NULL;
}

void CLuaManager::LoadCFunctions()
{
    std::map<const char*, lua_CFunction> functions{
        {"addEvent", CLuaFunctionDefs::AddEvent},
        {"addEventHandler", CLuaFunctionDefs::AddEventHandler},
        {"removeEventHandler", CLuaFunctionDefs::RemoveEventHandler},
        {"getEventHandlers", CLuaFunctionDefs::GetEventHandlers},
        {"triggerEvent", CLuaFunctionDefs::TriggerEvent},
        {"triggerClientEvent", CLuaFunctionDefs::TriggerClientEvent},
        {"cancelEvent", CLuaFunctionDefs::CancelEvent},
        {"wasEventCancelled", CLuaFunctionDefs::WasEventCancelled},
        {"getCancelReason", CLuaFunctionDefs::GetCancelReason},
        {"triggerLatentClientEvent", CLuaFunctionDefs::TriggerLatentClientEvent},
        {"getLatentEventHandles", CLuaFunctionDefs::GetLatentEventHandles},
        {"getLatentEventStatus", CLuaFunctionDefs::GetLatentEventStatus},
        {"cancelLatentEvent", CLuaFunctionDefs::CancelLatentEvent},
        {"addDebugHook", CLuaFunctionDefs::AddDebugHook},
        {"removeDebugHook", CLuaFunctionDefs::RemoveDebugHook},

        // Explosion create funcs
        {"createExplosion", CLuaFunctionDefs::CreateExplosion},

        // Fire create funcs
        // CLuaCFunctions::AddFunction ( "createFire", CLuaFunctionDefinitions::CreateFire );

        // Path(node) funcs
        // CLuaCFunctions::AddFunction ( "createNode", CLuaFunctionDefinitions::CreateNode );

        // Ped body funcs?
        {"getBodyPartName", CLuaFunctionDefs::GetBodyPartName},
        {"getClothesByTypeIndex", CLuaFunctionDefs::GetClothesByTypeIndex},
        {"getTypeIndexFromClothes", CLuaFunctionDefs::GetTypeIndexFromClothes},
        {"getClothesTypeName", CLuaFunctionDefs::GetClothesTypeName},

        // Weapon funcs
        {"getWeaponNameFromID", CLuaFunctionDefs::GetWeaponNameFromID},
        {"getWeaponIDFromName", CLuaFunctionDefs::GetWeaponIDFromName},
        {"getWeaponProperty", CLuaFunctionDefs::GetWeaponProperty},
        {"getOriginalWeaponProperty", CLuaFunctionDefs::GetOriginalWeaponProperty},
        {"setWeaponProperty", CLuaFunctionDefs::SetWeaponProperty},
        {"setWeaponAmmo", CLuaFunctionDefs::SetWeaponAmmo},
        {"getSlotFromWeapon", CLuaFunctionDefs::GetSlotFromWeapon},

    #if MTASA_VERSION_TYPE < VERSION_TYPE_RELEASE
        {"createWeapon", CLuaFunctionDefs::CreateWeapon},
        {"fireWeapon", CLuaFunctionDefs::FireWeapon},
        {"setWeaponState", CLuaFunctionDefs::SetWeaponState},
        {"getWeaponState", CLuaFunctionDefs::GetWeaponState},
        {"setWeaponTarget", CLuaFunctionDefs::SetWeaponTarget},
        {"getWeaponTarget", CLuaFunctionDefs::GetWeaponTarget},
        {"setWeaponOwner", CLuaFunctionDefs::SetWeaponOwner},
        {"getWeaponOwner", CLuaFunctionDefs::GetWeaponOwner},
        {"setWeaponFlags", CLuaFunctionDefs::SetWeaponFlags},
        {"getWeaponFlags", CLuaFunctionDefs::GetWeaponFlags},
        {"setWeaponFiringRate", CLuaFunctionDefs::SetWeaponFiringRate},
        {"getWeaponFiringRate", CLuaFunctionDefs::GetWeaponFiringRate},
        {"resetWeaponFiringRate", CLuaFunctionDefs::ResetWeaponFiringRate},
        {"getWeaponAmmo", CLuaFunctionDefs::GetWeaponAmmo},
        {"getWeaponClipAmmo", CLuaFunctionDefs::GetWeaponClipAmmo},
        {"setWeaponClipAmmo", CLuaFunctionDefs::SetWeaponClipAmmo},
    #endif

        // Console funcs
        {"addCommandHandler", CLuaFunctionDefs::AddCommandHandler},
        {"removeCommandHandler", CLuaFunctionDefs::RemoveCommandHandler},
        {"executeCommandHandler", CLuaFunctionDefs::ExecuteCommandHandler},
        {"getCommandHandlers", CLuaFunctionDefs::GetCommandHandlers},

        // Server standard funcs
        {"getMaxPlayers", CLuaFunctionDefs::GetMaxPlayers},
        {"setMaxPlayers", CLuaFunctionDefs::SetMaxPlayers},
        {"outputChatBox", CLuaFunctionDefs::OutputChatBox},
        {"outputConsole", CLuaFunctionDefs::OutputConsole},
        {"outputDebugString", CLuaFunctionDefs::OutputDebugString},
        {"outputServerLog", CLuaFunctionDefs::OutputServerLog},
        {"getServerName", CLuaFunctionDefs::GetServerName},
        {"getServerHttpPort", CLuaFunctionDefs::GetServerHttpPort},
        {"getServerPassword", CLuaFunctionDefs::GetServerPassword},
        {"setServerPassword", CLuaFunctionDefs::SetServerPassword},
        {"getServerConfigSetting", CLuaFunctionDefs::GetServerConfigSetting},
        {"clearChatBox", CLuaFunctionDefs::ClearChatBox},

        // Loaded map funcs
        {"getRootElement", CLuaFunctionDefs::GetRootElement},
        {"loadMapData", CLuaFunctionDefs::LoadMapData},
        {"saveMapData", CLuaFunctionDefs::SaveMapData},

        // All-Seeing Eye Functions
        {"getGameType", CLuaFunctionDefs::GetGameType},
        {"getMapName", CLuaFunctionDefs::GetMapName},
        {"setGameType", CLuaFunctionDefs::SetGameType},
        {"setMapName", CLuaFunctionDefs::SetMapName},
        {"getRuleValue", CLuaFunctionDefs::GetRuleValue},
        {"setRuleValue", CLuaFunctionDefs::SetRuleValue},
        {"removeRuleValue", CLuaFunctionDefs::RemoveRuleValue},

        // Registry functions
        {"getPerformanceStats", CLuaFunctionDefs::GetPerformanceStats},

         // Admin functions
        /*
        CLuaCFunctions::AddFunction ( "aexec", CLuaFunctionDefinitions::Aexec },
        CLuaCFunctions::AddFunction ( "kickPlayer", CLuaFunctionDefinitions::KickPlayer },
        CLuaCFunctions::AddFunction ( "banPlayer", CLuaFunctionDefinitions::BanPlayer },
        CLuaCFunctions::AddFunction ( "banPlayerIP", CLuaFunctionDefinitions::BanPlayerIP },
        CLuaCFunctions::AddFunction ( "setPlayerMuted", CLuaFunctionDefinitions::SetPlayerMuted },

        CLuaCFunctions::AddFunction ( "addAccount", CLuaFunctionDefinitions::AddAccount },
        CLuaCFunctions::AddFunction ( "delAccount", CLuaFunctionDefinitions::DelAccount },
        CLuaCFunctions::AddFunction ( "setAccountPassword", CLuaFunctionDefinitions::SetAccountPassword },
        */

        {"callRemote", CLuaFunctionDefs::CallRemote},
        {"fetchRemote", CLuaFunctionDefs::FetchRemote},
        {"getRemoteRequests", CLuaFunctionDefs::GetRemoteRequests},
        {"getRemoteRequestInfo", CLuaFunctionDefs::GetRemoteRequestInfo},
        {"abortRemoteRequest", CLuaFunctionDefs::AbortRemoteRequest},

        // Misc funcs
        {"resetMapInfo", CLuaFunctionDefs::ResetMapInfo},
        {"getServerPort", CLuaFunctionDefs::GetServerPort},

        // Settings registry funcs
        {"get", CLuaFunctionDefs::Get},
        {"set", CLuaFunctionDefs::Set},

        // Utility
        {"getVersion", CLuaFunctionDefs::GetVersion},
        {"getNetworkUsageData", CLuaFunctionDefs::GetNetworkUsageData},
        {"getNetworkStats", CLuaFunctionDefs::GetNetworkStats},
        {"getLoadedModules", CLuaFunctionDefs::GetModules},
        {"getModuleInfo", CLuaFunctionDefs::GetModuleInfo},

        {"setDevelopmentMode", CLuaFunctionDefs::SetDevelopmentMode},
        {"getDevelopmentMode", CLuaFunctionDefs::GetDevelopmentMode},

        // Backward compat functions at the end, so the new function name is used in ACL

        // ** BACKWARDS COMPATIBILITY FUNCS. SHOULD BE REMOVED BEFORE FINAL RELEASE! **
        {"getPlayerSkin", CLuaElementDefs::getElementModel},
        {"setPlayerSkin", CLuaElementDefs::setElementModel},
        {"getVehicleModel", CLuaElementDefs::getElementModel},
        {"setVehicleModel", CLuaElementDefs::setElementModel},
        {"getObjectModel", CLuaElementDefs::getElementModel},
        {"setObjectModel", CLuaElementDefs::setElementModel},
        {"getVehicleID", CLuaElementDefs::getElementModel},
        {"getVehicleIDFromName", CLuaVehicleDefs::GetVehicleModelFromName},
        {"getVehicleNameFromID", CLuaVehicleDefs::GetVehicleNameFromModel},
        {"getPlayerWeaponSlot", CLuaPedDefs::GetPedWeaponSlot},
        {"getPlayerArmor", CLuaPedDefs::GetPedArmor},
        {"getPlayerRotation", CLuaPedDefs::GetPedRotation},
        {"isPlayerChoking", CLuaPedDefs::IsPedChoking},
        {"isPlayerDead", CLuaPedDefs::IsPedDead},
        {"isPlayerDucked", CLuaPedDefs::IsPedDucked},
        {"getPlayerStat", CLuaPedDefs::GetPedStat},
        {"getPlayerTarget", CLuaPedDefs::GetPedTarget},
        {"getPlayerClothes", CLuaPedDefs::GetPedClothes},
        {"doesPlayerHaveJetPack", CLuaPedDefs::DoesPedHaveJetPack},
        {"isPlayerInWater", CLuaElementDefs::isElementInWater},
        {"isPedInWater", CLuaElementDefs::isElementInWater},
        {"isPlayerOnGround", CLuaPedDefs::IsPedOnGround},
        {"getPlayerFightingStyle", CLuaPedDefs::GetPedFightingStyle},
        {"getPlayerGravity", CLuaPedDefs::GetPedGravity},
        {"getPlayerContactElement", CLuaPedDefs::GetPedContactElement},
        {"setPlayerArmor", CLuaPedDefs::SetPedArmor},
        {"setPlayerWeaponSlot", CLuaPedDefs::SetPedWeaponSlot},
        {"killPlayer", CLuaPedDefs::KillPed},
        {"setPlayerRotation", CLuaPedDefs::SetPedRotation},
        {"setPlayerStat", CLuaPedDefs::SetPedStat},
        {"addPlayerClothes", CLuaPedDefs::AddPedClothes},
        {"removePlayerClothes", CLuaPedDefs::RemovePedClothes},
        {"givePlayerJetPack", CLuaPedDefs::GivePedJetPack},
        {"removePlayerJetPack", CLuaPedDefs::RemovePedJetPack},
        {"setPlayerFightingStyle", CLuaPedDefs::SetPedFightingStyle},
        {"setPlayerGravity", CLuaPedDefs::SetPedGravity},
        {"setPlayerChoking", CLuaPedDefs::SetPedChoking},
        {"warpPlayerIntoVehicle", CLuaPedDefs::WarpPedIntoVehicle},
        {"removePlayerFromVehicle", CLuaPedDefs::RemovePedFromVehicle},
        {"getPlayerOccupiedVehicle", CLuaPedDefs::GetPedOccupiedVehicle},
        {"getPlayerOccupiedVehicleSeat", CLuaPedDefs::GetPedOccupiedVehicleSeat},
        {"isPlayerInVehicle", CLuaPedDefs::IsPedInVehicle},
        {"getClientName", CLuaPlayerDefs::GetPlayerName},
        {"getClientIP", CLuaPlayerDefs::GetPlayerIP},
        {"getClientAccount", CLuaPlayerDefs::GetPlayerAccount},
        {"setClientName", CLuaPlayerDefs::SetPlayerName},
        {"getPlayerWeapon", CLuaPedDefs::GetPedWeapon},
        {"getPlayerTotalAmmo", CLuaPedDefs::GetPedTotalAmmo},
        {"getPlayerAmmoInClip", CLuaPedDefs::GetPedAmmoInClip},
        {"getPedSkin", CLuaElementDefs::getElementModel},
        {"setPedSkin", CLuaElementDefs::setElementModel},
        {"xmlNodeGetSubNodes", CLuaXMLDefs::xmlNodeGetChildren},
        {"xmlCreateSubNode", CLuaXMLDefs::xmlCreateChild},
        {"xmlFindSubNode", CLuaXMLDefs::xmlNodeFindChild},
        {"attachElementToElement", CLuaElementDefs::attachElements},
        {"detachElementFromElement", CLuaElementDefs::detachElements},
        
        // Deprecated since 1.5.5-9.13846
        {"doesPedHaveJetPack", CLuaPedDefs::DoesPedHaveJetPack},
        {"givePedJetPack", CLuaPedDefs::GivePedJetPack},
        {"removePedJetPack", CLuaPedDefs::RemovePedJetPack}
        // ** END OF BACKWARDS COMPATIBILITY FUNCS. **
    };

    // Add all functions
    for (const auto& pair : functions)
    {
        CLuaCFunctions::AddFunction(pair.first, pair.second);
    }
    
    // Restricted functions
    CLuaCFunctions::AddFunction("setServerConfigSetting", CLuaFunctionDefs::SetServerConfigSetting, true);
    CLuaCFunctions::AddFunction("shutdown", CLuaFunctionDefs::shutdown, true);

    // Load the functions from our classes
    CLuaACLDefs::LoadFunctions();
    CLuaAccountDefs::LoadFunctions();
    CLuaBanDefs::LoadFunctions();
    CLuaBlipDefs::LoadFunctions();
    CLuaCameraDefs::LoadFunctions();
    CLuaColShapeDefs::LoadFunctions();
    CLuaDatabaseDefs::LoadFunctions();
    CLuaElementDefs::LoadFunctions();
    CLuaHandlingDefs::LoadFunctions();
    CLuaMarkerDefs::LoadFunctions();
    CLuaObjectDefs::LoadFunctions();
    CLuaPedDefs::LoadFunctions();
    CLuaPickupDefs::LoadFunctions();
    CLuaPlayerDefs::LoadFunctions();
    CLuaRadarAreaDefs::LoadFunctions();
    CLuaResourceDefs::LoadFunctions();
    CLuaShared::LoadFunctions();
    CLuaTeamDefs::LoadFunctions();
    CLuaTextDefs::LoadFunctions();
    CLuaTimerDefs::LoadFunctions();
    CLuaTrainTrackDefs::LoadFunctions();
    CLuaVehicleDefs::LoadFunctions();
    CLuaVoiceDefs::LoadFunctions();
    CLuaWaterDefs::LoadFunctions();
    CLuaWorldDefs::LoadFunctions();
    CLuaXMLDefs::LoadFunctions();
}
=======
/*****************************************************************************
 *
 *  PROJECT:     Multi Theft Auto v1.0
 *  LICENSE:     See LICENSE in the top level directory
 *  FILE:        mods/deathmatch/logic/lua/CLuaManager.cpp
 *  PURPOSE:     Lua virtual machine manager class
 *
 *  Multi Theft Auto is available from http://www.multitheftauto.com/
 *
 *****************************************************************************/

#include "StdInc.h"

extern CGame* g_pGame;

CLuaManager::CLuaManager(CObjectManager* pObjectManager, CPlayerManager* pPlayerManager, CVehicleManager* pVehicleManager, CBlipManager* pBlipManager,
                         CRadarAreaManager* pRadarAreaManager, CRegisteredCommands* pRegisteredCommands, CMapManager* pMapManager, CEvents* pEvents)
{
    m_pObjectManager = pObjectManager;
    m_pPlayerManager = pPlayerManager;
    m_pVehicleManager = pVehicleManager;
    m_pBlipManager = pBlipManager;
    m_pRadarAreaManager = pRadarAreaManager;
    m_pRegisteredCommands = pRegisteredCommands;
    m_pMapManager = pMapManager;
    m_pEvents = pEvents;

    // Create our lua dynamic module manager
    m_pLuaModuleManager = new CLuaModuleManager(this);
    m_pLuaModuleManager->SetScriptDebugging(g_pGame->GetScriptDebugging());

    // Load our C Functions into Lua and hook callback
    LoadCFunctions();
    lua_registerPreCallHook(CLuaDefs::CanUseFunction);
    lua_registerUndumpHook(CLuaMain::OnUndump);

#ifdef MTA_DEBUG
    // Check rounding in case json is updated
    json_object* obj = json_object_new_double(5.1);
    SString      strResult = json_object_to_json_string_ext(obj, JSON_C_TO_STRING_PLAIN);
    assert(strResult == "5.1");
    json_object_put(obj);
#endif
}

CLuaManager::~CLuaManager()
{
    CLuaCFunctions::RemoveAllFunctions();
    list<CLuaMain*>::iterator iter;
    for (iter = m_virtualMachines.begin(); iter != m_virtualMachines.end(); ++iter)
    {
        delete (*iter);
    }

    // Destroy the module manager
    delete m_pLuaModuleManager;
}

CLuaMain* CLuaManager::CreateVirtualMachine(CResource* pResourceOwner, bool bEnableOOP)
{
    // Create it and add it to the list over VM's
    CLuaMain* pLuaMain = new CLuaMain(this, m_pObjectManager, m_pPlayerManager, m_pVehicleManager, m_pBlipManager, m_pRadarAreaManager, m_pMapManager,
                                      pResourceOwner, bEnableOOP);
    m_virtualMachines.push_back(pLuaMain);
    pLuaMain->InitVM();

    m_pLuaModuleManager->RegisterFunctions(pLuaMain->GetVirtualMachine());

    return pLuaMain;
}

bool CLuaManager::RemoveVirtualMachine(CLuaMain* pLuaMain)
{
    if (pLuaMain)
    {
        // Remove all events registered by it and all commands added
        m_pEvents->RemoveAllEvents(pLuaMain);
        m_pRegisteredCommands->CleanUpForVM(pLuaMain);

        // Delete it unless it is already
        if (!pLuaMain->BeingDeleted())
        {
            delete pLuaMain;
        }

        // Remove it from our list
        m_virtualMachines.remove(pLuaMain);
        return true;
    }

    return false;
}

void CLuaManager::OnLuaMainOpenVM(CLuaMain* pLuaMain, lua_State* luaVM)
{
    MapSet(m_VirtualMachineMap, pLuaMain->GetVirtualMachine(), pLuaMain);
}

void CLuaManager::OnLuaMainCloseVM(CLuaMain* pLuaMain, lua_State* luaVM)
{
    MapRemove(m_VirtualMachineMap, pLuaMain->GetVirtualMachine());
}

void CLuaManager::DoPulse()
{
    list<CLuaMain*>::iterator iter;
    for (iter = m_virtualMachines.begin(); iter != m_virtualMachines.end(); ++iter)
    {
        (*iter)->DoPulse();
    }
    m_pLuaModuleManager->DoPulse();
}

CLuaMain* CLuaManager::GetVirtualMachine(lua_State* luaVM)
{
    if (!luaVM)
        return NULL;

    // Grab the main virtual state because the one we've got passed might be a coroutine state
    // and only the main state is in our list.
    lua_State* main = lua_getmainstate(luaVM);
    if (main)
    {
        luaVM = main;
    }

    // Find a matching VM in our map
    CLuaMain* pLuaMain = MapFindRef(m_VirtualMachineMap, luaVM);
    if (pLuaMain)
        return pLuaMain;

    // Find a matching VM in our list
    list<CLuaMain*>::const_iterator iter = m_virtualMachines.begin();
    for (; iter != m_virtualMachines.end(); ++iter)
    {
        if (luaVM == (*iter)->GetVirtualMachine())
        {
            dassert(0);            // Why not in map?
            return *iter;
        }
    }

    // Doesn't exist
    return NULL;
}

// Return resource associated with a lua state
CResource* CLuaManager::GetVirtualMachineResource(lua_State* luaVM)
{
    CLuaMain* pLuaMain = GetVirtualMachine(luaVM);
    if (pLuaMain)
        return pLuaMain->GetResource();
    return NULL;
}

void CLuaManager::LoadCFunctions()
{
    constexpr static const std::pair<const char*, lua_CFunction> functions[]{
        {"addEvent", CLuaFunctionDefs::AddEvent},
        {"addEventHandler", CLuaFunctionDefs::AddEventHandler},
        {"removeEventHandler", CLuaFunctionDefs::RemoveEventHandler},
        {"getEventHandlers", CLuaFunctionDefs::GetEventHandlers},
        {"triggerEvent", CLuaFunctionDefs::TriggerEvent},
        {"triggerClientEvent", CLuaFunctionDefs::TriggerClientEvent},
        {"cancelEvent", CLuaFunctionDefs::CancelEvent},
        {"wasEventCancelled", CLuaFunctionDefs::WasEventCancelled},
        {"getCancelReason", CLuaFunctionDefs::GetCancelReason},
        {"triggerLatentClientEvent", CLuaFunctionDefs::TriggerLatentClientEvent},
        {"getLatentEventHandles", CLuaFunctionDefs::GetLatentEventHandles},
        {"getLatentEventStatus", CLuaFunctionDefs::GetLatentEventStatus},
        {"cancelLatentEvent", CLuaFunctionDefs::CancelLatentEvent},
        {"addDebugHook", CLuaFunctionDefs::AddDebugHook},
        {"removeDebugHook", CLuaFunctionDefs::RemoveDebugHook},

        // Explosion create funcs
        {"createExplosion", CLuaFunctionDefs::CreateExplosion},

        // Fire create funcs
        // CLuaCFunctions::AddFunction ( "createFire", CLuaFunctionDefinitions::CreateFire );

        // Path(node) funcs
        // CLuaCFunctions::AddFunction ( "createNode", CLuaFunctionDefinitions::CreateNode );

        // Ped body funcs?
        {"getBodyPartName", CLuaFunctionDefs::GetBodyPartName},
        {"getClothesByTypeIndex", CLuaFunctionDefs::GetClothesByTypeIndex},
        {"getTypeIndexFromClothes", CLuaFunctionDefs::GetTypeIndexFromClothes},
        {"getClothesTypeName", CLuaFunctionDefs::GetClothesTypeName},

        // Weapon funcs
        {"getWeaponNameFromID", CLuaFunctionDefs::GetWeaponNameFromID},
        {"getWeaponIDFromName", CLuaFunctionDefs::GetWeaponIDFromName},
        {"getWeaponProperty", CLuaFunctionDefs::GetWeaponProperty},
        {"getOriginalWeaponProperty", CLuaFunctionDefs::GetOriginalWeaponProperty},
        {"setWeaponProperty", CLuaFunctionDefs::SetWeaponProperty},
        {"setWeaponAmmo", CLuaFunctionDefs::SetWeaponAmmo},
        {"getSlotFromWeapon", CLuaFunctionDefs::GetSlotFromWeapon},

    #if MTASA_VERSION_TYPE < VERSION_TYPE_RELEASE
        {"createWeapon", CLuaFunctionDefs::CreateWeapon},
        {"fireWeapon", CLuaFunctionDefs::FireWeapon},
        {"setWeaponState", CLuaFunctionDefs::SetWeaponState},
        {"getWeaponState", CLuaFunctionDefs::GetWeaponState},
        {"setWeaponTarget", CLuaFunctionDefs::SetWeaponTarget},
        {"getWeaponTarget", CLuaFunctionDefs::GetWeaponTarget},
        {"setWeaponOwner", CLuaFunctionDefs::SetWeaponOwner},
        {"getWeaponOwner", CLuaFunctionDefs::GetWeaponOwner},
        {"setWeaponFlags", CLuaFunctionDefs::SetWeaponFlags},
        {"getWeaponFlags", CLuaFunctionDefs::GetWeaponFlags},
        {"setWeaponFiringRate", CLuaFunctionDefs::SetWeaponFiringRate},
        {"getWeaponFiringRate", CLuaFunctionDefs::GetWeaponFiringRate},
        {"resetWeaponFiringRate", CLuaFunctionDefs::ResetWeaponFiringRate},
        {"getWeaponAmmo", CLuaFunctionDefs::GetWeaponAmmo},
        {"getWeaponClipAmmo", CLuaFunctionDefs::GetWeaponClipAmmo},
        {"setWeaponClipAmmo", CLuaFunctionDefs::SetWeaponClipAmmo},
    #endif

        // Console funcs
        {"addCommandHandler", CLuaFunctionDefs::AddCommandHandler},
        {"removeCommandHandler", CLuaFunctionDefs::RemoveCommandHandler},
        {"executeCommandHandler", CLuaFunctionDefs::ExecuteCommandHandler},
        {"getCommandHandlers", CLuaFunctionDefs::GetCommandHandlers},

        // Server standard funcs
        {"getMaxPlayers", CLuaFunctionDefs::GetMaxPlayers},
        {"setMaxPlayers", CLuaFunctionDefs::SetMaxPlayers},
        {"outputChatBox", CLuaFunctionDefs::OutputChatBox},
        {"outputConsole", CLuaFunctionDefs::OutputConsole},
        {"outputDebugString", CLuaFunctionDefs::OutputDebugString},
        {"outputServerLog", CLuaFunctionDefs::OutputServerLog},
        {"getServerName", CLuaFunctionDefs::GetServerName},
        {"getServerHttpPort", CLuaFunctionDefs::GetServerHttpPort},
        {"getServerPassword", CLuaFunctionDefs::GetServerPassword},
        {"setServerPassword", CLuaFunctionDefs::SetServerPassword},
        {"getServerConfigSetting", CLuaFunctionDefs::GetServerConfigSetting},
        {"clearChatBox", CLuaFunctionDefs::ClearChatBox},

        // Loaded map funcs
        {"getRootElement", CLuaFunctionDefs::GetRootElement},
        {"loadMapData", CLuaFunctionDefs::LoadMapData},
        {"saveMapData", CLuaFunctionDefs::SaveMapData},

        // All-Seeing Eye Functions
        {"getGameType", CLuaFunctionDefs::GetGameType},
        {"getMapName", CLuaFunctionDefs::GetMapName},
        {"setGameType", CLuaFunctionDefs::SetGameType},
        {"setMapName", CLuaFunctionDefs::SetMapName},
        {"getRuleValue", CLuaFunctionDefs::GetRuleValue},
        {"setRuleValue", CLuaFunctionDefs::SetRuleValue},
        {"removeRuleValue", CLuaFunctionDefs::RemoveRuleValue},

        // Registry functions
        {"getPerformanceStats", CLuaFunctionDefs::GetPerformanceStats},

         // Admin functions
        /*
        CLuaCFunctions::AddFunction ( "aexec", CLuaFunctionDefinitions::Aexec },
        CLuaCFunctions::AddFunction ( "kickPlayer", CLuaFunctionDefinitions::KickPlayer },
        CLuaCFunctions::AddFunction ( "banPlayer", CLuaFunctionDefinitions::BanPlayer },
        CLuaCFunctions::AddFunction ( "banPlayerIP", CLuaFunctionDefinitions::BanPlayerIP },
        CLuaCFunctions::AddFunction ( "setPlayerMuted", CLuaFunctionDefinitions::SetPlayerMuted },

        CLuaCFunctions::AddFunction ( "addAccount", CLuaFunctionDefinitions::AddAccount },
        CLuaCFunctions::AddFunction ( "delAccount", CLuaFunctionDefinitions::DelAccount },
        CLuaCFunctions::AddFunction ( "setAccountPassword", CLuaFunctionDefinitions::SetAccountPassword },
        */

        {"callRemote", CLuaFunctionDefs::CallRemote},
        {"fetchRemote", CLuaFunctionDefs::FetchRemote},
        {"getRemoteRequests", CLuaFunctionDefs::GetRemoteRequests},
        {"getRemoteRequestInfo", CLuaFunctionDefs::GetRemoteRequestInfo},
        {"abortRemoteRequest", CLuaFunctionDefs::AbortRemoteRequest},

        // Misc funcs
        {"resetMapInfo", CLuaFunctionDefs::ResetMapInfo},
        {"getServerPort", CLuaFunctionDefs::GetServerPort},

        // Settings registry funcs
        {"get", CLuaFunctionDefs::Get},
        {"set", CLuaFunctionDefs::Set},

        // Utility
        {"getVersion", CLuaFunctionDefs::GetVersion},
        {"getNetworkUsageData", CLuaFunctionDefs::GetNetworkUsageData},
        {"getNetworkStats", CLuaFunctionDefs::GetNetworkStats},
        {"getLoadedModules", CLuaFunctionDefs::GetModules},
        {"getModuleInfo", CLuaFunctionDefs::GetModuleInfo},

        {"setDevelopmentMode", CLuaFunctionDefs::SetDevelopmentMode},
        {"getDevelopmentMode", CLuaFunctionDefs::GetDevelopmentMode},

        // Backward compat functions at the end, so the new function name is used in ACL

        // ** BACKWARDS COMPATIBILITY FUNCS. SHOULD BE REMOVED BEFORE FINAL RELEASE! **
        {"getPlayerSkin", CLuaElementDefs::getElementModel},
        {"setPlayerSkin", CLuaElementDefs::setElementModel},
        {"getVehicleModel", CLuaElementDefs::getElementModel},
        {"setVehicleModel", CLuaElementDefs::setElementModel},
        {"getObjectModel", CLuaElementDefs::getElementModel},
        {"setObjectModel", CLuaElementDefs::setElementModel},
        {"getVehicleID", CLuaElementDefs::getElementModel},
        {"getVehicleIDFromName", CLuaVehicleDefs::GetVehicleModelFromName},
        {"getVehicleNameFromID", CLuaVehicleDefs::GetVehicleNameFromModel},
        {"getPlayerWeaponSlot", CLuaPedDefs::GetPedWeaponSlot},
        {"getPlayerArmor", CLuaPedDefs::GetPedArmor},
        {"getPlayerRotation", CLuaPedDefs::GetPedRotation},
        {"isPlayerChoking", CLuaPedDefs::IsPedChoking},
        {"isPlayerDead", CLuaPedDefs::IsPedDead},
        {"isPlayerDucked", CLuaPedDefs::IsPedDucked},
        {"getPlayerStat", CLuaPedDefs::GetPedStat},
        {"getPlayerTarget", CLuaPedDefs::GetPedTarget},
        {"getPlayerClothes", CLuaPedDefs::GetPedClothes},
        {"doesPlayerHaveJetPack", CLuaPedDefs::DoesPedHaveJetPack},
        {"isPlayerInWater", CLuaElementDefs::isElementInWater},
        {"isPedInWater", CLuaElementDefs::isElementInWater},
        {"isPlayerOnGround", CLuaPedDefs::IsPedOnGround},
        {"getPlayerFightingStyle", CLuaPedDefs::GetPedFightingStyle},
        {"getPlayerGravity", CLuaPedDefs::GetPedGravity},
        {"getPlayerContactElement", CLuaPedDefs::GetPedContactElement},
        {"setPlayerArmor", CLuaPedDefs::SetPedArmor},
        {"setPlayerWeaponSlot", CLuaPedDefs::SetPedWeaponSlot},
        {"killPlayer", CLuaPedDefs::KillPed},
        {"setPlayerRotation", CLuaPedDefs::SetPedRotation},
        {"setPlayerStat", CLuaPedDefs::SetPedStat},
        {"addPlayerClothes", CLuaPedDefs::AddPedClothes},
        {"removePlayerClothes", CLuaPedDefs::RemovePedClothes},
        {"givePlayerJetPack", CLuaPedDefs::GivePedJetPack},
        {"removePlayerJetPack", CLuaPedDefs::RemovePedJetPack},
        {"setPlayerFightingStyle", CLuaPedDefs::SetPedFightingStyle},
        {"setPlayerGravity", CLuaPedDefs::SetPedGravity},
        {"setPlayerChoking", CLuaPedDefs::SetPedChoking},
        {"warpPlayerIntoVehicle", CLuaPedDefs::WarpPedIntoVehicle},
        {"removePlayerFromVehicle", CLuaPedDefs::RemovePedFromVehicle},
        {"getPlayerOccupiedVehicle", CLuaPedDefs::GetPedOccupiedVehicle},
        {"getPlayerOccupiedVehicleSeat", CLuaPedDefs::GetPedOccupiedVehicleSeat},
        {"isPlayerInVehicle", CLuaPedDefs::IsPedInVehicle},
        {"getClientName", CLuaPlayerDefs::GetPlayerName},
        {"getClientIP", CLuaPlayerDefs::GetPlayerIP},
        {"getClientAccount", CLuaPlayerDefs::GetPlayerAccount},
        {"setClientName", CLuaPlayerDefs::SetPlayerName},
        {"getPlayerWeapon", CLuaPedDefs::GetPedWeapon},
        {"getPlayerTotalAmmo", CLuaPedDefs::GetPedTotalAmmo},
        {"getPlayerAmmoInClip", CLuaPedDefs::GetPedAmmoInClip},
        {"getPedSkin", CLuaElementDefs::getElementModel},
        {"setPedSkin", CLuaElementDefs::setElementModel},
        {"xmlNodeGetSubNodes", CLuaXMLDefs::xmlNodeGetChildren},
        {"xmlCreateSubNode", CLuaXMLDefs::xmlCreateChild},
        {"xmlFindSubNode", CLuaXMLDefs::xmlNodeFindChild},
        {"attachElementToElement", CLuaElementDefs::attachElements},
        {"detachElementFromElement", CLuaElementDefs::detachElements},
        
        // Deprecated since 1.5.5-9.13846
        {"doesPedHaveJetPack", CLuaPedDefs::DoesPedHaveJetPack},
        {"givePedJetPack", CLuaPedDefs::GivePedJetPack},
        {"removePedJetPack", CLuaPedDefs::RemovePedJetPack}
        // ** END OF BACKWARDS COMPATIBILITY FUNCS. **
    };

    // Add all functions
    for (const auto& [name, func] : functions)
        CLuaCFunctions::AddFunction(name, func);
    
    // Restricted functions
    CLuaCFunctions::AddFunction("setServerConfigSetting", CLuaFunctionDefs::SetServerConfigSetting, true);
    CLuaCFunctions::AddFunction("shutdown", CLuaFunctionDefs::shutdown, true);

    // Load the functions from our classes
    CLuaACLDefs::LoadFunctions();
    CLuaAccountDefs::LoadFunctions();
    CLuaBanDefs::LoadFunctions();
    CLuaBlipDefs::LoadFunctions();
    CLuaCameraDefs::LoadFunctions();
    CLuaColShapeDefs::LoadFunctions();
    CLuaDatabaseDefs::LoadFunctions();
    CLuaElementDefs::LoadFunctions();
    CLuaHandlingDefs::LoadFunctions();
    CLuaMarkerDefs::LoadFunctions();
    CLuaObjectDefs::LoadFunctions();
    CLuaPedDefs::LoadFunctions();
    CLuaPickupDefs::LoadFunctions();
    CLuaPlayerDefs::LoadFunctions();
    CLuaRadarAreaDefs::LoadFunctions();
    CLuaResourceDefs::LoadFunctions();
    CLuaShared::LoadFunctions();
    CLuaTeamDefs::LoadFunctions();
    CLuaTextDefs::LoadFunctions();
    CLuaTimerDefs::LoadFunctions();
    CLuaVehicleDefs::LoadFunctions();
    CLuaVoiceDefs::LoadFunctions();
    CLuaWaterDefs::LoadFunctions();
    CLuaWorldDefs::LoadFunctions();
    CLuaXMLDefs::LoadFunctions();
}
>>>>>>> d9ee1af1
<|MERGE_RESOLUTION|>--- conflicted
+++ resolved
@@ -1,4 +1,3 @@
-<<<<<<< HEAD
 /*****************************************************************************
  *
  *  PROJECT:     Multi Theft Auto v1.0
@@ -156,7 +155,7 @@
 
 void CLuaManager::LoadCFunctions()
 {
-    std::map<const char*, lua_CFunction> functions{
+    constexpr static const std::pair<const char*, lua_CFunction> functions[]{
         {"addEvent", CLuaFunctionDefs::AddEvent},
         {"addEventHandler", CLuaFunctionDefs::AddEventHandler},
         {"removeEventHandler", CLuaFunctionDefs::RemoveEventHandler},
@@ -358,10 +357,8 @@
     };
 
     // Add all functions
-    for (const auto& pair : functions)
-    {
-        CLuaCFunctions::AddFunction(pair.first, pair.second);
-    }
+    for (const auto& [name, func] : functions)
+        CLuaCFunctions::AddFunction(name, func);
     
     // Restricted functions
     CLuaCFunctions::AddFunction("setServerConfigSetting", CLuaFunctionDefs::SetServerConfigSetting, true);
@@ -394,399 +391,4 @@
     CLuaWaterDefs::LoadFunctions();
     CLuaWorldDefs::LoadFunctions();
     CLuaXMLDefs::LoadFunctions();
-}
-=======
-/*****************************************************************************
- *
- *  PROJECT:     Multi Theft Auto v1.0
- *  LICENSE:     See LICENSE in the top level directory
- *  FILE:        mods/deathmatch/logic/lua/CLuaManager.cpp
- *  PURPOSE:     Lua virtual machine manager class
- *
- *  Multi Theft Auto is available from http://www.multitheftauto.com/
- *
- *****************************************************************************/
-
-#include "StdInc.h"
-
-extern CGame* g_pGame;
-
-CLuaManager::CLuaManager(CObjectManager* pObjectManager, CPlayerManager* pPlayerManager, CVehicleManager* pVehicleManager, CBlipManager* pBlipManager,
-                         CRadarAreaManager* pRadarAreaManager, CRegisteredCommands* pRegisteredCommands, CMapManager* pMapManager, CEvents* pEvents)
-{
-    m_pObjectManager = pObjectManager;
-    m_pPlayerManager = pPlayerManager;
-    m_pVehicleManager = pVehicleManager;
-    m_pBlipManager = pBlipManager;
-    m_pRadarAreaManager = pRadarAreaManager;
-    m_pRegisteredCommands = pRegisteredCommands;
-    m_pMapManager = pMapManager;
-    m_pEvents = pEvents;
-
-    // Create our lua dynamic module manager
-    m_pLuaModuleManager = new CLuaModuleManager(this);
-    m_pLuaModuleManager->SetScriptDebugging(g_pGame->GetScriptDebugging());
-
-    // Load our C Functions into Lua and hook callback
-    LoadCFunctions();
-    lua_registerPreCallHook(CLuaDefs::CanUseFunction);
-    lua_registerUndumpHook(CLuaMain::OnUndump);
-
-#ifdef MTA_DEBUG
-    // Check rounding in case json is updated
-    json_object* obj = json_object_new_double(5.1);
-    SString      strResult = json_object_to_json_string_ext(obj, JSON_C_TO_STRING_PLAIN);
-    assert(strResult == "5.1");
-    json_object_put(obj);
-#endif
-}
-
-CLuaManager::~CLuaManager()
-{
-    CLuaCFunctions::RemoveAllFunctions();
-    list<CLuaMain*>::iterator iter;
-    for (iter = m_virtualMachines.begin(); iter != m_virtualMachines.end(); ++iter)
-    {
-        delete (*iter);
-    }
-
-    // Destroy the module manager
-    delete m_pLuaModuleManager;
-}
-
-CLuaMain* CLuaManager::CreateVirtualMachine(CResource* pResourceOwner, bool bEnableOOP)
-{
-    // Create it and add it to the list over VM's
-    CLuaMain* pLuaMain = new CLuaMain(this, m_pObjectManager, m_pPlayerManager, m_pVehicleManager, m_pBlipManager, m_pRadarAreaManager, m_pMapManager,
-                                      pResourceOwner, bEnableOOP);
-    m_virtualMachines.push_back(pLuaMain);
-    pLuaMain->InitVM();
-
-    m_pLuaModuleManager->RegisterFunctions(pLuaMain->GetVirtualMachine());
-
-    return pLuaMain;
-}
-
-bool CLuaManager::RemoveVirtualMachine(CLuaMain* pLuaMain)
-{
-    if (pLuaMain)
-    {
-        // Remove all events registered by it and all commands added
-        m_pEvents->RemoveAllEvents(pLuaMain);
-        m_pRegisteredCommands->CleanUpForVM(pLuaMain);
-
-        // Delete it unless it is already
-        if (!pLuaMain->BeingDeleted())
-        {
-            delete pLuaMain;
-        }
-
-        // Remove it from our list
-        m_virtualMachines.remove(pLuaMain);
-        return true;
-    }
-
-    return false;
-}
-
-void CLuaManager::OnLuaMainOpenVM(CLuaMain* pLuaMain, lua_State* luaVM)
-{
-    MapSet(m_VirtualMachineMap, pLuaMain->GetVirtualMachine(), pLuaMain);
-}
-
-void CLuaManager::OnLuaMainCloseVM(CLuaMain* pLuaMain, lua_State* luaVM)
-{
-    MapRemove(m_VirtualMachineMap, pLuaMain->GetVirtualMachine());
-}
-
-void CLuaManager::DoPulse()
-{
-    list<CLuaMain*>::iterator iter;
-    for (iter = m_virtualMachines.begin(); iter != m_virtualMachines.end(); ++iter)
-    {
-        (*iter)->DoPulse();
-    }
-    m_pLuaModuleManager->DoPulse();
-}
-
-CLuaMain* CLuaManager::GetVirtualMachine(lua_State* luaVM)
-{
-    if (!luaVM)
-        return NULL;
-
-    // Grab the main virtual state because the one we've got passed might be a coroutine state
-    // and only the main state is in our list.
-    lua_State* main = lua_getmainstate(luaVM);
-    if (main)
-    {
-        luaVM = main;
-    }
-
-    // Find a matching VM in our map
-    CLuaMain* pLuaMain = MapFindRef(m_VirtualMachineMap, luaVM);
-    if (pLuaMain)
-        return pLuaMain;
-
-    // Find a matching VM in our list
-    list<CLuaMain*>::const_iterator iter = m_virtualMachines.begin();
-    for (; iter != m_virtualMachines.end(); ++iter)
-    {
-        if (luaVM == (*iter)->GetVirtualMachine())
-        {
-            dassert(0);            // Why not in map?
-            return *iter;
-        }
-    }
-
-    // Doesn't exist
-    return NULL;
-}
-
-// Return resource associated with a lua state
-CResource* CLuaManager::GetVirtualMachineResource(lua_State* luaVM)
-{
-    CLuaMain* pLuaMain = GetVirtualMachine(luaVM);
-    if (pLuaMain)
-        return pLuaMain->GetResource();
-    return NULL;
-}
-
-void CLuaManager::LoadCFunctions()
-{
-    constexpr static const std::pair<const char*, lua_CFunction> functions[]{
-        {"addEvent", CLuaFunctionDefs::AddEvent},
-        {"addEventHandler", CLuaFunctionDefs::AddEventHandler},
-        {"removeEventHandler", CLuaFunctionDefs::RemoveEventHandler},
-        {"getEventHandlers", CLuaFunctionDefs::GetEventHandlers},
-        {"triggerEvent", CLuaFunctionDefs::TriggerEvent},
-        {"triggerClientEvent", CLuaFunctionDefs::TriggerClientEvent},
-        {"cancelEvent", CLuaFunctionDefs::CancelEvent},
-        {"wasEventCancelled", CLuaFunctionDefs::WasEventCancelled},
-        {"getCancelReason", CLuaFunctionDefs::GetCancelReason},
-        {"triggerLatentClientEvent", CLuaFunctionDefs::TriggerLatentClientEvent},
-        {"getLatentEventHandles", CLuaFunctionDefs::GetLatentEventHandles},
-        {"getLatentEventStatus", CLuaFunctionDefs::GetLatentEventStatus},
-        {"cancelLatentEvent", CLuaFunctionDefs::CancelLatentEvent},
-        {"addDebugHook", CLuaFunctionDefs::AddDebugHook},
-        {"removeDebugHook", CLuaFunctionDefs::RemoveDebugHook},
-
-        // Explosion create funcs
-        {"createExplosion", CLuaFunctionDefs::CreateExplosion},
-
-        // Fire create funcs
-        // CLuaCFunctions::AddFunction ( "createFire", CLuaFunctionDefinitions::CreateFire );
-
-        // Path(node) funcs
-        // CLuaCFunctions::AddFunction ( "createNode", CLuaFunctionDefinitions::CreateNode );
-
-        // Ped body funcs?
-        {"getBodyPartName", CLuaFunctionDefs::GetBodyPartName},
-        {"getClothesByTypeIndex", CLuaFunctionDefs::GetClothesByTypeIndex},
-        {"getTypeIndexFromClothes", CLuaFunctionDefs::GetTypeIndexFromClothes},
-        {"getClothesTypeName", CLuaFunctionDefs::GetClothesTypeName},
-
-        // Weapon funcs
-        {"getWeaponNameFromID", CLuaFunctionDefs::GetWeaponNameFromID},
-        {"getWeaponIDFromName", CLuaFunctionDefs::GetWeaponIDFromName},
-        {"getWeaponProperty", CLuaFunctionDefs::GetWeaponProperty},
-        {"getOriginalWeaponProperty", CLuaFunctionDefs::GetOriginalWeaponProperty},
-        {"setWeaponProperty", CLuaFunctionDefs::SetWeaponProperty},
-        {"setWeaponAmmo", CLuaFunctionDefs::SetWeaponAmmo},
-        {"getSlotFromWeapon", CLuaFunctionDefs::GetSlotFromWeapon},
-
-    #if MTASA_VERSION_TYPE < VERSION_TYPE_RELEASE
-        {"createWeapon", CLuaFunctionDefs::CreateWeapon},
-        {"fireWeapon", CLuaFunctionDefs::FireWeapon},
-        {"setWeaponState", CLuaFunctionDefs::SetWeaponState},
-        {"getWeaponState", CLuaFunctionDefs::GetWeaponState},
-        {"setWeaponTarget", CLuaFunctionDefs::SetWeaponTarget},
-        {"getWeaponTarget", CLuaFunctionDefs::GetWeaponTarget},
-        {"setWeaponOwner", CLuaFunctionDefs::SetWeaponOwner},
-        {"getWeaponOwner", CLuaFunctionDefs::GetWeaponOwner},
-        {"setWeaponFlags", CLuaFunctionDefs::SetWeaponFlags},
-        {"getWeaponFlags", CLuaFunctionDefs::GetWeaponFlags},
-        {"setWeaponFiringRate", CLuaFunctionDefs::SetWeaponFiringRate},
-        {"getWeaponFiringRate", CLuaFunctionDefs::GetWeaponFiringRate},
-        {"resetWeaponFiringRate", CLuaFunctionDefs::ResetWeaponFiringRate},
-        {"getWeaponAmmo", CLuaFunctionDefs::GetWeaponAmmo},
-        {"getWeaponClipAmmo", CLuaFunctionDefs::GetWeaponClipAmmo},
-        {"setWeaponClipAmmo", CLuaFunctionDefs::SetWeaponClipAmmo},
-    #endif
-
-        // Console funcs
-        {"addCommandHandler", CLuaFunctionDefs::AddCommandHandler},
-        {"removeCommandHandler", CLuaFunctionDefs::RemoveCommandHandler},
-        {"executeCommandHandler", CLuaFunctionDefs::ExecuteCommandHandler},
-        {"getCommandHandlers", CLuaFunctionDefs::GetCommandHandlers},
-
-        // Server standard funcs
-        {"getMaxPlayers", CLuaFunctionDefs::GetMaxPlayers},
-        {"setMaxPlayers", CLuaFunctionDefs::SetMaxPlayers},
-        {"outputChatBox", CLuaFunctionDefs::OutputChatBox},
-        {"outputConsole", CLuaFunctionDefs::OutputConsole},
-        {"outputDebugString", CLuaFunctionDefs::OutputDebugString},
-        {"outputServerLog", CLuaFunctionDefs::OutputServerLog},
-        {"getServerName", CLuaFunctionDefs::GetServerName},
-        {"getServerHttpPort", CLuaFunctionDefs::GetServerHttpPort},
-        {"getServerPassword", CLuaFunctionDefs::GetServerPassword},
-        {"setServerPassword", CLuaFunctionDefs::SetServerPassword},
-        {"getServerConfigSetting", CLuaFunctionDefs::GetServerConfigSetting},
-        {"clearChatBox", CLuaFunctionDefs::ClearChatBox},
-
-        // Loaded map funcs
-        {"getRootElement", CLuaFunctionDefs::GetRootElement},
-        {"loadMapData", CLuaFunctionDefs::LoadMapData},
-        {"saveMapData", CLuaFunctionDefs::SaveMapData},
-
-        // All-Seeing Eye Functions
-        {"getGameType", CLuaFunctionDefs::GetGameType},
-        {"getMapName", CLuaFunctionDefs::GetMapName},
-        {"setGameType", CLuaFunctionDefs::SetGameType},
-        {"setMapName", CLuaFunctionDefs::SetMapName},
-        {"getRuleValue", CLuaFunctionDefs::GetRuleValue},
-        {"setRuleValue", CLuaFunctionDefs::SetRuleValue},
-        {"removeRuleValue", CLuaFunctionDefs::RemoveRuleValue},
-
-        // Registry functions
-        {"getPerformanceStats", CLuaFunctionDefs::GetPerformanceStats},
-
-         // Admin functions
-        /*
-        CLuaCFunctions::AddFunction ( "aexec", CLuaFunctionDefinitions::Aexec },
-        CLuaCFunctions::AddFunction ( "kickPlayer", CLuaFunctionDefinitions::KickPlayer },
-        CLuaCFunctions::AddFunction ( "banPlayer", CLuaFunctionDefinitions::BanPlayer },
-        CLuaCFunctions::AddFunction ( "banPlayerIP", CLuaFunctionDefinitions::BanPlayerIP },
-        CLuaCFunctions::AddFunction ( "setPlayerMuted", CLuaFunctionDefinitions::SetPlayerMuted },
-
-        CLuaCFunctions::AddFunction ( "addAccount", CLuaFunctionDefinitions::AddAccount },
-        CLuaCFunctions::AddFunction ( "delAccount", CLuaFunctionDefinitions::DelAccount },
-        CLuaCFunctions::AddFunction ( "setAccountPassword", CLuaFunctionDefinitions::SetAccountPassword },
-        */
-
-        {"callRemote", CLuaFunctionDefs::CallRemote},
-        {"fetchRemote", CLuaFunctionDefs::FetchRemote},
-        {"getRemoteRequests", CLuaFunctionDefs::GetRemoteRequests},
-        {"getRemoteRequestInfo", CLuaFunctionDefs::GetRemoteRequestInfo},
-        {"abortRemoteRequest", CLuaFunctionDefs::AbortRemoteRequest},
-
-        // Misc funcs
-        {"resetMapInfo", CLuaFunctionDefs::ResetMapInfo},
-        {"getServerPort", CLuaFunctionDefs::GetServerPort},
-
-        // Settings registry funcs
-        {"get", CLuaFunctionDefs::Get},
-        {"set", CLuaFunctionDefs::Set},
-
-        // Utility
-        {"getVersion", CLuaFunctionDefs::GetVersion},
-        {"getNetworkUsageData", CLuaFunctionDefs::GetNetworkUsageData},
-        {"getNetworkStats", CLuaFunctionDefs::GetNetworkStats},
-        {"getLoadedModules", CLuaFunctionDefs::GetModules},
-        {"getModuleInfo", CLuaFunctionDefs::GetModuleInfo},
-
-        {"setDevelopmentMode", CLuaFunctionDefs::SetDevelopmentMode},
-        {"getDevelopmentMode", CLuaFunctionDefs::GetDevelopmentMode},
-
-        // Backward compat functions at the end, so the new function name is used in ACL
-
-        // ** BACKWARDS COMPATIBILITY FUNCS. SHOULD BE REMOVED BEFORE FINAL RELEASE! **
-        {"getPlayerSkin", CLuaElementDefs::getElementModel},
-        {"setPlayerSkin", CLuaElementDefs::setElementModel},
-        {"getVehicleModel", CLuaElementDefs::getElementModel},
-        {"setVehicleModel", CLuaElementDefs::setElementModel},
-        {"getObjectModel", CLuaElementDefs::getElementModel},
-        {"setObjectModel", CLuaElementDefs::setElementModel},
-        {"getVehicleID", CLuaElementDefs::getElementModel},
-        {"getVehicleIDFromName", CLuaVehicleDefs::GetVehicleModelFromName},
-        {"getVehicleNameFromID", CLuaVehicleDefs::GetVehicleNameFromModel},
-        {"getPlayerWeaponSlot", CLuaPedDefs::GetPedWeaponSlot},
-        {"getPlayerArmor", CLuaPedDefs::GetPedArmor},
-        {"getPlayerRotation", CLuaPedDefs::GetPedRotation},
-        {"isPlayerChoking", CLuaPedDefs::IsPedChoking},
-        {"isPlayerDead", CLuaPedDefs::IsPedDead},
-        {"isPlayerDucked", CLuaPedDefs::IsPedDucked},
-        {"getPlayerStat", CLuaPedDefs::GetPedStat},
-        {"getPlayerTarget", CLuaPedDefs::GetPedTarget},
-        {"getPlayerClothes", CLuaPedDefs::GetPedClothes},
-        {"doesPlayerHaveJetPack", CLuaPedDefs::DoesPedHaveJetPack},
-        {"isPlayerInWater", CLuaElementDefs::isElementInWater},
-        {"isPedInWater", CLuaElementDefs::isElementInWater},
-        {"isPlayerOnGround", CLuaPedDefs::IsPedOnGround},
-        {"getPlayerFightingStyle", CLuaPedDefs::GetPedFightingStyle},
-        {"getPlayerGravity", CLuaPedDefs::GetPedGravity},
-        {"getPlayerContactElement", CLuaPedDefs::GetPedContactElement},
-        {"setPlayerArmor", CLuaPedDefs::SetPedArmor},
-        {"setPlayerWeaponSlot", CLuaPedDefs::SetPedWeaponSlot},
-        {"killPlayer", CLuaPedDefs::KillPed},
-        {"setPlayerRotation", CLuaPedDefs::SetPedRotation},
-        {"setPlayerStat", CLuaPedDefs::SetPedStat},
-        {"addPlayerClothes", CLuaPedDefs::AddPedClothes},
-        {"removePlayerClothes", CLuaPedDefs::RemovePedClothes},
-        {"givePlayerJetPack", CLuaPedDefs::GivePedJetPack},
-        {"removePlayerJetPack", CLuaPedDefs::RemovePedJetPack},
-        {"setPlayerFightingStyle", CLuaPedDefs::SetPedFightingStyle},
-        {"setPlayerGravity", CLuaPedDefs::SetPedGravity},
-        {"setPlayerChoking", CLuaPedDefs::SetPedChoking},
-        {"warpPlayerIntoVehicle", CLuaPedDefs::WarpPedIntoVehicle},
-        {"removePlayerFromVehicle", CLuaPedDefs::RemovePedFromVehicle},
-        {"getPlayerOccupiedVehicle", CLuaPedDefs::GetPedOccupiedVehicle},
-        {"getPlayerOccupiedVehicleSeat", CLuaPedDefs::GetPedOccupiedVehicleSeat},
-        {"isPlayerInVehicle", CLuaPedDefs::IsPedInVehicle},
-        {"getClientName", CLuaPlayerDefs::GetPlayerName},
-        {"getClientIP", CLuaPlayerDefs::GetPlayerIP},
-        {"getClientAccount", CLuaPlayerDefs::GetPlayerAccount},
-        {"setClientName", CLuaPlayerDefs::SetPlayerName},
-        {"getPlayerWeapon", CLuaPedDefs::GetPedWeapon},
-        {"getPlayerTotalAmmo", CLuaPedDefs::GetPedTotalAmmo},
-        {"getPlayerAmmoInClip", CLuaPedDefs::GetPedAmmoInClip},
-        {"getPedSkin", CLuaElementDefs::getElementModel},
-        {"setPedSkin", CLuaElementDefs::setElementModel},
-        {"xmlNodeGetSubNodes", CLuaXMLDefs::xmlNodeGetChildren},
-        {"xmlCreateSubNode", CLuaXMLDefs::xmlCreateChild},
-        {"xmlFindSubNode", CLuaXMLDefs::xmlNodeFindChild},
-        {"attachElementToElement", CLuaElementDefs::attachElements},
-        {"detachElementFromElement", CLuaElementDefs::detachElements},
-        
-        // Deprecated since 1.5.5-9.13846
-        {"doesPedHaveJetPack", CLuaPedDefs::DoesPedHaveJetPack},
-        {"givePedJetPack", CLuaPedDefs::GivePedJetPack},
-        {"removePedJetPack", CLuaPedDefs::RemovePedJetPack}
-        // ** END OF BACKWARDS COMPATIBILITY FUNCS. **
-    };
-
-    // Add all functions
-    for (const auto& [name, func] : functions)
-        CLuaCFunctions::AddFunction(name, func);
-    
-    // Restricted functions
-    CLuaCFunctions::AddFunction("setServerConfigSetting", CLuaFunctionDefs::SetServerConfigSetting, true);
-    CLuaCFunctions::AddFunction("shutdown", CLuaFunctionDefs::shutdown, true);
-
-    // Load the functions from our classes
-    CLuaACLDefs::LoadFunctions();
-    CLuaAccountDefs::LoadFunctions();
-    CLuaBanDefs::LoadFunctions();
-    CLuaBlipDefs::LoadFunctions();
-    CLuaCameraDefs::LoadFunctions();
-    CLuaColShapeDefs::LoadFunctions();
-    CLuaDatabaseDefs::LoadFunctions();
-    CLuaElementDefs::LoadFunctions();
-    CLuaHandlingDefs::LoadFunctions();
-    CLuaMarkerDefs::LoadFunctions();
-    CLuaObjectDefs::LoadFunctions();
-    CLuaPedDefs::LoadFunctions();
-    CLuaPickupDefs::LoadFunctions();
-    CLuaPlayerDefs::LoadFunctions();
-    CLuaRadarAreaDefs::LoadFunctions();
-    CLuaResourceDefs::LoadFunctions();
-    CLuaShared::LoadFunctions();
-    CLuaTeamDefs::LoadFunctions();
-    CLuaTextDefs::LoadFunctions();
-    CLuaTimerDefs::LoadFunctions();
-    CLuaVehicleDefs::LoadFunctions();
-    CLuaVoiceDefs::LoadFunctions();
-    CLuaWaterDefs::LoadFunctions();
-    CLuaWorldDefs::LoadFunctions();
-    CLuaXMLDefs::LoadFunctions();
-}
->>>>>>> d9ee1af1
+}