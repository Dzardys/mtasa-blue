/*****************************************************************************
 *
 *  PROJECT:     Multi Theft Auto v1.0
 *  LICENSE:     See LICENSE in the top level directory
 *  FILE:        mods/deathmatch/logic/lua/CLuaManager.cpp
 *  PURPOSE:     Lua virtual machine manager class
 *
 *  Multi Theft Auto is available from http://www.multitheftauto.com/
 *
 *****************************************************************************/

#include "StdInc.h"

extern CGame* g_pGame;

CLuaManager::CLuaManager(CObjectManager* pObjectManager, CPlayerManager* pPlayerManager, CVehicleManager* pVehicleManager, CBlipManager* pBlipManager,
                         CRadarAreaManager* pRadarAreaManager, CRegisteredCommands* pRegisteredCommands, CMapManager* pMapManager, CEvents* pEvents)
{
    m_pObjectManager = pObjectManager;
    m_pPlayerManager = pPlayerManager;
    m_pVehicleManager = pVehicleManager;
    m_pBlipManager = pBlipManager;
    m_pRadarAreaManager = pRadarAreaManager;
    m_pRegisteredCommands = pRegisteredCommands;
    m_pMapManager = pMapManager;
    m_pEvents = pEvents;

    // Create our lua dynamic module manager
    m_pLuaModuleManager = new CLuaModuleManager(this);
    m_pLuaModuleManager->SetScriptDebugging(g_pGame->GetScriptDebugging());

    // Load our C Functions into Lua and hook callback
    LoadCFunctions();
    lua_registerPreCallHook(CLuaDefs::CanUseFunction);
    lua_registerUndumpHook(CLuaMain::OnUndump);

#ifdef MTA_DEBUG
    // Check rounding in case json is updated
    json_object* obj = json_object_new_double(5.1);
    SString      strResult = json_object_to_json_string_ext(obj, JSON_C_TO_STRING_PLAIN);
    assert(strResult == "5.1");
    json_object_put(obj);
#endif
}

CLuaManager::~CLuaManager(void)
{
    CLuaCFunctions::RemoveAllFunctions();
    list<CLuaMain*>::iterator iter;
    for (iter = m_virtualMachines.begin(); iter != m_virtualMachines.end(); ++iter)
    {
        delete (*iter);
    }

    // Destroy the module manager
    delete m_pLuaModuleManager;
}

CLuaMain* CLuaManager::CreateVirtualMachine(CResource* pResourceOwner, bool bEnableOOP)
{
    // Create it and add it to the list over VM's
    CLuaMain* pLuaMain = new CLuaMain(this, m_pObjectManager, m_pPlayerManager, m_pVehicleManager, m_pBlipManager, m_pRadarAreaManager, m_pMapManager,
                                      pResourceOwner, bEnableOOP);
    m_virtualMachines.push_back(pLuaMain);
    pLuaMain->InitVM();

    m_pLuaModuleManager->RegisterFunctions(pLuaMain->GetVirtualMachine());

    return pLuaMain;
}

bool CLuaManager::RemoveVirtualMachine(CLuaMain* pLuaMain)
{
    if (pLuaMain)
    {
        // Remove all events registered by it and all commands added
        m_pEvents->RemoveAllEvents(pLuaMain);
        m_pRegisteredCommands->CleanUpForVM(pLuaMain);

        // Delete it unless it is already
        if (!pLuaMain->BeingDeleted())
        {
            delete pLuaMain;
        }

        // Remove it from our list
        m_virtualMachines.remove(pLuaMain);
        return true;
    }

    return false;
}

void CLuaManager::OnLuaMainOpenVM(CLuaMain* pLuaMain, lua_State* luaVM)
{
    MapSet(m_VirtualMachineMap, pLuaMain->GetVirtualMachine(), pLuaMain);
}

void CLuaManager::OnLuaMainCloseVM(CLuaMain* pLuaMain, lua_State* luaVM)
{
    MapRemove(m_VirtualMachineMap, pLuaMain->GetVirtualMachine());
}

void CLuaManager::DoPulse(void)
{
    list<CLuaMain*>::iterator iter;
    for (iter = m_virtualMachines.begin(); iter != m_virtualMachines.end(); ++iter)
    {
        (*iter)->DoPulse();
    }
    m_pLuaModuleManager->DoPulse();
}

CLuaMain* CLuaManager::GetVirtualMachine(lua_State* luaVM)
{
    if (!luaVM)
        return NULL;

    // Grab the main virtual state because the one we've got passed might be a coroutine state
    // and only the main state is in our list.
    lua_State* main = lua_getmainstate(luaVM);
    if (main)
    {
        luaVM = main;
    }

    // Find a matching VM in our map
    CLuaMain* pLuaMain = MapFindRef(m_VirtualMachineMap, luaVM);
    if (pLuaMain)
        return pLuaMain;

    // Find a matching VM in our list
    list<CLuaMain*>::const_iterator iter = m_virtualMachines.begin();
    for (; iter != m_virtualMachines.end(); ++iter)
    {
        if (luaVM == (*iter)->GetVirtualMachine())
        {
            dassert(0);            // Why not in map?
            return *iter;
        }
    }

    // Doesn't exist
    return NULL;
}

// Return resource associated with a lua state
CResource* CLuaManager::GetVirtualMachineResource(lua_State* luaVM)
{
    CLuaMain* pLuaMain = GetVirtualMachine(luaVM);
    if (pLuaMain)
        return pLuaMain->GetResource();
    return NULL;
}

void CLuaManager::LoadCFunctions(void)
{
    CLuaCFunctions::AddFunction("addEvent", CLuaFunctionDefs::AddEvent);
    CLuaCFunctions::AddFunction("addEventHandler", CLuaFunctionDefs::AddEventHandler);
    CLuaCFunctions::AddFunction("removeEventHandler", CLuaFunctionDefs::RemoveEventHandler);
    CLuaCFunctions::AddFunction("getEventHandlers", CLuaFunctionDefs::GetEventHandlers);
    CLuaCFunctions::AddFunction("triggerEvent", CLuaFunctionDefs::TriggerEvent);
    CLuaCFunctions::AddFunction("triggerClientEvent", CLuaFunctionDefs::TriggerClientEvent);
    CLuaCFunctions::AddFunction("cancelEvent", CLuaFunctionDefs::CancelEvent);
    CLuaCFunctions::AddFunction("wasEventCancelled", CLuaFunctionDefs::WasEventCancelled);
    CLuaCFunctions::AddFunction("getCancelReason", CLuaFunctionDefs::GetCancelReason);
    CLuaCFunctions::AddFunction("triggerLatentClientEvent", CLuaFunctionDefs::TriggerLatentClientEvent);
    CLuaCFunctions::AddFunction("getLatentEventHandles", CLuaFunctionDefs::GetLatentEventHandles);
    CLuaCFunctions::AddFunction("getLatentEventStatus", CLuaFunctionDefs::GetLatentEventStatus);
    CLuaCFunctions::AddFunction("cancelLatentEvent", CLuaFunctionDefs::CancelLatentEvent);
    CLuaCFunctions::AddFunction("addDebugHook", CLuaFunctionDefs::AddDebugHook);
    CLuaCFunctions::AddFunction("removeDebugHook", CLuaFunctionDefs::RemoveDebugHook);

    // Explosion create funcs
    CLuaCFunctions::AddFunction("createExplosion", CLuaFunctionDefs::CreateExplosion);

    // Fire create funcs
    // CLuaCFunctions::AddFunction ( "createFire", CLuaFunctionDefinitions::CreateFire );

    // Path(node) funcs
    // CLuaCFunctions::AddFunction ( "createNode", CLuaFunctionDefinitions::CreateNode );

    // Ped body funcs?
    CLuaCFunctions::AddFunction("getBodyPartName", CLuaFunctionDefs::GetBodyPartName);
    CLuaCFunctions::AddFunction("getClothesByTypeIndex", CLuaFunctionDefs::GetClothesByTypeIndex);
    CLuaCFunctions::AddFunction("getTypeIndexFromClothes", CLuaFunctionDefs::GetTypeIndexFromClothes);
    CLuaCFunctions::AddFunction("getClothesTypeName", CLuaFunctionDefs::GetClothesTypeName);

    // Weapon funcs
    CLuaCFunctions::AddFunction("getWeaponNameFromID", CLuaFunctionDefs::GetWeaponNameFromID);
    CLuaCFunctions::AddFunction("getWeaponIDFromName", CLuaFunctionDefs::GetWeaponIDFromName);
    CLuaCFunctions::AddFunction("getWeaponProperty", CLuaFunctionDefs::GetWeaponProperty);
    CLuaCFunctions::AddFunction("getOriginalWeaponProperty", CLuaFunctionDefs::GetOriginalWeaponProperty);
    CLuaCFunctions::AddFunction("setWeaponProperty", CLuaFunctionDefs::SetWeaponProperty);
    CLuaCFunctions::AddFunction("setWeaponAmmo", CLuaFunctionDefs::SetWeaponAmmo);
    CLuaCFunctions::AddFunction("getSlotFromWeapon", CLuaFunctionDefs::GetSlotFromWeapon);
#if MTASA_VERSION_TYPE < VERSION_TYPE_RELEASE
    CLuaCFunctions::AddFunction("createWeapon", CLuaFunctionDefs::CreateWeapon);
    CLuaCFunctions::AddFunction("fireWeapon", CLuaFunctionDefs::FireWeapon);
    CLuaCFunctions::AddFunction("setWeaponState", CLuaFunctionDefs::SetWeaponState);
    CLuaCFunctions::AddFunction("getWeaponState", CLuaFunctionDefs::GetWeaponState);
    CLuaCFunctions::AddFunction("setWeaponTarget", CLuaFunctionDefs::SetWeaponTarget);
    CLuaCFunctions::AddFunction("getWeaponTarget", CLuaFunctionDefs::GetWeaponTarget);
    CLuaCFunctions::AddFunction("setWeaponOwner", CLuaFunctionDefs::SetWeaponOwner);
    CLuaCFunctions::AddFunction("getWeaponOwner", CLuaFunctionDefs::GetWeaponOwner);
    CLuaCFunctions::AddFunction("setWeaponFlags", CLuaFunctionDefs::SetWeaponFlags);
    CLuaCFunctions::AddFunction("getWeaponFlags", CLuaFunctionDefs::GetWeaponFlags);
    CLuaCFunctions::AddFunction("setWeaponFiringRate", CLuaFunctionDefs::SetWeaponFiringRate);
    CLuaCFunctions::AddFunction("getWeaponFiringRate", CLuaFunctionDefs::GetWeaponFiringRate);
    CLuaCFunctions::AddFunction("resetWeaponFiringRate", CLuaFunctionDefs::ResetWeaponFiringRate);
    CLuaCFunctions::AddFunction("getWeaponAmmo", CLuaFunctionDefs::GetWeaponAmmo);
    CLuaCFunctions::AddFunction("getWeaponClipAmmo", CLuaFunctionDefs::GetWeaponClipAmmo);
    CLuaCFunctions::AddFunction("setWeaponClipAmmo", CLuaFunctionDefs::SetWeaponClipAmmo);
#endif

    // Console funcs
    CLuaCFunctions::AddFunction("addCommandHandler", CLuaFunctionDefs::AddCommandHandler);
    CLuaCFunctions::AddFunction("removeCommandHandler", CLuaFunctionDefs::RemoveCommandHandler);
    CLuaCFunctions::AddFunction("executeCommandHandler", CLuaFunctionDefs::ExecuteCommandHandler);
    CLuaCFunctions::AddFunction("getCommandHandlers", CLuaFunctionDefs::GetCommandHandlers);

    // Server standard funcs
    CLuaCFunctions::AddFunction("getMaxPlayers", CLuaFunctionDefs::GetMaxPlayers);
    CLuaCFunctions::AddFunction("setMaxPlayers", CLuaFunctionDefs::SetMaxPlayers);
    CLuaCFunctions::AddFunction("outputChatBox", CLuaFunctionDefs::OutputChatBox);
    CLuaCFunctions::AddFunction("outputConsole", CLuaFunctionDefs::OutputConsole);
    CLuaCFunctions::AddFunction("outputDebugString", CLuaFunctionDefs::OutputDebugString);
    CLuaCFunctions::AddFunction("outputServerLog", CLuaFunctionDefs::OutputServerLog);
    CLuaCFunctions::AddFunction("getServerName", CLuaFunctionDefs::GetServerName);
    CLuaCFunctions::AddFunction("getServerHttpPort", CLuaFunctionDefs::GetServerHttpPort);
    CLuaCFunctions::AddFunction("getServerPassword", CLuaFunctionDefs::GetServerPassword);
    CLuaCFunctions::AddFunction("setServerPassword", CLuaFunctionDefs::SetServerPassword);
    CLuaCFunctions::AddFunction("getServerConfigSetting", CLuaFunctionDefs::GetServerConfigSetting);
    CLuaCFunctions::AddFunction("setServerConfigSetting", CLuaFunctionDefs::SetServerConfigSetting, true);

    CLuaCFunctions::AddFunction("shutdown", CLuaFunctionDefs::shutdown, true);

    // Util funcs
    CLuaCFunctions::AddFunction("gettok", CLuaFunctionDefs::GetTok);

    // Loaded map funcs
    CLuaCFunctions::AddFunction("getRootElement", CLuaFunctionDefs::GetRootElement);
    CLuaCFunctions::AddFunction("loadMapData", CLuaFunctionDefs::LoadMapData);
    CLuaCFunctions::AddFunction("saveMapData", CLuaFunctionDefs::SaveMapData);

    // Load the functions from our classes
<<<<<<< HEAD
    CLuaACLDefs::LoadFunctions ();
    CLuaAccountDefs::LoadFunctions ();
    CLuaBanDefs::LoadFunctions ();
    CLuaBlipDefs::LoadFunctions ();
    CLuaCameraDefs::LoadFunctions ();
    CLuaColShapeDefs::LoadFunctions ();
    CLuaDatabaseDefs::LoadFunctions ();
    CLuaElementDefs::LoadFunctions ();
    CLuaHandlingDefs::LoadFunctions ();
    CLuaMarkerDefs::LoadFunctions ();
    CLuaObjectDefs::LoadFunctions ();
    CLuaPedDefs::LoadFunctions ();
    CLuaPickupDefs::LoadFunctions ();
    CLuaPlayerDefs::LoadFunctions ();
    CLuaRadarAreaDefs::LoadFunctions ();
    CLuaResourceDefs::LoadFunctions ();
    CLuaShared::LoadFunctions ();
    CLuaTeamDefs::LoadFunctions ();
    CLuaTextDefs::LoadFunctions ();
    CLuaTimerDefs::LoadFunctions ();
    CLuaTrainTrackDefs::LoadFunctions ();
    CLuaVehicleDefs::LoadFunctions ();
    CLuaVoiceDefs::LoadFunctions ();
    CLuaWaterDefs::LoadFunctions ();
    CLuaWorldDefs::LoadFunctions ();
    CLuaXMLDefs::LoadFunctions ();
=======
    CLuaACLDefs::LoadFunctions();
    CLuaAccountDefs::LoadFunctions();
    CLuaBanDefs::LoadFunctions();
    CLuaBlipDefs::LoadFunctions();
    CLuaCameraDefs::LoadFunctions();
    CLuaColShapeDefs::LoadFunctions();
    CLuaDatabaseDefs::LoadFunctions();
    CLuaElementDefs::LoadFunctions();
    CLuaHandlingDefs::LoadFunctions();
    CLuaMarkerDefs::LoadFunctions();
    CLuaObjectDefs::LoadFunctions();
    CLuaPedDefs::LoadFunctions();
    CLuaPickupDefs::LoadFunctions();
    CLuaPlayerDefs::LoadFunctions();
    CLuaRadarAreaDefs::LoadFunctions();
    CLuaResourceDefs::LoadFunctions();
    CLuaShared::LoadFunctions();
    CLuaTeamDefs::LoadFunctions();
    CLuaTextDefs::LoadFunctions();
    CLuaTimerDefs::LoadFunctions();
    CLuaVehicleDefs::LoadFunctions();
    CLuaVoiceDefs::LoadFunctions();
    CLuaWaterDefs::LoadFunctions();
    CLuaWorldDefs::LoadFunctions();
    CLuaXMLDefs::LoadFunctions();
>>>>>>> 3b68f4c6

    // All-Seeing Eye Functions
    CLuaCFunctions::AddFunction("getGameType", CLuaFunctionDefs::GetGameType);
    CLuaCFunctions::AddFunction("getMapName", CLuaFunctionDefs::GetMapName);
    CLuaCFunctions::AddFunction("setGameType", CLuaFunctionDefs::SetGameType);
    CLuaCFunctions::AddFunction("setMapName", CLuaFunctionDefs::SetMapName);
    CLuaCFunctions::AddFunction("getRuleValue", CLuaFunctionDefs::GetRuleValue);
    CLuaCFunctions::AddFunction("setRuleValue", CLuaFunctionDefs::SetRuleValue);
    CLuaCFunctions::AddFunction("removeRuleValue", CLuaFunctionDefs::RemoveRuleValue);

    // Registry functions
    CLuaCFunctions::AddFunction("getPerformanceStats", CLuaFunctionDefs::GetPerformanceStats);

    // Admin functions
    /*
    CLuaCFunctions::AddFunction ( "aexec", CLuaFunctionDefinitions::Aexec );
    CLuaCFunctions::AddFunction ( "kickPlayer", CLuaFunctionDefinitions::KickPlayer );
    CLuaCFunctions::AddFunction ( "banPlayer", CLuaFunctionDefinitions::BanPlayer );
    CLuaCFunctions::AddFunction ( "banPlayerIP", CLuaFunctionDefinitions::BanPlayerIP );
    CLuaCFunctions::AddFunction ( "setPlayerMuted", CLuaFunctionDefinitions::SetPlayerMuted );
    CLuaCFunctions::AddFunction ( "whoWas", CLuaFunctionDefinitions::WhoWas );

    CLuaCFunctions::AddFunction ( "addAccount", CLuaFunctionDefinitions::AddAccount );
    CLuaCFunctions::AddFunction ( "delAccount", CLuaFunctionDefinitions::DelAccount );
    CLuaCFunctions::AddFunction ( "setAccountPassword", CLuaFunctionDefinitions::SetAccountPassword );
    */

    CLuaCFunctions::AddFunction("callRemote", CLuaFunctionDefs::CallRemote);
    CLuaCFunctions::AddFunction("fetchRemote", CLuaFunctionDefs::FetchRemote);

    // Misc funcs
    CLuaCFunctions::AddFunction("resetMapInfo", CLuaFunctionDefs::ResetMapInfo);
    CLuaCFunctions::AddFunction("getServerPort", CLuaFunctionDefs::GetServerPort);

    // Settings registry funcs
    CLuaCFunctions::AddFunction("get", CLuaFunctionDefs::Get);
    CLuaCFunctions::AddFunction("set", CLuaFunctionDefs::Set);

    // Utility
    CLuaCFunctions::AddFunction("getVersion", CLuaFunctionDefs::GetVersion);
    CLuaCFunctions::AddFunction("getNetworkUsageData", CLuaFunctionDefs::GetNetworkUsageData);
    CLuaCFunctions::AddFunction("getNetworkStats", CLuaFunctionDefs::GetNetworkStats);
    CLuaCFunctions::AddFunction("getLoadedModules", CLuaFunctionDefs::GetModules);
    CLuaCFunctions::AddFunction("getModuleInfo", CLuaFunctionDefs::GetModuleInfo);

    CLuaCFunctions::AddFunction("setDevelopmentMode", CLuaFunctionDefs::SetDevelopmentMode);
    CLuaCFunctions::AddFunction("getDevelopmentMode", CLuaFunctionDefs::GetDevelopmentMode);

    // Backward compat functions at the end, so the new function name is used in ACL

    // ** BACKWARDS COMPATIBILITY FUNCS. SHOULD BE REMOVED BEFORE FINAL RELEASE! **
    CLuaCFunctions::AddFunction("getPlayerSkin", CLuaElementDefs::getElementModel);
    CLuaCFunctions::AddFunction("setPlayerSkin", CLuaElementDefs::setElementModel);
    CLuaCFunctions::AddFunction("getVehicleModel", CLuaElementDefs::getElementModel);
    CLuaCFunctions::AddFunction("setVehicleModel", CLuaElementDefs::setElementModel);
    CLuaCFunctions::AddFunction("getObjectModel", CLuaElementDefs::getElementModel);
    CLuaCFunctions::AddFunction("setObjectModel", CLuaElementDefs::setElementModel);
    CLuaCFunctions::AddFunction("getVehicleID", CLuaElementDefs::getElementModel);
    CLuaCFunctions::AddFunction("getVehicleIDFromName", CLuaVehicleDefs::GetVehicleModelFromName);
    CLuaCFunctions::AddFunction("getVehicleNameFromID", CLuaVehicleDefs::GetVehicleNameFromModel);
    CLuaCFunctions::AddFunction("getPlayerWeaponSlot", CLuaPedDefs::GetPedWeaponSlot);
    CLuaCFunctions::AddFunction("getPlayerArmor", CLuaPedDefs::GetPedArmor);
    CLuaCFunctions::AddFunction("getPlayerRotation", CLuaPedDefs::GetPedRotation);
    CLuaCFunctions::AddFunction("isPlayerChoking", CLuaPedDefs::IsPedChoking);
    CLuaCFunctions::AddFunction("isPlayerDead", CLuaPedDefs::IsPedDead);
    CLuaCFunctions::AddFunction("isPlayerDucked", CLuaPedDefs::IsPedDucked);
    CLuaCFunctions::AddFunction("getPlayerStat", CLuaPedDefs::GetPedStat);
    CLuaCFunctions::AddFunction("getPlayerTarget", CLuaPedDefs::GetPedTarget);
    CLuaCFunctions::AddFunction("getPlayerClothes", CLuaPedDefs::GetPedClothes);
    CLuaCFunctions::AddFunction("doesPlayerHaveJetPack", CLuaPedDefs::DoesPedHaveJetPack);
    CLuaCFunctions::AddFunction("isPlayerInWater", CLuaElementDefs::isElementInWater);
    CLuaCFunctions::AddFunction("isPedInWater", CLuaElementDefs::isElementInWater);
    CLuaCFunctions::AddFunction("isPlayerOnGround", CLuaPedDefs::IsPedOnGround);
    CLuaCFunctions::AddFunction("getPlayerFightingStyle", CLuaPedDefs::GetPedFightingStyle);
    CLuaCFunctions::AddFunction("getPlayerGravity", CLuaPedDefs::GetPedGravity);
    CLuaCFunctions::AddFunction("getPlayerContactElement", CLuaPedDefs::GetPedContactElement);
    CLuaCFunctions::AddFunction("setPlayerArmor", CLuaPedDefs::SetPedArmor);
    CLuaCFunctions::AddFunction("setPlayerWeaponSlot", CLuaPedDefs::SetPedWeaponSlot);
    CLuaCFunctions::AddFunction("killPlayer", CLuaPedDefs::KillPed);
    CLuaCFunctions::AddFunction("setPlayerRotation", CLuaPedDefs::SetPedRotation);
    CLuaCFunctions::AddFunction("setPlayerStat", CLuaPedDefs::SetPedStat);
    CLuaCFunctions::AddFunction("addPlayerClothes", CLuaPedDefs::AddPedClothes);
    CLuaCFunctions::AddFunction("removePlayerClothes", CLuaPedDefs::RemovePedClothes);
    CLuaCFunctions::AddFunction("givePlayerJetPack", CLuaPedDefs::GivePedJetPack);
    CLuaCFunctions::AddFunction("removePlayerJetPack", CLuaPedDefs::RemovePedJetPack);
    CLuaCFunctions::AddFunction("setPlayerFightingStyle", CLuaPedDefs::SetPedFightingStyle);
    CLuaCFunctions::AddFunction("setPlayerGravity", CLuaPedDefs::SetPedGravity);
    CLuaCFunctions::AddFunction("setPlayerChoking", CLuaPedDefs::SetPedChoking);
    CLuaCFunctions::AddFunction("warpPlayerIntoVehicle", CLuaPedDefs::WarpPedIntoVehicle);
    CLuaCFunctions::AddFunction("removePlayerFromVehicle", CLuaPedDefs::RemovePedFromVehicle);
    CLuaCFunctions::AddFunction("getPlayerOccupiedVehicle", CLuaPedDefs::GetPedOccupiedVehicle);
    CLuaCFunctions::AddFunction("getPlayerOccupiedVehicleSeat", CLuaPedDefs::GetPedOccupiedVehicleSeat);
    CLuaCFunctions::AddFunction("isPlayerInVehicle", CLuaPedDefs::IsPedInVehicle);
    CLuaCFunctions::AddFunction("getClientName", CLuaPlayerDefs::GetPlayerName);
    CLuaCFunctions::AddFunction("getClientIP", CLuaPlayerDefs::GetPlayerIP);
    CLuaCFunctions::AddFunction("getClientAccount", CLuaPlayerDefs::GetPlayerAccount);
    CLuaCFunctions::AddFunction("setClientName", CLuaPlayerDefs::SetPlayerName);
    CLuaCFunctions::AddFunction("getPlayerWeapon", CLuaPedDefs::GetPedWeapon);
    CLuaCFunctions::AddFunction("getPlayerTotalAmmo", CLuaPedDefs::GetPedTotalAmmo);
    CLuaCFunctions::AddFunction("getPlayerAmmoInClip", CLuaPedDefs::GetPedAmmoInClip);
    CLuaCFunctions::AddFunction("getPedSkin", CLuaElementDefs::getElementModel);
    CLuaCFunctions::AddFunction("setPedSkin", CLuaElementDefs::setElementModel);
    CLuaCFunctions::AddFunction("xmlNodeGetSubNodes", CLuaXMLDefs::xmlNodeGetChildren);
    CLuaCFunctions::AddFunction("xmlCreateSubNode", CLuaXMLDefs::xmlCreateChild);
    CLuaCFunctions::AddFunction("xmlFindSubNode", CLuaXMLDefs::xmlNodeFindChild);
    CLuaCFunctions::AddFunction("attachElementToElement", CLuaElementDefs::attachElements);
    CLuaCFunctions::AddFunction("detachElementFromElement", CLuaElementDefs::detachElements);
    // ** END OF BACKWARDS COMPATIBILITY FUNCS. **
}
<|MERGE_RESOLUTION|>--- conflicted
+++ resolved
@@ -1,409 +1,381 @@
-/*****************************************************************************
- *
- *  PROJECT:     Multi Theft Auto v1.0
- *  LICENSE:     See LICENSE in the top level directory
- *  FILE:        mods/deathmatch/logic/lua/CLuaManager.cpp
- *  PURPOSE:     Lua virtual machine manager class
- *
- *  Multi Theft Auto is available from http://www.multitheftauto.com/
- *
- *****************************************************************************/
-
-#include "StdInc.h"
-
-extern CGame* g_pGame;
-
-CLuaManager::CLuaManager(CObjectManager* pObjectManager, CPlayerManager* pPlayerManager, CVehicleManager* pVehicleManager, CBlipManager* pBlipManager,
-                         CRadarAreaManager* pRadarAreaManager, CRegisteredCommands* pRegisteredCommands, CMapManager* pMapManager, CEvents* pEvents)
-{
-    m_pObjectManager = pObjectManager;
-    m_pPlayerManager = pPlayerManager;
-    m_pVehicleManager = pVehicleManager;
-    m_pBlipManager = pBlipManager;
-    m_pRadarAreaManager = pRadarAreaManager;
-    m_pRegisteredCommands = pRegisteredCommands;
-    m_pMapManager = pMapManager;
-    m_pEvents = pEvents;
-
-    // Create our lua dynamic module manager
-    m_pLuaModuleManager = new CLuaModuleManager(this);
-    m_pLuaModuleManager->SetScriptDebugging(g_pGame->GetScriptDebugging());
-
-    // Load our C Functions into Lua and hook callback
-    LoadCFunctions();
-    lua_registerPreCallHook(CLuaDefs::CanUseFunction);
-    lua_registerUndumpHook(CLuaMain::OnUndump);
-
-#ifdef MTA_DEBUG
-    // Check rounding in case json is updated
-    json_object* obj = json_object_new_double(5.1);
-    SString      strResult = json_object_to_json_string_ext(obj, JSON_C_TO_STRING_PLAIN);
-    assert(strResult == "5.1");
-    json_object_put(obj);
-#endif
-}
-
-CLuaManager::~CLuaManager(void)
-{
-    CLuaCFunctions::RemoveAllFunctions();
-    list<CLuaMain*>::iterator iter;
-    for (iter = m_virtualMachines.begin(); iter != m_virtualMachines.end(); ++iter)
-    {
-        delete (*iter);
-    }
-
-    // Destroy the module manager
-    delete m_pLuaModuleManager;
-}
-
-CLuaMain* CLuaManager::CreateVirtualMachine(CResource* pResourceOwner, bool bEnableOOP)
-{
-    // Create it and add it to the list over VM's
-    CLuaMain* pLuaMain = new CLuaMain(this, m_pObjectManager, m_pPlayerManager, m_pVehicleManager, m_pBlipManager, m_pRadarAreaManager, m_pMapManager,
-                                      pResourceOwner, bEnableOOP);
-    m_virtualMachines.push_back(pLuaMain);
-    pLuaMain->InitVM();
-
-    m_pLuaModuleManager->RegisterFunctions(pLuaMain->GetVirtualMachine());
-
-    return pLuaMain;
-}
-
-bool CLuaManager::RemoveVirtualMachine(CLuaMain* pLuaMain)
-{
-    if (pLuaMain)
-    {
-        // Remove all events registered by it and all commands added
-        m_pEvents->RemoveAllEvents(pLuaMain);
-        m_pRegisteredCommands->CleanUpForVM(pLuaMain);
-
-        // Delete it unless it is already
-        if (!pLuaMain->BeingDeleted())
-        {
-            delete pLuaMain;
-        }
-
-        // Remove it from our list
-        m_virtualMachines.remove(pLuaMain);
-        return true;
-    }
-
-    return false;
-}
-
-void CLuaManager::OnLuaMainOpenVM(CLuaMain* pLuaMain, lua_State* luaVM)
-{
-    MapSet(m_VirtualMachineMap, pLuaMain->GetVirtualMachine(), pLuaMain);
-}
-
-void CLuaManager::OnLuaMainCloseVM(CLuaMain* pLuaMain, lua_State* luaVM)
-{
-    MapRemove(m_VirtualMachineMap, pLuaMain->GetVirtualMachine());
-}
-
-void CLuaManager::DoPulse(void)
-{
-    list<CLuaMain*>::iterator iter;
-    for (iter = m_virtualMachines.begin(); iter != m_virtualMachines.end(); ++iter)
-    {
-        (*iter)->DoPulse();
-    }
-    m_pLuaModuleManager->DoPulse();
-}
-
-CLuaMain* CLuaManager::GetVirtualMachine(lua_State* luaVM)
-{
-    if (!luaVM)
-        return NULL;
-
-    // Grab the main virtual state because the one we've got passed might be a coroutine state
-    // and only the main state is in our list.
-    lua_State* main = lua_getmainstate(luaVM);
-    if (main)
-    {
-        luaVM = main;
-    }
-
-    // Find a matching VM in our map
-    CLuaMain* pLuaMain = MapFindRef(m_VirtualMachineMap, luaVM);
-    if (pLuaMain)
-        return pLuaMain;
-
-    // Find a matching VM in our list
-    list<CLuaMain*>::const_iterator iter = m_virtualMachines.begin();
-    for (; iter != m_virtualMachines.end(); ++iter)
-    {
-        if (luaVM == (*iter)->GetVirtualMachine())
-        {
-            dassert(0);            // Why not in map?
-            return *iter;
-        }
-    }
-
-    // Doesn't exist
-    return NULL;
-}
-
-// Return resource associated with a lua state
-CResource* CLuaManager::GetVirtualMachineResource(lua_State* luaVM)
-{
-    CLuaMain* pLuaMain = GetVirtualMachine(luaVM);
-    if (pLuaMain)
-        return pLuaMain->GetResource();
-    return NULL;
-}
-
-void CLuaManager::LoadCFunctions(void)
-{
-    CLuaCFunctions::AddFunction("addEvent", CLuaFunctionDefs::AddEvent);
-    CLuaCFunctions::AddFunction("addEventHandler", CLuaFunctionDefs::AddEventHandler);
-    CLuaCFunctions::AddFunction("removeEventHandler", CLuaFunctionDefs::RemoveEventHandler);
-    CLuaCFunctions::AddFunction("getEventHandlers", CLuaFunctionDefs::GetEventHandlers);
-    CLuaCFunctions::AddFunction("triggerEvent", CLuaFunctionDefs::TriggerEvent);
-    CLuaCFunctions::AddFunction("triggerClientEvent", CLuaFunctionDefs::TriggerClientEvent);
-    CLuaCFunctions::AddFunction("cancelEvent", CLuaFunctionDefs::CancelEvent);
-    CLuaCFunctions::AddFunction("wasEventCancelled", CLuaFunctionDefs::WasEventCancelled);
-    CLuaCFunctions::AddFunction("getCancelReason", CLuaFunctionDefs::GetCancelReason);
-    CLuaCFunctions::AddFunction("triggerLatentClientEvent", CLuaFunctionDefs::TriggerLatentClientEvent);
-    CLuaCFunctions::AddFunction("getLatentEventHandles", CLuaFunctionDefs::GetLatentEventHandles);
-    CLuaCFunctions::AddFunction("getLatentEventStatus", CLuaFunctionDefs::GetLatentEventStatus);
-    CLuaCFunctions::AddFunction("cancelLatentEvent", CLuaFunctionDefs::CancelLatentEvent);
-    CLuaCFunctions::AddFunction("addDebugHook", CLuaFunctionDefs::AddDebugHook);
-    CLuaCFunctions::AddFunction("removeDebugHook", CLuaFunctionDefs::RemoveDebugHook);
-
-    // Explosion create funcs
-    CLuaCFunctions::AddFunction("createExplosion", CLuaFunctionDefs::CreateExplosion);
-
-    // Fire create funcs
-    // CLuaCFunctions::AddFunction ( "createFire", CLuaFunctionDefinitions::CreateFire );
-
-    // Path(node) funcs
-    // CLuaCFunctions::AddFunction ( "createNode", CLuaFunctionDefinitions::CreateNode );
-
-    // Ped body funcs?
-    CLuaCFunctions::AddFunction("getBodyPartName", CLuaFunctionDefs::GetBodyPartName);
-    CLuaCFunctions::AddFunction("getClothesByTypeIndex", CLuaFunctionDefs::GetClothesByTypeIndex);
-    CLuaCFunctions::AddFunction("getTypeIndexFromClothes", CLuaFunctionDefs::GetTypeIndexFromClothes);
-    CLuaCFunctions::AddFunction("getClothesTypeName", CLuaFunctionDefs::GetClothesTypeName);
-
-    // Weapon funcs
-    CLuaCFunctions::AddFunction("getWeaponNameFromID", CLuaFunctionDefs::GetWeaponNameFromID);
-    CLuaCFunctions::AddFunction("getWeaponIDFromName", CLuaFunctionDefs::GetWeaponIDFromName);
-    CLuaCFunctions::AddFunction("getWeaponProperty", CLuaFunctionDefs::GetWeaponProperty);
-    CLuaCFunctions::AddFunction("getOriginalWeaponProperty", CLuaFunctionDefs::GetOriginalWeaponProperty);
-    CLuaCFunctions::AddFunction("setWeaponProperty", CLuaFunctionDefs::SetWeaponProperty);
-    CLuaCFunctions::AddFunction("setWeaponAmmo", CLuaFunctionDefs::SetWeaponAmmo);
-    CLuaCFunctions::AddFunction("getSlotFromWeapon", CLuaFunctionDefs::GetSlotFromWeapon);
-#if MTASA_VERSION_TYPE < VERSION_TYPE_RELEASE
-    CLuaCFunctions::AddFunction("createWeapon", CLuaFunctionDefs::CreateWeapon);
-    CLuaCFunctions::AddFunction("fireWeapon", CLuaFunctionDefs::FireWeapon);
-    CLuaCFunctions::AddFunction("setWeaponState", CLuaFunctionDefs::SetWeaponState);
-    CLuaCFunctions::AddFunction("getWeaponState", CLuaFunctionDefs::GetWeaponState);
-    CLuaCFunctions::AddFunction("setWeaponTarget", CLuaFunctionDefs::SetWeaponTarget);
-    CLuaCFunctions::AddFunction("getWeaponTarget", CLuaFunctionDefs::GetWeaponTarget);
-    CLuaCFunctions::AddFunction("setWeaponOwner", CLuaFunctionDefs::SetWeaponOwner);
-    CLuaCFunctions::AddFunction("getWeaponOwner", CLuaFunctionDefs::GetWeaponOwner);
-    CLuaCFunctions::AddFunction("setWeaponFlags", CLuaFunctionDefs::SetWeaponFlags);
-    CLuaCFunctions::AddFunction("getWeaponFlags", CLuaFunctionDefs::GetWeaponFlags);
-    CLuaCFunctions::AddFunction("setWeaponFiringRate", CLuaFunctionDefs::SetWeaponFiringRate);
-    CLuaCFunctions::AddFunction("getWeaponFiringRate", CLuaFunctionDefs::GetWeaponFiringRate);
-    CLuaCFunctions::AddFunction("resetWeaponFiringRate", CLuaFunctionDefs::ResetWeaponFiringRate);
-    CLuaCFunctions::AddFunction("getWeaponAmmo", CLuaFunctionDefs::GetWeaponAmmo);
-    CLuaCFunctions::AddFunction("getWeaponClipAmmo", CLuaFunctionDefs::GetWeaponClipAmmo);
-    CLuaCFunctions::AddFunction("setWeaponClipAmmo", CLuaFunctionDefs::SetWeaponClipAmmo);
-#endif
-
-    // Console funcs
-    CLuaCFunctions::AddFunction("addCommandHandler", CLuaFunctionDefs::AddCommandHandler);
-    CLuaCFunctions::AddFunction("removeCommandHandler", CLuaFunctionDefs::RemoveCommandHandler);
-    CLuaCFunctions::AddFunction("executeCommandHandler", CLuaFunctionDefs::ExecuteCommandHandler);
-    CLuaCFunctions::AddFunction("getCommandHandlers", CLuaFunctionDefs::GetCommandHandlers);
-
-    // Server standard funcs
-    CLuaCFunctions::AddFunction("getMaxPlayers", CLuaFunctionDefs::GetMaxPlayers);
-    CLuaCFunctions::AddFunction("setMaxPlayers", CLuaFunctionDefs::SetMaxPlayers);
-    CLuaCFunctions::AddFunction("outputChatBox", CLuaFunctionDefs::OutputChatBox);
-    CLuaCFunctions::AddFunction("outputConsole", CLuaFunctionDefs::OutputConsole);
-    CLuaCFunctions::AddFunction("outputDebugString", CLuaFunctionDefs::OutputDebugString);
-    CLuaCFunctions::AddFunction("outputServerLog", CLuaFunctionDefs::OutputServerLog);
-    CLuaCFunctions::AddFunction("getServerName", CLuaFunctionDefs::GetServerName);
-    CLuaCFunctions::AddFunction("getServerHttpPort", CLuaFunctionDefs::GetServerHttpPort);
-    CLuaCFunctions::AddFunction("getServerPassword", CLuaFunctionDefs::GetServerPassword);
-    CLuaCFunctions::AddFunction("setServerPassword", CLuaFunctionDefs::SetServerPassword);
-    CLuaCFunctions::AddFunction("getServerConfigSetting", CLuaFunctionDefs::GetServerConfigSetting);
-    CLuaCFunctions::AddFunction("setServerConfigSetting", CLuaFunctionDefs::SetServerConfigSetting, true);
-
-    CLuaCFunctions::AddFunction("shutdown", CLuaFunctionDefs::shutdown, true);
-
-    // Util funcs
-    CLuaCFunctions::AddFunction("gettok", CLuaFunctionDefs::GetTok);
-
-    // Loaded map funcs
-    CLuaCFunctions::AddFunction("getRootElement", CLuaFunctionDefs::GetRootElement);
-    CLuaCFunctions::AddFunction("loadMapData", CLuaFunctionDefs::LoadMapData);
-    CLuaCFunctions::AddFunction("saveMapData", CLuaFunctionDefs::SaveMapData);
-
-    // Load the functions from our classes
-<<<<<<< HEAD
-    CLuaACLDefs::LoadFunctions ();
-    CLuaAccountDefs::LoadFunctions ();
-    CLuaBanDefs::LoadFunctions ();
-    CLuaBlipDefs::LoadFunctions ();
-    CLuaCameraDefs::LoadFunctions ();
-    CLuaColShapeDefs::LoadFunctions ();
-    CLuaDatabaseDefs::LoadFunctions ();
-    CLuaElementDefs::LoadFunctions ();
-    CLuaHandlingDefs::LoadFunctions ();
-    CLuaMarkerDefs::LoadFunctions ();
-    CLuaObjectDefs::LoadFunctions ();
-    CLuaPedDefs::LoadFunctions ();
-    CLuaPickupDefs::LoadFunctions ();
-    CLuaPlayerDefs::LoadFunctions ();
-    CLuaRadarAreaDefs::LoadFunctions ();
-    CLuaResourceDefs::LoadFunctions ();
-    CLuaShared::LoadFunctions ();
-    CLuaTeamDefs::LoadFunctions ();
-    CLuaTextDefs::LoadFunctions ();
-    CLuaTimerDefs::LoadFunctions ();
-    CLuaTrainTrackDefs::LoadFunctions ();
-    CLuaVehicleDefs::LoadFunctions ();
-    CLuaVoiceDefs::LoadFunctions ();
-    CLuaWaterDefs::LoadFunctions ();
-    CLuaWorldDefs::LoadFunctions ();
-    CLuaXMLDefs::LoadFunctions ();
-=======
-    CLuaACLDefs::LoadFunctions();
-    CLuaAccountDefs::LoadFunctions();
-    CLuaBanDefs::LoadFunctions();
-    CLuaBlipDefs::LoadFunctions();
-    CLuaCameraDefs::LoadFunctions();
-    CLuaColShapeDefs::LoadFunctions();
-    CLuaDatabaseDefs::LoadFunctions();
-    CLuaElementDefs::LoadFunctions();
-    CLuaHandlingDefs::LoadFunctions();
-    CLuaMarkerDefs::LoadFunctions();
-    CLuaObjectDefs::LoadFunctions();
-    CLuaPedDefs::LoadFunctions();
-    CLuaPickupDefs::LoadFunctions();
-    CLuaPlayerDefs::LoadFunctions();
-    CLuaRadarAreaDefs::LoadFunctions();
-    CLuaResourceDefs::LoadFunctions();
-    CLuaShared::LoadFunctions();
-    CLuaTeamDefs::LoadFunctions();
-    CLuaTextDefs::LoadFunctions();
-    CLuaTimerDefs::LoadFunctions();
-    CLuaVehicleDefs::LoadFunctions();
-    CLuaVoiceDefs::LoadFunctions();
-    CLuaWaterDefs::LoadFunctions();
-    CLuaWorldDefs::LoadFunctions();
-    CLuaXMLDefs::LoadFunctions();
->>>>>>> 3b68f4c6
-
-    // All-Seeing Eye Functions
-    CLuaCFunctions::AddFunction("getGameType", CLuaFunctionDefs::GetGameType);
-    CLuaCFunctions::AddFunction("getMapName", CLuaFunctionDefs::GetMapName);
-    CLuaCFunctions::AddFunction("setGameType", CLuaFunctionDefs::SetGameType);
-    CLuaCFunctions::AddFunction("setMapName", CLuaFunctionDefs::SetMapName);
-    CLuaCFunctions::AddFunction("getRuleValue", CLuaFunctionDefs::GetRuleValue);
-    CLuaCFunctions::AddFunction("setRuleValue", CLuaFunctionDefs::SetRuleValue);
-    CLuaCFunctions::AddFunction("removeRuleValue", CLuaFunctionDefs::RemoveRuleValue);
-
-    // Registry functions
-    CLuaCFunctions::AddFunction("getPerformanceStats", CLuaFunctionDefs::GetPerformanceStats);
-
-    // Admin functions
-    /*
-    CLuaCFunctions::AddFunction ( "aexec", CLuaFunctionDefinitions::Aexec );
-    CLuaCFunctions::AddFunction ( "kickPlayer", CLuaFunctionDefinitions::KickPlayer );
-    CLuaCFunctions::AddFunction ( "banPlayer", CLuaFunctionDefinitions::BanPlayer );
-    CLuaCFunctions::AddFunction ( "banPlayerIP", CLuaFunctionDefinitions::BanPlayerIP );
-    CLuaCFunctions::AddFunction ( "setPlayerMuted", CLuaFunctionDefinitions::SetPlayerMuted );
-    CLuaCFunctions::AddFunction ( "whoWas", CLuaFunctionDefinitions::WhoWas );
-
-    CLuaCFunctions::AddFunction ( "addAccount", CLuaFunctionDefinitions::AddAccount );
-    CLuaCFunctions::AddFunction ( "delAccount", CLuaFunctionDefinitions::DelAccount );
-    CLuaCFunctions::AddFunction ( "setAccountPassword", CLuaFunctionDefinitions::SetAccountPassword );
-    */
-
-    CLuaCFunctions::AddFunction("callRemote", CLuaFunctionDefs::CallRemote);
-    CLuaCFunctions::AddFunction("fetchRemote", CLuaFunctionDefs::FetchRemote);
-
-    // Misc funcs
-    CLuaCFunctions::AddFunction("resetMapInfo", CLuaFunctionDefs::ResetMapInfo);
-    CLuaCFunctions::AddFunction("getServerPort", CLuaFunctionDefs::GetServerPort);
-
-    // Settings registry funcs
-    CLuaCFunctions::AddFunction("get", CLuaFunctionDefs::Get);
-    CLuaCFunctions::AddFunction("set", CLuaFunctionDefs::Set);
-
-    // Utility
-    CLuaCFunctions::AddFunction("getVersion", CLuaFunctionDefs::GetVersion);
-    CLuaCFunctions::AddFunction("getNetworkUsageData", CLuaFunctionDefs::GetNetworkUsageData);
-    CLuaCFunctions::AddFunction("getNetworkStats", CLuaFunctionDefs::GetNetworkStats);
-    CLuaCFunctions::AddFunction("getLoadedModules", CLuaFunctionDefs::GetModules);
-    CLuaCFunctions::AddFunction("getModuleInfo", CLuaFunctionDefs::GetModuleInfo);
-
-    CLuaCFunctions::AddFunction("setDevelopmentMode", CLuaFunctionDefs::SetDevelopmentMode);
-    CLuaCFunctions::AddFunction("getDevelopmentMode", CLuaFunctionDefs::GetDevelopmentMode);
-
-    // Backward compat functions at the end, so the new function name is used in ACL
-
-    // ** BACKWARDS COMPATIBILITY FUNCS. SHOULD BE REMOVED BEFORE FINAL RELEASE! **
-    CLuaCFunctions::AddFunction("getPlayerSkin", CLuaElementDefs::getElementModel);
-    CLuaCFunctions::AddFunction("setPlayerSkin", CLuaElementDefs::setElementModel);
-    CLuaCFunctions::AddFunction("getVehicleModel", CLuaElementDefs::getElementModel);
-    CLuaCFunctions::AddFunction("setVehicleModel", CLuaElementDefs::setElementModel);
-    CLuaCFunctions::AddFunction("getObjectModel", CLuaElementDefs::getElementModel);
-    CLuaCFunctions::AddFunction("setObjectModel", CLuaElementDefs::setElementModel);
-    CLuaCFunctions::AddFunction("getVehicleID", CLuaElementDefs::getElementModel);
-    CLuaCFunctions::AddFunction("getVehicleIDFromName", CLuaVehicleDefs::GetVehicleModelFromName);
-    CLuaCFunctions::AddFunction("getVehicleNameFromID", CLuaVehicleDefs::GetVehicleNameFromModel);
-    CLuaCFunctions::AddFunction("getPlayerWeaponSlot", CLuaPedDefs::GetPedWeaponSlot);
-    CLuaCFunctions::AddFunction("getPlayerArmor", CLuaPedDefs::GetPedArmor);
-    CLuaCFunctions::AddFunction("getPlayerRotation", CLuaPedDefs::GetPedRotation);
-    CLuaCFunctions::AddFunction("isPlayerChoking", CLuaPedDefs::IsPedChoking);
-    CLuaCFunctions::AddFunction("isPlayerDead", CLuaPedDefs::IsPedDead);
-    CLuaCFunctions::AddFunction("isPlayerDucked", CLuaPedDefs::IsPedDucked);
-    CLuaCFunctions::AddFunction("getPlayerStat", CLuaPedDefs::GetPedStat);
-    CLuaCFunctions::AddFunction("getPlayerTarget", CLuaPedDefs::GetPedTarget);
-    CLuaCFunctions::AddFunction("getPlayerClothes", CLuaPedDefs::GetPedClothes);
-    CLuaCFunctions::AddFunction("doesPlayerHaveJetPack", CLuaPedDefs::DoesPedHaveJetPack);
-    CLuaCFunctions::AddFunction("isPlayerInWater", CLuaElementDefs::isElementInWater);
-    CLuaCFunctions::AddFunction("isPedInWater", CLuaElementDefs::isElementInWater);
-    CLuaCFunctions::AddFunction("isPlayerOnGround", CLuaPedDefs::IsPedOnGround);
-    CLuaCFunctions::AddFunction("getPlayerFightingStyle", CLuaPedDefs::GetPedFightingStyle);
-    CLuaCFunctions::AddFunction("getPlayerGravity", CLuaPedDefs::GetPedGravity);
-    CLuaCFunctions::AddFunction("getPlayerContactElement", CLuaPedDefs::GetPedContactElement);
-    CLuaCFunctions::AddFunction("setPlayerArmor", CLuaPedDefs::SetPedArmor);
-    CLuaCFunctions::AddFunction("setPlayerWeaponSlot", CLuaPedDefs::SetPedWeaponSlot);
-    CLuaCFunctions::AddFunction("killPlayer", CLuaPedDefs::KillPed);
-    CLuaCFunctions::AddFunction("setPlayerRotation", CLuaPedDefs::SetPedRotation);
-    CLuaCFunctions::AddFunction("setPlayerStat", CLuaPedDefs::SetPedStat);
-    CLuaCFunctions::AddFunction("addPlayerClothes", CLuaPedDefs::AddPedClothes);
-    CLuaCFunctions::AddFunction("removePlayerClothes", CLuaPedDefs::RemovePedClothes);
-    CLuaCFunctions::AddFunction("givePlayerJetPack", CLuaPedDefs::GivePedJetPack);
-    CLuaCFunctions::AddFunction("removePlayerJetPack", CLuaPedDefs::RemovePedJetPack);
-    CLuaCFunctions::AddFunction("setPlayerFightingStyle", CLuaPedDefs::SetPedFightingStyle);
-    CLuaCFunctions::AddFunction("setPlayerGravity", CLuaPedDefs::SetPedGravity);
-    CLuaCFunctions::AddFunction("setPlayerChoking", CLuaPedDefs::SetPedChoking);
-    CLuaCFunctions::AddFunction("warpPlayerIntoVehicle", CLuaPedDefs::WarpPedIntoVehicle);
-    CLuaCFunctions::AddFunction("removePlayerFromVehicle", CLuaPedDefs::RemovePedFromVehicle);
-    CLuaCFunctions::AddFunction("getPlayerOccupiedVehicle", CLuaPedDefs::GetPedOccupiedVehicle);
-    CLuaCFunctions::AddFunction("getPlayerOccupiedVehicleSeat", CLuaPedDefs::GetPedOccupiedVehicleSeat);
-    CLuaCFunctions::AddFunction("isPlayerInVehicle", CLuaPedDefs::IsPedInVehicle);
-    CLuaCFunctions::AddFunction("getClientName", CLuaPlayerDefs::GetPlayerName);
-    CLuaCFunctions::AddFunction("getClientIP", CLuaPlayerDefs::GetPlayerIP);
-    CLuaCFunctions::AddFunction("getClientAccount", CLuaPlayerDefs::GetPlayerAccount);
-    CLuaCFunctions::AddFunction("setClientName", CLuaPlayerDefs::SetPlayerName);
-    CLuaCFunctions::AddFunction("getPlayerWeapon", CLuaPedDefs::GetPedWeapon);
-    CLuaCFunctions::AddFunction("getPlayerTotalAmmo", CLuaPedDefs::GetPedTotalAmmo);
-    CLuaCFunctions::AddFunction("getPlayerAmmoInClip", CLuaPedDefs::GetPedAmmoInClip);
-    CLuaCFunctions::AddFunction("getPedSkin", CLuaElementDefs::getElementModel);
-    CLuaCFunctions::AddFunction("setPedSkin", CLuaElementDefs::setElementModel);
-    CLuaCFunctions::AddFunction("xmlNodeGetSubNodes", CLuaXMLDefs::xmlNodeGetChildren);
-    CLuaCFunctions::AddFunction("xmlCreateSubNode", CLuaXMLDefs::xmlCreateChild);
-    CLuaCFunctions::AddFunction("xmlFindSubNode", CLuaXMLDefs::xmlNodeFindChild);
-    CLuaCFunctions::AddFunction("attachElementToElement", CLuaElementDefs::attachElements);
-    CLuaCFunctions::AddFunction("detachElementFromElement", CLuaElementDefs::detachElements);
-    // ** END OF BACKWARDS COMPATIBILITY FUNCS. **
-}
+/*****************************************************************************
+ *
+ *  PROJECT:     Multi Theft Auto v1.0
+ *  LICENSE:     See LICENSE in the top level directory
+ *  FILE:        mods/deathmatch/logic/lua/CLuaManager.cpp
+ *  PURPOSE:     Lua virtual machine manager class
+ *
+ *  Multi Theft Auto is available from http://www.multitheftauto.com/
+ *
+ *****************************************************************************/
+
+#include "StdInc.h"
+
+extern CGame* g_pGame;
+
+CLuaManager::CLuaManager(CObjectManager* pObjectManager, CPlayerManager* pPlayerManager, CVehicleManager* pVehicleManager, CBlipManager* pBlipManager,
+                         CRadarAreaManager* pRadarAreaManager, CRegisteredCommands* pRegisteredCommands, CMapManager* pMapManager, CEvents* pEvents)
+{
+    m_pObjectManager = pObjectManager;
+    m_pPlayerManager = pPlayerManager;
+    m_pVehicleManager = pVehicleManager;
+    m_pBlipManager = pBlipManager;
+    m_pRadarAreaManager = pRadarAreaManager;
+    m_pRegisteredCommands = pRegisteredCommands;
+    m_pMapManager = pMapManager;
+    m_pEvents = pEvents;
+
+    // Create our lua dynamic module manager
+    m_pLuaModuleManager = new CLuaModuleManager(this);
+    m_pLuaModuleManager->SetScriptDebugging(g_pGame->GetScriptDebugging());
+
+    // Load our C Functions into Lua and hook callback
+    LoadCFunctions();
+    lua_registerPreCallHook(CLuaDefs::CanUseFunction);
+    lua_registerUndumpHook(CLuaMain::OnUndump);
+
+#ifdef MTA_DEBUG
+    // Check rounding in case json is updated
+    json_object* obj = json_object_new_double(5.1);
+    SString      strResult = json_object_to_json_string_ext(obj, JSON_C_TO_STRING_PLAIN);
+    assert(strResult == "5.1");
+    json_object_put(obj);
+#endif
+}
+
+CLuaManager::~CLuaManager(void)
+{
+    CLuaCFunctions::RemoveAllFunctions();
+    list<CLuaMain*>::iterator iter;
+    for (iter = m_virtualMachines.begin(); iter != m_virtualMachines.end(); ++iter)
+    {
+        delete (*iter);
+    }
+
+    // Destroy the module manager
+    delete m_pLuaModuleManager;
+}
+
+CLuaMain* CLuaManager::CreateVirtualMachine(CResource* pResourceOwner, bool bEnableOOP)
+{
+    // Create it and add it to the list over VM's
+    CLuaMain* pLuaMain = new CLuaMain(this, m_pObjectManager, m_pPlayerManager, m_pVehicleManager, m_pBlipManager, m_pRadarAreaManager, m_pMapManager,
+                                      pResourceOwner, bEnableOOP);
+    m_virtualMachines.push_back(pLuaMain);
+    pLuaMain->InitVM();
+
+    m_pLuaModuleManager->RegisterFunctions(pLuaMain->GetVirtualMachine());
+
+    return pLuaMain;
+}
+
+bool CLuaManager::RemoveVirtualMachine(CLuaMain* pLuaMain)
+{
+    if (pLuaMain)
+    {
+        // Remove all events registered by it and all commands added
+        m_pEvents->RemoveAllEvents(pLuaMain);
+        m_pRegisteredCommands->CleanUpForVM(pLuaMain);
+
+        // Delete it unless it is already
+        if (!pLuaMain->BeingDeleted())
+        {
+            delete pLuaMain;
+        }
+
+        // Remove it from our list
+        m_virtualMachines.remove(pLuaMain);
+        return true;
+    }
+
+    return false;
+}
+
+void CLuaManager::OnLuaMainOpenVM(CLuaMain* pLuaMain, lua_State* luaVM)
+{
+    MapSet(m_VirtualMachineMap, pLuaMain->GetVirtualMachine(), pLuaMain);
+}
+
+void CLuaManager::OnLuaMainCloseVM(CLuaMain* pLuaMain, lua_State* luaVM)
+{
+    MapRemove(m_VirtualMachineMap, pLuaMain->GetVirtualMachine());
+}
+
+void CLuaManager::DoPulse(void)
+{
+    list<CLuaMain*>::iterator iter;
+    for (iter = m_virtualMachines.begin(); iter != m_virtualMachines.end(); ++iter)
+    {
+        (*iter)->DoPulse();
+    }
+    m_pLuaModuleManager->DoPulse();
+}
+
+CLuaMain* CLuaManager::GetVirtualMachine(lua_State* luaVM)
+{
+    if (!luaVM)
+        return NULL;
+
+    // Grab the main virtual state because the one we've got passed might be a coroutine state
+    // and only the main state is in our list.
+    lua_State* main = lua_getmainstate(luaVM);
+    if (main)
+    {
+        luaVM = main;
+    }
+
+    // Find a matching VM in our map
+    CLuaMain* pLuaMain = MapFindRef(m_VirtualMachineMap, luaVM);
+    if (pLuaMain)
+        return pLuaMain;
+
+    // Find a matching VM in our list
+    list<CLuaMain*>::const_iterator iter = m_virtualMachines.begin();
+    for (; iter != m_virtualMachines.end(); ++iter)
+    {
+        if (luaVM == (*iter)->GetVirtualMachine())
+        {
+            dassert(0);            // Why not in map?
+            return *iter;
+        }
+    }
+
+    // Doesn't exist
+    return NULL;
+}
+
+// Return resource associated with a lua state
+CResource* CLuaManager::GetVirtualMachineResource(lua_State* luaVM)
+{
+    CLuaMain* pLuaMain = GetVirtualMachine(luaVM);
+    if (pLuaMain)
+        return pLuaMain->GetResource();
+    return NULL;
+}
+
+void CLuaManager::LoadCFunctions(void)
+{
+    CLuaCFunctions::AddFunction("addEvent", CLuaFunctionDefs::AddEvent);
+    CLuaCFunctions::AddFunction("addEventHandler", CLuaFunctionDefs::AddEventHandler);
+    CLuaCFunctions::AddFunction("removeEventHandler", CLuaFunctionDefs::RemoveEventHandler);
+    CLuaCFunctions::AddFunction("getEventHandlers", CLuaFunctionDefs::GetEventHandlers);
+    CLuaCFunctions::AddFunction("triggerEvent", CLuaFunctionDefs::TriggerEvent);
+    CLuaCFunctions::AddFunction("triggerClientEvent", CLuaFunctionDefs::TriggerClientEvent);
+    CLuaCFunctions::AddFunction("cancelEvent", CLuaFunctionDefs::CancelEvent);
+    CLuaCFunctions::AddFunction("wasEventCancelled", CLuaFunctionDefs::WasEventCancelled);
+    CLuaCFunctions::AddFunction("getCancelReason", CLuaFunctionDefs::GetCancelReason);
+    CLuaCFunctions::AddFunction("triggerLatentClientEvent", CLuaFunctionDefs::TriggerLatentClientEvent);
+    CLuaCFunctions::AddFunction("getLatentEventHandles", CLuaFunctionDefs::GetLatentEventHandles);
+    CLuaCFunctions::AddFunction("getLatentEventStatus", CLuaFunctionDefs::GetLatentEventStatus);
+    CLuaCFunctions::AddFunction("cancelLatentEvent", CLuaFunctionDefs::CancelLatentEvent);
+    CLuaCFunctions::AddFunction("addDebugHook", CLuaFunctionDefs::AddDebugHook);
+    CLuaCFunctions::AddFunction("removeDebugHook", CLuaFunctionDefs::RemoveDebugHook);
+
+    // Explosion create funcs
+    CLuaCFunctions::AddFunction("createExplosion", CLuaFunctionDefs::CreateExplosion);
+
+    // Fire create funcs
+    // CLuaCFunctions::AddFunction ( "createFire", CLuaFunctionDefinitions::CreateFire );
+
+    // Path(node) funcs
+    // CLuaCFunctions::AddFunction ( "createNode", CLuaFunctionDefinitions::CreateNode );
+
+    // Ped body funcs?
+    CLuaCFunctions::AddFunction("getBodyPartName", CLuaFunctionDefs::GetBodyPartName);
+    CLuaCFunctions::AddFunction("getClothesByTypeIndex", CLuaFunctionDefs::GetClothesByTypeIndex);
+    CLuaCFunctions::AddFunction("getTypeIndexFromClothes", CLuaFunctionDefs::GetTypeIndexFromClothes);
+    CLuaCFunctions::AddFunction("getClothesTypeName", CLuaFunctionDefs::GetClothesTypeName);
+
+    // Weapon funcs
+    CLuaCFunctions::AddFunction("getWeaponNameFromID", CLuaFunctionDefs::GetWeaponNameFromID);
+    CLuaCFunctions::AddFunction("getWeaponIDFromName", CLuaFunctionDefs::GetWeaponIDFromName);
+    CLuaCFunctions::AddFunction("getWeaponProperty", CLuaFunctionDefs::GetWeaponProperty);
+    CLuaCFunctions::AddFunction("getOriginalWeaponProperty", CLuaFunctionDefs::GetOriginalWeaponProperty);
+    CLuaCFunctions::AddFunction("setWeaponProperty", CLuaFunctionDefs::SetWeaponProperty);
+    CLuaCFunctions::AddFunction("setWeaponAmmo", CLuaFunctionDefs::SetWeaponAmmo);
+    CLuaCFunctions::AddFunction("getSlotFromWeapon", CLuaFunctionDefs::GetSlotFromWeapon);
+#if MTASA_VERSION_TYPE < VERSION_TYPE_RELEASE
+    CLuaCFunctions::AddFunction("createWeapon", CLuaFunctionDefs::CreateWeapon);
+    CLuaCFunctions::AddFunction("fireWeapon", CLuaFunctionDefs::FireWeapon);
+    CLuaCFunctions::AddFunction("setWeaponState", CLuaFunctionDefs::SetWeaponState);
+    CLuaCFunctions::AddFunction("getWeaponState", CLuaFunctionDefs::GetWeaponState);
+    CLuaCFunctions::AddFunction("setWeaponTarget", CLuaFunctionDefs::SetWeaponTarget);
+    CLuaCFunctions::AddFunction("getWeaponTarget", CLuaFunctionDefs::GetWeaponTarget);
+    CLuaCFunctions::AddFunction("setWeaponOwner", CLuaFunctionDefs::SetWeaponOwner);
+    CLuaCFunctions::AddFunction("getWeaponOwner", CLuaFunctionDefs::GetWeaponOwner);
+    CLuaCFunctions::AddFunction("setWeaponFlags", CLuaFunctionDefs::SetWeaponFlags);
+    CLuaCFunctions::AddFunction("getWeaponFlags", CLuaFunctionDefs::GetWeaponFlags);
+    CLuaCFunctions::AddFunction("setWeaponFiringRate", CLuaFunctionDefs::SetWeaponFiringRate);
+    CLuaCFunctions::AddFunction("getWeaponFiringRate", CLuaFunctionDefs::GetWeaponFiringRate);
+    CLuaCFunctions::AddFunction("resetWeaponFiringRate", CLuaFunctionDefs::ResetWeaponFiringRate);
+    CLuaCFunctions::AddFunction("getWeaponAmmo", CLuaFunctionDefs::GetWeaponAmmo);
+    CLuaCFunctions::AddFunction("getWeaponClipAmmo", CLuaFunctionDefs::GetWeaponClipAmmo);
+    CLuaCFunctions::AddFunction("setWeaponClipAmmo", CLuaFunctionDefs::SetWeaponClipAmmo);
+#endif
+
+    // Console funcs
+    CLuaCFunctions::AddFunction("addCommandHandler", CLuaFunctionDefs::AddCommandHandler);
+    CLuaCFunctions::AddFunction("removeCommandHandler", CLuaFunctionDefs::RemoveCommandHandler);
+    CLuaCFunctions::AddFunction("executeCommandHandler", CLuaFunctionDefs::ExecuteCommandHandler);
+    CLuaCFunctions::AddFunction("getCommandHandlers", CLuaFunctionDefs::GetCommandHandlers);
+
+    // Server standard funcs
+    CLuaCFunctions::AddFunction("getMaxPlayers", CLuaFunctionDefs::GetMaxPlayers);
+    CLuaCFunctions::AddFunction("setMaxPlayers", CLuaFunctionDefs::SetMaxPlayers);
+    CLuaCFunctions::AddFunction("outputChatBox", CLuaFunctionDefs::OutputChatBox);
+    CLuaCFunctions::AddFunction("outputConsole", CLuaFunctionDefs::OutputConsole);
+    CLuaCFunctions::AddFunction("outputDebugString", CLuaFunctionDefs::OutputDebugString);
+    CLuaCFunctions::AddFunction("outputServerLog", CLuaFunctionDefs::OutputServerLog);
+    CLuaCFunctions::AddFunction("getServerName", CLuaFunctionDefs::GetServerName);
+    CLuaCFunctions::AddFunction("getServerHttpPort", CLuaFunctionDefs::GetServerHttpPort);
+    CLuaCFunctions::AddFunction("getServerPassword", CLuaFunctionDefs::GetServerPassword);
+    CLuaCFunctions::AddFunction("setServerPassword", CLuaFunctionDefs::SetServerPassword);
+    CLuaCFunctions::AddFunction("getServerConfigSetting", CLuaFunctionDefs::GetServerConfigSetting);
+    CLuaCFunctions::AddFunction("setServerConfigSetting", CLuaFunctionDefs::SetServerConfigSetting, true);
+
+    CLuaCFunctions::AddFunction("shutdown", CLuaFunctionDefs::shutdown, true);
+
+    // Util funcs
+    CLuaCFunctions::AddFunction("gettok", CLuaFunctionDefs::GetTok);
+
+    // Loaded map funcs
+    CLuaCFunctions::AddFunction("getRootElement", CLuaFunctionDefs::GetRootElement);
+    CLuaCFunctions::AddFunction("loadMapData", CLuaFunctionDefs::LoadMapData);
+    CLuaCFunctions::AddFunction("saveMapData", CLuaFunctionDefs::SaveMapData);
+
+    // Load the functions from our classes
+    CLuaACLDefs::LoadFunctions();
+    CLuaAccountDefs::LoadFunctions();
+    CLuaBanDefs::LoadFunctions();
+    CLuaBlipDefs::LoadFunctions();
+    CLuaCameraDefs::LoadFunctions();
+    CLuaColShapeDefs::LoadFunctions();
+    CLuaDatabaseDefs::LoadFunctions();
+    CLuaElementDefs::LoadFunctions();
+    CLuaHandlingDefs::LoadFunctions();
+    CLuaMarkerDefs::LoadFunctions();
+    CLuaObjectDefs::LoadFunctions();
+    CLuaPedDefs::LoadFunctions();
+    CLuaPickupDefs::LoadFunctions();
+    CLuaPlayerDefs::LoadFunctions();
+    CLuaRadarAreaDefs::LoadFunctions();
+    CLuaResourceDefs::LoadFunctions();
+    CLuaShared::LoadFunctions();
+    CLuaTeamDefs::LoadFunctions();
+    CLuaTextDefs::LoadFunctions();
+    CLuaTimerDefs::LoadFunctions();
+    CLuaTrainTrackDefs::LoadFunctions();
+    CLuaVehicleDefs::LoadFunctions();
+    CLuaVoiceDefs::LoadFunctions();
+    CLuaWaterDefs::LoadFunctions();
+    CLuaWorldDefs::LoadFunctions();
+    CLuaXMLDefs::LoadFunctions();
+
+    // All-Seeing Eye Functions
+    CLuaCFunctions::AddFunction("getGameType", CLuaFunctionDefs::GetGameType);
+    CLuaCFunctions::AddFunction("getMapName", CLuaFunctionDefs::GetMapName);
+    CLuaCFunctions::AddFunction("setGameType", CLuaFunctionDefs::SetGameType);
+    CLuaCFunctions::AddFunction("setMapName", CLuaFunctionDefs::SetMapName);
+    CLuaCFunctions::AddFunction("getRuleValue", CLuaFunctionDefs::GetRuleValue);
+    CLuaCFunctions::AddFunction("setRuleValue", CLuaFunctionDefs::SetRuleValue);
+    CLuaCFunctions::AddFunction("removeRuleValue", CLuaFunctionDefs::RemoveRuleValue);
+
+    // Registry functions
+    CLuaCFunctions::AddFunction("getPerformanceStats", CLuaFunctionDefs::GetPerformanceStats);
+
+    // Admin functions
+    /*
+    CLuaCFunctions::AddFunction ( "aexec", CLuaFunctionDefinitions::Aexec );
+    CLuaCFunctions::AddFunction ( "kickPlayer", CLuaFunctionDefinitions::KickPlayer );
+    CLuaCFunctions::AddFunction ( "banPlayer", CLuaFunctionDefinitions::BanPlayer );
+    CLuaCFunctions::AddFunction ( "banPlayerIP", CLuaFunctionDefinitions::BanPlayerIP );
+    CLuaCFunctions::AddFunction ( "setPlayerMuted", CLuaFunctionDefinitions::SetPlayerMuted );
+    CLuaCFunctions::AddFunction ( "whoWas", CLuaFunctionDefinitions::WhoWas );
+
+    CLuaCFunctions::AddFunction ( "addAccount", CLuaFunctionDefinitions::AddAccount );
+    CLuaCFunctions::AddFunction ( "delAccount", CLuaFunctionDefinitions::DelAccount );
+    CLuaCFunctions::AddFunction ( "setAccountPassword", CLuaFunctionDefinitions::SetAccountPassword );
+    */
+
+    CLuaCFunctions::AddFunction("callRemote", CLuaFunctionDefs::CallRemote);
+    CLuaCFunctions::AddFunction("fetchRemote", CLuaFunctionDefs::FetchRemote);
+
+    // Misc funcs
+    CLuaCFunctions::AddFunction("resetMapInfo", CLuaFunctionDefs::ResetMapInfo);
+    CLuaCFunctions::AddFunction("getServerPort", CLuaFunctionDefs::GetServerPort);
+
+    // Settings registry funcs
+    CLuaCFunctions::AddFunction("get", CLuaFunctionDefs::Get);
+    CLuaCFunctions::AddFunction("set", CLuaFunctionDefs::Set);
+
+    // Utility
+    CLuaCFunctions::AddFunction("getVersion", CLuaFunctionDefs::GetVersion);
+    CLuaCFunctions::AddFunction("getNetworkUsageData", CLuaFunctionDefs::GetNetworkUsageData);
+    CLuaCFunctions::AddFunction("getNetworkStats", CLuaFunctionDefs::GetNetworkStats);
+    CLuaCFunctions::AddFunction("getLoadedModules", CLuaFunctionDefs::GetModules);
+    CLuaCFunctions::AddFunction("getModuleInfo", CLuaFunctionDefs::GetModuleInfo);
+
+    CLuaCFunctions::AddFunction("setDevelopmentMode", CLuaFunctionDefs::SetDevelopmentMode);
+    CLuaCFunctions::AddFunction("getDevelopmentMode", CLuaFunctionDefs::GetDevelopmentMode);
+
+    // Backward compat functions at the end, so the new function name is used in ACL
+
+    // ** BACKWARDS COMPATIBILITY FUNCS. SHOULD BE REMOVED BEFORE FINAL RELEASE! **
+    CLuaCFunctions::AddFunction("getPlayerSkin", CLuaElementDefs::getElementModel);
+    CLuaCFunctions::AddFunction("setPlayerSkin", CLuaElementDefs::setElementModel);
+    CLuaCFunctions::AddFunction("getVehicleModel", CLuaElementDefs::getElementModel);
+    CLuaCFunctions::AddFunction("setVehicleModel", CLuaElementDefs::setElementModel);
+    CLuaCFunctions::AddFunction("getObjectModel", CLuaElementDefs::getElementModel);
+    CLuaCFunctions::AddFunction("setObjectModel", CLuaElementDefs::setElementModel);
+    CLuaCFunctions::AddFunction("getVehicleID", CLuaElementDefs::getElementModel);
+    CLuaCFunctions::AddFunction("getVehicleIDFromName", CLuaVehicleDefs::GetVehicleModelFromName);
+    CLuaCFunctions::AddFunction("getVehicleNameFromID", CLuaVehicleDefs::GetVehicleNameFromModel);
+    CLuaCFunctions::AddFunction("getPlayerWeaponSlot", CLuaPedDefs::GetPedWeaponSlot);
+    CLuaCFunctions::AddFunction("getPlayerArmor", CLuaPedDefs::GetPedArmor);
+    CLuaCFunctions::AddFunction("getPlayerRotation", CLuaPedDefs::GetPedRotation);
+    CLuaCFunctions::AddFunction("isPlayerChoking", CLuaPedDefs::IsPedChoking);
+    CLuaCFunctions::AddFunction("isPlayerDead", CLuaPedDefs::IsPedDead);
+    CLuaCFunctions::AddFunction("isPlayerDucked", CLuaPedDefs::IsPedDucked);
+    CLuaCFunctions::AddFunction("getPlayerStat", CLuaPedDefs::GetPedStat);
+    CLuaCFunctions::AddFunction("getPlayerTarget", CLuaPedDefs::GetPedTarget);
+    CLuaCFunctions::AddFunction("getPlayerClothes", CLuaPedDefs::GetPedClothes);
+    CLuaCFunctions::AddFunction("doesPlayerHaveJetPack", CLuaPedDefs::DoesPedHaveJetPack);
+    CLuaCFunctions::AddFunction("isPlayerInWater", CLuaElementDefs::isElementInWater);
+    CLuaCFunctions::AddFunction("isPedInWater", CLuaElementDefs::isElementInWater);
+    CLuaCFunctions::AddFunction("isPlayerOnGround", CLuaPedDefs::IsPedOnGround);
+    CLuaCFunctions::AddFunction("getPlayerFightingStyle", CLuaPedDefs::GetPedFightingStyle);
+    CLuaCFunctions::AddFunction("getPlayerGravity", CLuaPedDefs::GetPedGravity);
+    CLuaCFunctions::AddFunction("getPlayerContactElement", CLuaPedDefs::GetPedContactElement);
+    CLuaCFunctions::AddFunction("setPlayerArmor", CLuaPedDefs::SetPedArmor);
+    CLuaCFunctions::AddFunction("setPlayerWeaponSlot", CLuaPedDefs::SetPedWeaponSlot);
+    CLuaCFunctions::AddFunction("killPlayer", CLuaPedDefs::KillPed);
+    CLuaCFunctions::AddFunction("setPlayerRotation", CLuaPedDefs::SetPedRotation);
+    CLuaCFunctions::AddFunction("setPlayerStat", CLuaPedDefs::SetPedStat);
+    CLuaCFunctions::AddFunction("addPlayerClothes", CLuaPedDefs::AddPedClothes);
+    CLuaCFunctions::AddFunction("removePlayerClothes", CLuaPedDefs::RemovePedClothes);
+    CLuaCFunctions::AddFunction("givePlayerJetPack", CLuaPedDefs::GivePedJetPack);
+    CLuaCFunctions::AddFunction("removePlayerJetPack", CLuaPedDefs::RemovePedJetPack);
+    CLuaCFunctions::AddFunction("setPlayerFightingStyle", CLuaPedDefs::SetPedFightingStyle);
+    CLuaCFunctions::AddFunction("setPlayerGravity", CLuaPedDefs::SetPedGravity);
+    CLuaCFunctions::AddFunction("setPlayerChoking", CLuaPedDefs::SetPedChoking);
+    CLuaCFunctions::AddFunction("warpPlayerIntoVehicle", CLuaPedDefs::WarpPedIntoVehicle);
+    CLuaCFunctions::AddFunction("removePlayerFromVehicle", CLuaPedDefs::RemovePedFromVehicle);
+    CLuaCFunctions::AddFunction("getPlayerOccupiedVehicle", CLuaPedDefs::GetPedOccupiedVehicle);
+    CLuaCFunctions::AddFunction("getPlayerOccupiedVehicleSeat", CLuaPedDefs::GetPedOccupiedVehicleSeat);
+    CLuaCFunctions::AddFunction("isPlayerInVehicle", CLuaPedDefs::IsPedInVehicle);
+    CLuaCFunctions::AddFunction("getClientName", CLuaPlayerDefs::GetPlayerName);
+    CLuaCFunctions::AddFunction("getClientIP", CLuaPlayerDefs::GetPlayerIP);
+    CLuaCFunctions::AddFunction("getClientAccount", CLuaPlayerDefs::GetPlayerAccount);
+    CLuaCFunctions::AddFunction("setClientName", CLuaPlayerDefs::SetPlayerName);
+    CLuaCFunctions::AddFunction("getPlayerWeapon", CLuaPedDefs::GetPedWeapon);
+    CLuaCFunctions::AddFunction("getPlayerTotalAmmo", CLuaPedDefs::GetPedTotalAmmo);
+    CLuaCFunctions::AddFunction("getPlayerAmmoInClip", CLuaPedDefs::GetPedAmmoInClip);
+    CLuaCFunctions::AddFunction("getPedSkin", CLuaElementDefs::getElementModel);
+    CLuaCFunctions::AddFunction("setPedSkin", CLuaElementDefs::setElementModel);
+    CLuaCFunctions::AddFunction("xmlNodeGetSubNodes", CLuaXMLDefs::xmlNodeGetChildren);
+    CLuaCFunctions::AddFunction("xmlCreateSubNode", CLuaXMLDefs::xmlCreateChild);
+    CLuaCFunctions::AddFunction("xmlFindSubNode", CLuaXMLDefs::xmlNodeFindChild);
+    CLuaCFunctions::AddFunction("attachElementToElement", CLuaElementDefs::attachElements);
+    CLuaCFunctions::AddFunction("detachElementFromElement", CLuaElementDefs::detachElements);
+    // ** END OF BACKWARDS COMPATIBILITY FUNCS. **
+}