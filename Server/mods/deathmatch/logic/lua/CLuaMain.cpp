/*****************************************************************************
 *
 *  PROJECT:     Multi Theft Auto v1.0
 *  LICENSE:     See LICENSE in the top level directory
 *  FILE:        mods/deathmatch/logic/lua/CLuaMain.cpp
 *  PURPOSE:     Lua virtual machine container class
 *
 *  Multi Theft Auto is available from http://www.multitheftauto.com/
 *
 *****************************************************************************/

#include "StdInc.h"

#include "CLuaFunctionDefs.h"
#include <clocale>

static CLuaManager* m_pLuaManager;
SString             CLuaMain::ms_strExpectedUndumpHash;

#define HOOK_INSTRUCTION_COUNT 1000000
#define HOOK_MAXIMUM_TIME 5000

extern CGame*      g_pGame;
extern CNetServer* g_pRealNetServer;

#include "luascripts/coroutine_debug.lua.h"
#include "luascripts/exports.lua.h"
#include "luascripts/inspect.lua.h"

CLuaMain::CLuaMain(CLuaManager* pLuaManager, CObjectManager* pObjectManager, CPlayerManager* pPlayerManager, CVehicleManager* pVehicleManager,
                   CBlipManager* pBlipManager, CRadarAreaManager* pRadarAreaManager, CMapManager* pMapManager, CResource* pResourceOwner, bool bEnableOOP)
{
    // Initialise everything to be setup in the Start function
    m_pLuaManager = pLuaManager;
    m_luaVM = NULL;
    m_pResource = pResourceOwner;
    m_pResourceFile = NULL;
    m_bBeingDeleted = false;
    m_pLuaTimerManager = new CLuaTimerManager;
    m_FunctionEnterTimer.SetMaxIncrement(500);
    m_WarningTimer.SetMaxIncrement(1000);
    m_uiOpenFileCountWarnThresh = 10;
    m_uiOpenXMLFileCountWarnThresh = 20;

    m_pObjectManager = pObjectManager;
    m_pPlayerManager = pPlayerManager;
    m_pRadarAreaManager = pRadarAreaManager;
    m_pVehicleManager = pVehicleManager;
    m_pBlipManager = pBlipManager;
    m_pMapManager = pMapManager;

    m_bEnableOOP = bEnableOOP;

    CPerfStatLuaMemory::GetSingleton()->OnLuaMainCreate(this);
    CPerfStatLuaTiming::GetSingleton()->OnLuaMainCreate(this);
}

CLuaMain::~CLuaMain(void)
{
    // remove all current remote calls originating from this VM
    g_pGame->GetRemoteCalls()->Remove(this);
    g_pGame->GetLuaCallbackManager()->OnLuaMainDestroy(this);
    g_pGame->GetLatentTransferManager()->OnLuaMainDestroy(this);
    g_pGame->GetDebugHookManager()->OnLuaMainDestroy(this);
    g_pGame->GetScriptDebugging()->OnLuaMainDestroy(this);

    // Unload the current script
    UnloadScript();
    m_bBeingDeleted = true;

    // Delete the timer manager
    delete m_pLuaTimerManager;

    // Eventually delete the XML files the LUA script didn't
    list<CXMLFile*>::iterator iterXML = m_XMLFiles.begin();
    for (; iterXML != m_XMLFiles.end(); ++iterXML)
    {
        delete *iterXML;
    }

    // Eventually delete the text displays the LUA script didn't
    list<CTextDisplay*>::iterator iterDisplays = m_Displays.begin();
    for (; iterDisplays != m_Displays.end(); ++iterDisplays)
    {
        delete *iterDisplays;
    }

    // Eventually delete the text items the LUA script didn't
    list<CTextItem*>::iterator iterItems = m_TextItems.begin();
    for (; iterItems != m_TextItems.end(); ++iterItems)
    {
        delete *iterItems;
    }

    CPerfStatLuaMemory::GetSingleton()->OnLuaMainDestroy(this);
    CPerfStatLuaTiming::GetSingleton()->OnLuaMainDestroy(this);
}

bool CLuaMain::BeingDeleted(void)
{
    return m_bBeingDeleted;
}

void CLuaMain::ResetInstructionCount(void)
{
    m_FunctionEnterTimer.Reset();
}

void CLuaMain::InitSecurity(void)
{
    lua_register(m_luaVM, "dofile", CLuaUtilDefs::DisabledFunction);
    lua_register(m_luaVM, "loadfile", CLuaUtilDefs::DisabledFunction);
    lua_register(m_luaVM, "require", CLuaUtilDefs::DisabledFunction);
    lua_register(m_luaVM, "loadlib", CLuaUtilDefs::DisabledFunction);
    lua_register(m_luaVM, "getfenv", CLuaUtilDefs::DisabledFunction);
    lua_register(m_luaVM, "newproxy", CLuaUtilDefs::DisabledFunction);
}

void CLuaMain::InitClasses(lua_State* luaVM)
{
    lua_initclasses(luaVM);
    lua_newclass(luaVM);

    // Vector and Matrix classes
    CLuaVector4Defs ::AddClass(luaVM);
    CLuaVector3Defs ::AddClass(luaVM);
    CLuaVector2Defs ::AddClass(luaVM);
    CLuaMatrixDefs ::AddClass(luaVM);

    // OOP based classes
    if (!m_bEnableOOP)
        return;
<<<<<<< HEAD
    
    CLuaElementDefs   ::AddClass ( luaVM ); // keep this at the top because inheritance
    CLuaAccountDefs   ::AddClass ( luaVM );
    CLuaACLDefs       ::AddClass ( luaVM );
    CLuaBanDefs       ::AddClass ( luaVM );
    CLuaBlipDefs      ::AddClass ( luaVM );
    CLuaColShapeDefs  ::AddClass ( luaVM );
    CLuaDatabaseDefs  ::AddClass ( luaVM );
    CLuaMarkerDefs    ::AddClass ( luaVM );
    CLuaObjectDefs    ::AddClass ( luaVM );
    CLuaPedDefs       ::AddClass ( luaVM );
    CLuaPickupDefs    ::AddClass ( luaVM );
    CLuaPlayerDefs    ::AddClass ( luaVM );
    CLuaRadarAreaDefs ::AddClass ( luaVM );
    CLuaResourceDefs  ::AddClass ( luaVM );
    CLuaTeamDefs      ::AddClass ( luaVM );
    CLuaTextDefs      ::AddClass ( luaVM );
    CLuaTimerDefs     ::AddClass ( luaVM );
    CLuaTrainTrackDefs::AddClass ( luaVM );
    CLuaVehicleDefs   ::AddClass ( luaVM );
    CLuaWaterDefs     ::AddClass ( luaVM );

    CLuaShared::AddClasses ( luaVM );
}
=======
>>>>>>> 3b68f4c6

    CLuaElementDefs ::AddClass(luaVM);            // keep this at the top because inheritance
    CLuaAccountDefs ::AddClass(luaVM);
    CLuaACLDefs ::AddClass(luaVM);
    CLuaBanDefs ::AddClass(luaVM);
    CLuaBlipDefs ::AddClass(luaVM);
    CLuaColShapeDefs ::AddClass(luaVM);
    CLuaDatabaseDefs ::AddClass(luaVM);
    CLuaMarkerDefs ::AddClass(luaVM);
    CLuaObjectDefs ::AddClass(luaVM);
    CLuaPedDefs ::AddClass(luaVM);
    CLuaPickupDefs ::AddClass(luaVM);
    CLuaPlayerDefs ::AddClass(luaVM);
    CLuaRadarAreaDefs ::AddClass(luaVM);
    CLuaResourceDefs ::AddClass(luaVM);
    CLuaTeamDefs ::AddClass(luaVM);
    CLuaTextDefs ::AddClass(luaVM);
    CLuaTimerDefs ::AddClass(luaVM);
    CLuaVehicleDefs ::AddClass(luaVM);
    CLuaWaterDefs ::AddClass(luaVM);

    CLuaShared::AddClasses(luaVM);
}

void CLuaMain::InitVM(void)
{
    assert(!m_luaVM);

    // Create a new VM
    m_luaVM = lua_open();
    m_pLuaManager->OnLuaMainOpenVM(this, m_luaVM);

    // Set the instruction count hook
    lua_sethook(m_luaVM, InstructionCountHook, LUA_MASKCOUNT, HOOK_INSTRUCTION_COUNT);

    // Load LUA libraries
    luaopen_base(m_luaVM);
    luaopen_math(m_luaVM);
    luaopen_string(m_luaVM);
    luaopen_table(m_luaVM);
    luaopen_debug(m_luaVM);
    luaopen_utf8(m_luaVM);

    // Initialize security restrictions. Very important to prevent lua trojans and viruses!
    InitSecurity();

    // Registering C functions
    CLuaCFunctions::RegisterFunctionsWithVM(m_luaVM);

    // Create class metatables
    InitClasses(m_luaVM);

    // Oli: Don't forget to add new ones to CLuaManager::LoadCFunctions. Thanks!

    // create global vars
    lua_pushelement(m_luaVM, g_pGame->GetMapManager()->GetRootElement());
    lua_setglobal(m_luaVM, "root");

    lua_pushresource(m_luaVM, m_pResource);
    lua_setglobal(m_luaVM, "resource");

    lua_pushelement(m_luaVM, m_pResource->GetResourceRootElement());
    lua_setglobal(m_luaVM, "resourceRoot");

    // Load pre-loaded lua scripts
    LoadScript(EmbeddedLuaCode::exports);
    LoadScript(EmbeddedLuaCode::coroutine_debug);
    LoadScript(EmbeddedLuaCode::inspect);
}

// Special function(s) that are only visible to HTMLD scripts
void CLuaMain::RegisterHTMLDFunctions(void)
{
    CLuaHTTPDefs::LoadFunctions(m_luaVM);
}

void CLuaMain::InstructionCountHook(lua_State* luaVM, lua_Debug* pDebug)
{
    // Grab our lua VM
    CLuaMain* pLuaMain = m_pLuaManager->GetVirtualMachine(luaVM);
    if (pLuaMain)
    {
        // Above max time?
        if (pLuaMain->m_FunctionEnterTimer.Get() > HOOK_MAXIMUM_TIME)
        {
            // Print it in the console
            CLogger::ErrorPrintf("Infinite/too long execution (%s)\n", pLuaMain->GetScriptName());

            SString strAbortInf = "Aborting; infinite running script in ";
            strAbortInf += pLuaMain->GetScriptName();

            // Error out
            lua_pushstring(luaVM, strAbortInf);
            lua_error(luaVM);
        }
    }
}

bool CLuaMain::LoadScriptFromBuffer(const char* cpInBuffer, unsigned int uiInSize, const char* szFileName)
{
    SString strNiceFilename = ConformResourcePath(szFileName);

    // Deobfuscate if required
    const char* cpBuffer;
    uint        uiSize;
    if (!g_pRealNetServer->DeobfuscateScript(cpInBuffer, uiInSize, &cpBuffer, &uiSize, strNiceFilename))
    {
        SString strMessage("%s is invalid. Please re-compile at http://luac.mtasa.com/", *strNiceFilename);
        g_pGame->GetScriptDebugging()->LogError(m_luaVM, "Loading script failed: %s", *strMessage);
        return false;
    }

    bool bUTF8 = CLuaShared::CheckUTF8BOMAndUpdate(&cpBuffer, &uiSize);

    // If compiled script, make sure correct chunkname is embedded
    CLuaShared::EmbedChunkName(strNiceFilename, &cpBuffer, &uiSize);

    if (m_luaVM)
    {
        // Are we not marked as UTF-8 already, and not precompiled?
        std::string strUTFScript;
        if (!bUTF8 && !IsLuaCompiledScript(cpBuffer, uiSize))
        {
            std::string strBuffer = std::string(cpBuffer, uiSize);
#ifdef WIN32
            std::setlocale(LC_CTYPE, "");            // Temporarilly use locales to read the script
            strUTFScript = UTF16ToMbUTF8(ANSIToUTF16(strBuffer));
            std::setlocale(LC_CTYPE, "C");
#else
            strUTFScript = UTF16ToMbUTF8(ANSIToUTF16(strBuffer));
#endif

            if (uiSize != strUTFScript.size())
            {
                uiSize = strUTFScript.size();
                g_pGame->GetScriptDebugging()->LogWarning(m_luaVM, "Script '%s' is not encoded in UTF-8.  Loading as ANSI...", strNiceFilename.c_str());
            }
        }
        else
            strUTFScript = std::string(cpBuffer, uiSize);

        // Run the script
        if (CLuaMain::LuaLoadBuffer(m_luaVM, bUTF8 ? cpBuffer : strUTFScript.c_str(), uiSize, SString("@%s", *strNiceFilename)))
        {
            // Print the error
            std::string strRes = lua_tostring(m_luaVM, -1);
            if (strRes.length())
            {
                CLogger::LogPrintf("SCRIPT ERROR: %s\n", strRes.c_str());
                g_pGame->GetScriptDebugging()->LogError(m_luaVM, "Loading script failed: %s", strRes.c_str());
            }
            else
            {
                CLogger::LogPrint("SCRIPT ERROR: Unknown\n");
                g_pGame->GetScriptDebugging()->LogError(m_luaVM, "Loading script failed for unknown reason");
            }
        }
        else
        {
            ResetInstructionCount();
            int luaSavedTop = lua_gettop(m_luaVM);
            int iret = this->PCall(m_luaVM, 0, LUA_MULTRET, 0);
            if (iret == LUA_ERRRUN || iret == LUA_ERRMEM)
            {
                SString strRes = lua_tostring(m_luaVM, -1);
                g_pGame->GetScriptDebugging()->LogPCallError(m_luaVM, strRes, true);
            }
            // Cleanup any return values
            if (lua_gettop(m_luaVM) > luaSavedTop)
                lua_settop(m_luaVM, luaSavedTop);
            return true;
        }
    }

    return false;
}

bool CLuaMain::LoadScript(const char* szLUAScript)
{
    if (m_luaVM && !IsLuaCompiledScript(szLUAScript, strlen(szLUAScript)))
    {
        // Run the script
        if (!CLuaMain::LuaLoadBuffer(m_luaVM, szLUAScript, strlen(szLUAScript), NULL))
        {
            ResetInstructionCount();
            int luaSavedTop = lua_gettop(m_luaVM);
            int iret = this->PCall(m_luaVM, 0, LUA_MULTRET, 0);
            if (iret == LUA_ERRRUN || iret == LUA_ERRMEM)
            {
                std::string strRes = ConformResourcePath(lua_tostring(m_luaVM, -1));
                g_pGame->GetScriptDebugging()->LogPCallError(m_luaVM, strRes);
            }
            // Cleanup any return values
            if (lua_gettop(m_luaVM) > luaSavedTop)
                lua_settop(m_luaVM, luaSavedTop);
        }
        else
        {
            std::string strRes = ConformResourcePath(lua_tostring(m_luaVM, -1));
            g_pGame->GetScriptDebugging()->LogError(m_luaVM, "Loading in-line script failed: %s", strRes.c_str());
        }
    }
    else
        return false;

    return true;
}

// TODO: Check the purpose of this function
void CLuaMain::Start(void)
{
}

void CLuaMain::UnloadScript(void)
{
    // Delete all timers and events
    m_pLuaTimerManager->RemoveAllTimers();

    // Delete all keybinds
    list<CPlayer*>::const_iterator iter = m_pPlayerManager->IterBegin();
    for (; iter != m_pPlayerManager->IterEnd(); ++iter)
    {
        if ((*iter)->IsJoined())
            (*iter)->GetKeyBinds()->RemoveAllKeys(this);
    }

    // End the lua vm
    if (m_luaVM)
    {
        CLuaFunctionRef::RemoveLuaFunctionRefsForVM(m_luaVM);
        m_pLuaManager->OnLuaMainCloseVM(this, m_luaVM);
        lua_close(m_luaVM);
        m_luaVM = NULL;
    }
}

void CLuaMain::DoPulse(void)
{
    m_pLuaTimerManager->DoPulse(this);
}

// Keep count of the number of open files in this resource and issue a warning if too high
void CLuaMain::OnOpenFile(const SString& strFilename)
{
    m_OpenFilenameList.push_back(strFilename);
    if (m_OpenFilenameList.size() >= m_uiOpenFileCountWarnThresh)
    {
        m_uiOpenFileCountWarnThresh = m_OpenFilenameList.size() * 2;
        CLogger::LogPrintf("Notice: There are now %d open files in resource '%s'\n", m_OpenFilenameList.size(), GetScriptName());
    }
}

void CLuaMain::OnCloseFile(const SString& strFilename)
{
    ListRemoveFirst(m_OpenFilenameList, strFilename);
}

CXMLFile* CLuaMain::CreateXML(const char* szFilename, bool bUseIDs, bool bReadOnly)
{
    CXMLFile* pFile = g_pServerInterface->GetXML()->CreateXML(szFilename, bUseIDs, bReadOnly);
    if (pFile)
    {
        m_XMLFiles.push_back(pFile);
        if (m_XMLFiles.size() >= m_uiOpenXMLFileCountWarnThresh)
        {
            m_uiOpenXMLFileCountWarnThresh = m_XMLFiles.size() * 2;
            CLogger::LogPrintf("Notice: There are now %d open XML files in resource '%s'\n", m_XMLFiles.size(), GetScriptName());
        }
    }
    return pFile;
}

void CLuaMain::DestroyXML(CXMLFile* pFile)
{
    m_XMLFiles.remove(pFile);
    delete pFile;
}

void CLuaMain::DestroyXML(CXMLNode* pRootNode)
{
    list<CXMLFile*>::iterator iter;
    for (iter = m_XMLFiles.begin(); iter != m_XMLFiles.end(); ++iter)
    {
        CXMLFile* file = (*iter);
        if (file)
        {
            if (file->GetRootNode() == pRootNode)
            {
                m_XMLFiles.erase(iter);
                delete file;
                break;
            }
        }
    }
}

bool CLuaMain::SaveXML(CXMLNode* pRootNode)
{
    list<CXMLFile*>::iterator iter;
    for (iter = m_XMLFiles.begin(); iter != m_XMLFiles.end(); ++iter)
    {
        CXMLFile* file = (*iter);
        if (file)
        {
            if (file->GetRootNode() == pRootNode)
            {
                return file->Write();
            }
        }
    }
    if (m_pResource)
    {
        list<CResourceFile*>::iterator iter = m_pResource->IterBegin();
        for (; iter != m_pResource->IterEnd(); ++iter)
        {
            CResourceFile* pResourceFile = *iter;
            if (pResourceFile->GetType() == CResourceFile::RESOURCE_FILE_TYPE_CONFIG)
            {
                CResourceConfigItem* pConfigItem = static_cast<CResourceConfigItem*>(pResourceFile);
                if (pConfigItem->GetRoot() == pRootNode)
                {
                    CXMLFile* pFile = pConfigItem->GetFile();
                    if (pFile)
                    {
                        return pFile->Write();
                    }
                    return false;
                }
            }
        }
    }
    return false;
}

CTextDisplay* CLuaMain::CreateDisplay()
{
    CTextDisplay* pDisplay = new CTextDisplay;
    m_Displays.push_back(pDisplay);
    return pDisplay;
}

void CLuaMain::DestroyDisplay(CTextDisplay* pDisplay)
{
    m_Displays.remove(pDisplay);
    delete pDisplay;
}

CTextItem* CLuaMain::CreateTextItem(const char* szText, float fX, float fY, eTextPriority priority, const SColor color, float fScale, unsigned char format,
                                    unsigned char ucShadowAlpha)
{
    CTextItem* pTextItem = new CTextItem(szText, CVector2D(fX, fY), priority, color, fScale, format, ucShadowAlpha);
    m_TextItems.push_back(pTextItem);
    return pTextItem;
}

void CLuaMain::DestroyTextItem(CTextItem* pTextItem)
{
    m_TextItems.remove(pTextItem);
    delete pTextItem;
}

CTextDisplay* CLuaMain::GetTextDisplayFromScriptID(uint uiScriptID)
{
    CTextDisplay* pTextDisplay = (CTextDisplay*)CIdArray::FindEntry(uiScriptID, EIdClass::TEXT_DISPLAY);
    return pTextDisplay;
}

CTextItem* CLuaMain::GetTextItemFromScriptID(uint uiScriptID)
{
    CTextItem* pTextItem = (CTextItem*)CIdArray::FindEntry(uiScriptID, EIdClass::TEXT_ITEM);
    return pTextItem;
}

///////////////////////////////////////////////////////////////
//
// CLuaMain::GetFunctionTag
//
// Turn iFunctionNumber into something human readable
//
///////////////////////////////////////////////////////////////
const SString& CLuaMain::GetFunctionTag(int iLuaFunction)
{
    // Find existing
    SString* pTag = MapFind(m_FunctionTagMap, iLuaFunction);
#ifndef CHECK_FUNCTION_TAG
    if (!pTag)
#endif
    {
        // Create if required
        SString strText;

        lua_Debug debugInfo;
        lua_getref(m_luaVM, iLuaFunction);
        if (lua_getinfo(m_luaVM, ">nlS", &debugInfo))
        {
            // Make sure this function isn't defined in a string
            if (debugInfo.source[0] == '@')
            {
                // std::string strFilename2 = ConformResourcePath ( debugInfo.source );
                SString strFilename = debugInfo.source;

                int iPos = strFilename.find_last_of("/\\");
                if (iPos >= 0)
                    strFilename = strFilename.substr(iPos + 1);

                strText = SString("@%s:%d", strFilename.c_str(), debugInfo.currentline != -1 ? debugInfo.currentline : debugInfo.linedefined, iLuaFunction);
            }
            else
            {
                strText = SString("@func_%d %s", iLuaFunction, debugInfo.short_src);
            }
        }
        else
        {
            strText = SString("@func_%d NULL", iLuaFunction);
        }

    #ifdef CHECK_FUNCTION_TAG
        if (pTag)
        {
            // Check tag remains unchanged
            assert(strText == *pTag);
            return *pTag;
        }
    #endif

        MapSet(m_FunctionTagMap, iLuaFunction, strText);
        pTag = MapFind(m_FunctionTagMap, iLuaFunction);
    }
    return *pTag;
}

///////////////////////////////////////////////////////////////
//
// CLuaMain::PCall
//
// lua_pcall call wrapper
//
///////////////////////////////////////////////////////////////
int CLuaMain::PCall(lua_State* L, int nargs, int nresults, int errfunc)
{
    if (m_uiPCallDepth++ == 0)
        m_WarningTimer.Reset();            // Only restart timer if initial call

    g_pGame->GetScriptDebugging()->PushLuaMain(this);
    int iret = lua_pcall(L, nargs, nresults, errfunc);
    g_pGame->GetScriptDebugging()->PopLuaMain(this);

    --m_uiPCallDepth;
    return iret;
}

///////////////////////////////////////////////////////////////
//
// CLuaMain::CheckExecutionTime
//
// Issue warning if execution time is too long
//
///////////////////////////////////////////////////////////////
void CLuaMain::CheckExecutionTime(void)
{
    // Do time check
    if (m_WarningTimer.Get() < 5000)
        return;
    m_WarningTimer.Reset();

    // No warning if no players
    if (g_pGame->GetPlayerManager()->Count() == 0)
        return;

    // Issue warning about script execution time
    CLogger::LogPrintf("WARNING: Long execution (%s)\n", GetScriptName());
}

///////////////////////////////////////////////////////////////
//
// CLuaMain::LuaLoadBuffer
//
// luaL_loadbuffer call wrapper
//
///////////////////////////////////////////////////////////////
int CLuaMain::LuaLoadBuffer(lua_State* L, const char* buff, size_t sz, const char* name)
{
    if (IsLuaCompiledScript(buff, sz))
    {
        ms_strExpectedUndumpHash = GenerateSha256HexString(buff, sz);
    }

    int iResult = luaL_loadbuffer(L, buff, sz, name);

    ms_strExpectedUndumpHash = "";
    return iResult;
}

///////////////////////////////////////////////////////////////
//
// CLuaMain::OnUndump
//
// Callback from Lua when loading compiled bytes
//
///////////////////////////////////////////////////////////////
int CLuaMain::OnUndump(const char* p, size_t n)
{
    SString strGotHash = GenerateSha256HexString(p, n);
    SString strExpectedHash = ms_strExpectedUndumpHash;
    ms_strExpectedUndumpHash = "";
    if (strExpectedHash != strGotHash)
    {
        // Not right
        return 0;
    }
    return 1;
}<|MERGE_RESOLUTION|>--- conflicted
+++ resolved
@@ -130,33 +130,6 @@
     // OOP based classes
     if (!m_bEnableOOP)
         return;
-<<<<<<< HEAD
-    
-    CLuaElementDefs   ::AddClass ( luaVM ); // keep this at the top because inheritance
-    CLuaAccountDefs   ::AddClass ( luaVM );
-    CLuaACLDefs       ::AddClass ( luaVM );
-    CLuaBanDefs       ::AddClass ( luaVM );
-    CLuaBlipDefs      ::AddClass ( luaVM );
-    CLuaColShapeDefs  ::AddClass ( luaVM );
-    CLuaDatabaseDefs  ::AddClass ( luaVM );
-    CLuaMarkerDefs    ::AddClass ( luaVM );
-    CLuaObjectDefs    ::AddClass ( luaVM );
-    CLuaPedDefs       ::AddClass ( luaVM );
-    CLuaPickupDefs    ::AddClass ( luaVM );
-    CLuaPlayerDefs    ::AddClass ( luaVM );
-    CLuaRadarAreaDefs ::AddClass ( luaVM );
-    CLuaResourceDefs  ::AddClass ( luaVM );
-    CLuaTeamDefs      ::AddClass ( luaVM );
-    CLuaTextDefs      ::AddClass ( luaVM );
-    CLuaTimerDefs     ::AddClass ( luaVM );
-    CLuaTrainTrackDefs::AddClass ( luaVM );
-    CLuaVehicleDefs   ::AddClass ( luaVM );
-    CLuaWaterDefs     ::AddClass ( luaVM );
-
-    CLuaShared::AddClasses ( luaVM );
-}
-=======
->>>>>>> 3b68f4c6
 
     CLuaElementDefs ::AddClass(luaVM);            // keep this at the top because inheritance
     CLuaAccountDefs ::AddClass(luaVM);
@@ -173,6 +146,7 @@
     CLuaRadarAreaDefs ::AddClass(luaVM);
     CLuaResourceDefs ::AddClass(luaVM);
     CLuaTeamDefs ::AddClass(luaVM);
+    CLuaTrainTrackDefs ::AddClass(luaVM);
     CLuaTextDefs ::AddClass(luaVM);
     CLuaTimerDefs ::AddClass(luaVM);
     CLuaVehicleDefs ::AddClass(luaVM);
