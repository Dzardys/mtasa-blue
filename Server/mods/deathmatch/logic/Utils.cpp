<<<<<<< HEAD
/*****************************************************************************
*
*  PROJECT:     Multi Theft Auto v1.0
*  LICENSE:     See LICENSE in the top level directory
*  FILE:        mods/deathmatch/logic/Utils.cpp
*  PURPOSE:     Miscellaneous utility functions
*  DEVELOPERS:  Christian Myhre Lundheim <>
*               Oliver Brown <>
*               Cecill Etheredge <>
*               Kevin Whiteside <>
*               aru <>
*
*  Multi Theft Auto is available from http://www.multitheftauto.com/
*
*****************************************************************************/

#include "StdInc.h"
#include "net/SyncStructures.h"

#ifndef WIN32
    char * strupr (char* a) {
        char *ret = a;
        while (*a != '\0')
        {
            if (islower ((uchar)*a))
                *a = toupper ((uchar)*a);
            ++a;
        }
        return ret;
    }
#endif


#ifndef WIN32
#include <unistd.h>     // For access().
#endif

#include <sys/types.h>  // For stat().
#include <sys/stat.h>   // For stat().

bool DoesDirectoryExist ( const char* szPath )
{
    /* Didn't seem to work on Tweak server
    if ( access ( szPath, 0 ) == 0 )
    {
        struct stat status;
        stat ( szPath, &status );

        if ( status.st_mode & S_IFDIR )
        {
            return true;
        }
    }

    return false;
    */

#ifdef WIN32
    DWORD dwAtr = GetFileAttributes ( szPath );
    if ( dwAtr == INVALID_FILE_ATTRIBUTES )
        return false;
    return ( ( dwAtr & FILE_ATTRIBUTE_DIRECTORY) != 0 );     
#else
    struct stat Info;
    stat ( szPath, &Info );
    return ( S_ISDIR ( Info.st_mode ) );
#endif
}


bool CheckNickProvided ( const char* szNick )
{
    if ( stricmp ( szNick, "admin" ) == 0 )
        return false;
    if ( stricmp ( szNick, "console" ) == 0 )
        return false;
    if ( stricmp ( szNick, "server" ) == 0 )
        return false;
    if ( IsIn ( "`", szNick ) )
        return false;
    return true;
}


float DistanceBetweenPoints2D ( const CVector& vecPosition1, const CVector& vecPosition2 )
{
    float fDistanceX = vecPosition2.fX - vecPosition1.fX;
    float fDistanceY = vecPosition2.fY - vecPosition1.fY;

    return sqrt ( fDistanceX * fDistanceX + fDistanceY * fDistanceY );
}

float DistanceBetweenPoints2D ( const CVector2D& vecPosition1, const CVector2D& vecPosition2 )
{
    float fDistanceX = vecPosition2.fX - vecPosition1.fX;
    float fDistanceY = vecPosition2.fY - vecPosition1.fY;

    return sqrt ( fDistanceX * fDistanceX + fDistanceY * fDistanceY );
}


float DistanceBetweenPoints3D ( const CVector& vecPosition1, const CVector& vecPosition2 )
{
    float fDistanceX = vecPosition2.fX - vecPosition1.fX;
    float fDistanceY = vecPosition2.fY - vecPosition1.fY;
    float fDistanceZ = vecPosition2.fZ - vecPosition1.fZ;

    return sqrt ( fDistanceX * fDistanceX + fDistanceY * fDistanceY + fDistanceZ * fDistanceZ );
}


bool IsPointNearPoint2D ( const CVector& vecPosition1, const CVector& vecPosition2, float fDistance )
{
    if ( DistanceBetweenPoints2D ( vecPosition1, vecPosition2 ) <= fDistance )
    {
        return true;
    }
    else
    {
        return false;
    }
}


bool IsPointNearPoint3D ( const CVector& vecPosition1, const CVector& vecPosition2, float fDistance )
{
    if ( DistanceBetweenPoints3D ( vecPosition1, vecPosition2 ) <= fDistance )
    {
        return true;
    }
    else
    {
        return false;
    }
}


void ReplaceCharactersInString ( char* szString, char cWhat, char cWith )
{
    // Loop through the string looking for what
    size_t sizeString = strlen ( szString );
    for ( size_t sizeIndex = 0; sizeIndex < sizeString; sizeIndex++ )
    {
        // Replace matching character with the given replacement
        if ( szString [sizeIndex] == cWhat )
            szString [sizeIndex] = cWith;
    }
}


void ReplaceOccurrencesInString ( std::string &s, const char *a, const char *b )
{
    int idx = 0;
    while( (idx=s.find_first_of(a, idx)) >= 0 )
        s.replace(idx, 1, b);
}


bool IsIn ( const char* szShortText, const char* szLongText)
{
    if ( szShortText && szLongText )
    {
        char* strShort = new char[strlen(szShortText)+1];
        char* strLong = new char[strlen(szLongText)+1];

        strcpy ( strShort, szShortText );
        strcpy ( strLong, szLongText );

        char* szMatch = strstr(uppercase(strLong), uppercase(strShort));
        if (szMatch != NULL) {
            delete [] strShort;
            delete [] strLong;
            return true;
        }
        delete [] strShort;
        delete [] strLong;
    }
    return false;
}


char* uppercase(char* s)
{
    for(unsigned int i = 0; i < strlen(s); i++)
    {
        s[i] = toupper(s[i]);
    }
    return s;
}


void stripString(char* szString)
{
    if ( szString )
    {
        int offset = 0;
        unsigned int i = 0;
        size_t sizeString = strlen ( szString );
        for ( i = 0; i < sizeString; i++ )
        {
            if ( szString[i] < 32 || szString[i] > 126 )
            {
                offset++;
            }
            else
            {
                szString[i-offset] = szString[i];
            }

        }
        szString[i-offset] = '\0'; 
    }
}

void stripControlCodes(char* szString)
{
    if ( szString )
    {
        unsigned char* pWrite = reinterpret_cast < unsigned char* > ( szString );
        const unsigned char* pRead = pWrite;

        while ( *pRead != '\0' )
        {
            if ( *pRead >= 32 )
            {
                *pWrite = *pRead;
                ++pWrite;
            }
            ++pRead;
        }
        *pWrite = '\0';
    }
}

bool StringBeginsWith(const std::string& strText, const std::string& strBegins) 
{
    if (strText.length() < strBegins.length())
        return false;
    return strText.substr(0, strBegins.length()) == strBegins;
}

bool StringBeginsWith ( const char* szText, const char* szBegins )
{
    if ( szText && szBegins )
    {
        unsigned int uiTextLength = strlen ( szText );
        unsigned int uiBeginsLength = strlen ( szBegins );

        if ( uiTextLength < uiBeginsLength )
        {
            return false;
        }

        for ( unsigned int ui = 0; ui < uiBeginsLength; ui++ )
        {
            if ( szText[ui] != szBegins[ui] )
            {
                return false;
            }
        }

        return true;
    }

    return false;
}


bool IsNumericString ( const char* szString )
{
    char szSet [] = "-1234567890";
    return strspn ( szString, szSet ) == strlen ( szString );
}


bool IsNumericString ( const char* szString, size_t sizeString )
{
    char szSet [] = "-1234567890";
    return strspn ( szString, szSet ) == sizeString;
}


void DisconnectPlayer ( CGame* pGame, CPlayer& Player, const char* szMessage )
{
    DisconnectPlayer ( pGame, Player, CPlayerDisconnectedPacket::CUSTOM, szMessage );
}

void DisconnectPlayer ( CGame* pGame, CPlayer& Player, CPlayerDisconnectedPacket::ePlayerDisconnectType eDisconnectType, const char* szMessage )
{
    // Send it to the disconnected player
    Player.Send ( CPlayerDisconnectedPacket ( eDisconnectType, szMessage ) );

    // Quit him
    pGame->QuitPlayer ( Player );
}

void DisconnectPlayer ( CGame* pGame, CPlayer& Player, CPlayerDisconnectedPacket::ePlayerDisconnectType eDisconnectType, time_t BanDuration, const char* szMessage )
{
    Player.Send ( CPlayerDisconnectedPacket ( eDisconnectType, BanDuration, szMessage ) );
    pGame->QuitPlayer ( Player );
}

void DisconnectConnectionDesync ( CGame* pGame, CPlayer& Player, unsigned int uiCode )
{
    // Send message to the disconnected player
    Player.Send ( CPlayerDisconnectedPacket ( CPlayerDisconnectedPacket::CONNECTION_DESYNC, SString ( "(%u)", uiCode ) ) );

    // Quit him
    pGame->QuitPlayer ( Player, CClient::QUIT_CONNECTION_DESYNC );
}

bool InitializeSockets ( void )
{
#ifdef WIN32
    WSADATA wsaData;
    if ( WSAStartup ( 0x202, &wsaData ) == SOCKET_ERROR )
    {
        WSACleanup ();
        return false;
    }
#endif
    return true;
}

bool CleanupSockets ( void )
{
#ifdef WIN32
    WSACleanup ();
#endif
    return true;
}


float GetRandomFloat ( void )
{
    return static_cast < float > ( rand () ) / ( static_cast < float > ( RAND_MAX ) + 1.0f );
}


double GetRandomDouble ( void )
{
    return static_cast < double > ( rand () ) / ( static_cast < double > ( RAND_MAX ) + 1.0 );
}


int GetRandom ( int iLow, int iHigh )
{
    double dLow = static_cast < double > ( iLow );
    double dHigh = static_cast < double > ( iHigh );

    return static_cast < int > ( floor ( ( dHigh - dLow + 1.0 ) * GetRandomDouble () ) ) + iLow;
}

bool IsValidFilePath ( const char *szDir )
{
    if ( szDir == NULL ) return false;

    unsigned int uiLen = strlen ( szDir );

    if ( uiLen > 0 && szDir [ uiLen - 1 ] == '/' ) // will return false if ending with an invalid character, mainly used for linux (#6871)
        return false;

    unsigned char c, c_d;
    
    // iterate through the char array
    for ( unsigned int i = 0; i < uiLen; i++ ) {
        c = szDir[i];                                       // current character
        c_d = ( i < ( uiLen - 1 ) ) ? szDir[i+1] : 0;       // one character ahead, if any
        if ( !IsVisibleCharacter ( c ) || c == ':' || ( c == '.' && c_d == '.' ) || ( c == '\\' && c_d == '\\' ) )
            return false;
    }
    return true;
}

bool IsValidOrganizationPath ( const char *szDir )
{
    if ( szDir == NULL ) return false;

    unsigned int uiLen = strlen ( szDir );

    if ( uiLen > 0 && szDir [ uiLen - 1 ] == '/' ) // will return false if ending with an invalid character, mainly used for linux (#6871)
        return false;

    unsigned char c;
    bool bInsideBraces = false;
    
    // iterate through the char array
    for ( unsigned int i = 0; i < uiLen; i++ ) {
        c = szDir[i];                                       // current character

        // Enforce braces around visible letters
        if ( !bInsideBraces && IsVisibleCharacter ( c ) && c != '[' && c != ']' && c != '/' && c != '\\' )
            return false;

        if ( c == '[' )
        {
            if ( bInsideBraces ) return false; // Duplicate braces (e.g. "[hel[lo]world]")
            else bInsideBraces = true;
        }
        else if ( c == ']' )
        {
            if ( !bInsideBraces ) return false; // Ending brace without opening brace (e.g. "hello]")
            else bInsideBraces = false;
        }
        else if ( c == '/' || c == '\\' )
        {
            if ( bInsideBraces ) return false; // Slash within braches (e.g. "[hell/o]")
        }
    }

    // Make sure we ended with closed braces
    return !bInsideBraces;
}

unsigned int HexToInt ( const char * szHex )
{
    unsigned int value = 0;
    
    if ( szHex[0] == '0' && ( szHex[0] == 'x' || szHex[0] == 'X' ) )
    {
        szHex += 2;
    }

    while ( *szHex != 0 )
    {
        char c = *szHex++;

        value <<= 4;

        if ( c >= 'A' && c <= 'F' )
        {
            value += c - 'A' + 10;
        }
        else if ( c >= 'a' && c <= 'f' )
        {
            value += c - 'a' + 10;
        }
        else
        {
            value += c - '0';
        }
    }

    return value;
}


bool XMLColorToInt ( const char* szColor, unsigned long& ulColor )
{
    const char validHexChars[] = "0123456789ABCDEFabcdef";

    unsigned int uiLength = strlen ( szColor );
    // Make sure it starts with #
    if ( szColor [0] == '#' )
    {
        // #RGB #RGBA #RRGGBB #RRGGBBAA
        if ( uiLength >= 4 && szColor [4] == 0 )
        {
            // Make a RRGGBBAA string
            unsigned char szTemp [12];
            szTemp [0] = 'F';
            szTemp [1] = 'F';
            szTemp [2] = szColor [3];
            szTemp [3] = szColor [3];
            szTemp [4] = szColor [2];
            szTemp [5] = szColor [2];
            szTemp [6] = szColor [1];
            szTemp [7] = szColor [1];
            szTemp [8] = 0;

            // Make sure it only contains 0-9 and A-F
            if ( strspn ( (const char*) szTemp, validHexChars ) == 8 )
            {
                ulColor = HexToInt ( (const char*) szTemp );
                return true;
            }
        }
        else if ( uiLength >= 5 && szColor [5] == 0 )
        {
            // Make a RRGGBBAA string
            unsigned char szTemp [12];
            szTemp [0] = szColor [4];
            szTemp [1] = szColor [4];
            szTemp [2] = szColor [3];
            szTemp [3] = szColor [3];
            szTemp [4] = szColor [2];
            szTemp [5] = szColor [2];
            szTemp [6] = szColor [1];
            szTemp [7] = szColor [1];
            szTemp [8] = 0;

            // Make sure it only contains 0-9 and A-F
            if ( strspn ( (const char*) szTemp, validHexChars ) == 8 )
            {
                ulColor = HexToInt ( (const char*) szTemp );
                return true;
            }
        }
        else if ( uiLength >= 7 && szColor [7] == 0 )
        {
            // Make a RRGGBBAA string
            unsigned char szTemp [12];
            szTemp [0] = 'F';
            szTemp [1] = 'F';
            szTemp [2] = szColor [5];
            szTemp [3] = szColor [6];
            szTemp [4] = szColor [3];
            szTemp [5] = szColor [4];
            szTemp [6] = szColor [1];
            szTemp [7] = szColor [2];
            szTemp [8] = 0;

            // Make sure it only contains 0-9 and A-F
            if ( strspn ( (const char*) szTemp, validHexChars ) == 8 )
            {
                ulColor = HexToInt ( (const char*) szTemp );
                return true;
            }
        }
        else if ( uiLength >= 9 && szColor [9] == 0 )
        {
            // Copy the string without the pre-#
            unsigned char szTemp [12];
            szTemp [0] = szColor [7];
            szTemp [1] = szColor [8];
            szTemp [2] = szColor [5];
            szTemp [3] = szColor [6];
            szTemp [4] = szColor [3];
            szTemp [5] = szColor [4];
            szTemp [6] = szColor [1];
            szTemp [7] = szColor [2];
            szTemp [8] = 0;

            // Make sure it only contains 0-9 and A-F
            if ( strspn ( (const char*) szTemp, validHexChars ) == 8 )
            {
                ulColor = HexToInt ( (const char*) szTemp );
                return true;
            }
        }
    }

    return false;
}


bool XMLColorToInt ( const char* szColor, unsigned char& ucRed, unsigned char& ucGreen, unsigned char& ucBlue, unsigned char& ucAlpha )
{
    // Convert it to an integer first
    unsigned long ulColor;
    if ( !XMLColorToInt ( szColor, ulColor ) )
    {
        return false;
    }

    // Convert it to red, green, blue and alpha
    ucRed = static_cast < unsigned char > ( ulColor );
    ucGreen = static_cast < unsigned char > ( ulColor >> 8 );
    ucBlue = static_cast < unsigned char > ( ulColor >> 16 );
    ucAlpha = static_cast < unsigned char > ( ulColor >> 24 );
    return true;
}


bool ReadSmallKeysync ( CControllerState& ControllerState, NetBitStreamInterface& BitStream )
{
    SSmallKeysyncSync keys;
    if ( !BitStream.Read ( &keys ) )
        return false;

    // Put the result into the controllerstate
    ControllerState.LeftShoulder1   = keys.data.bLeftShoulder1;
    ControllerState.RightShoulder1  = keys.data.bRightShoulder1;
    ControllerState.ButtonSquare    = keys.data.bButtonSquare;
    ControllerState.ButtonCross     = keys.data.bButtonCross;
    ControllerState.ButtonCircle    = keys.data.bButtonCircle;
    ControllerState.ButtonTriangle  = keys.data.bButtonTriangle;
    ControllerState.ShockButtonL    = keys.data.bShockButtonL;
    ControllerState.m_bPedWalk      = keys.data.bPedWalk;
    if ( BitStream.Version () >= 0x2C )
    {
        ControllerState.LeftStickX      = keys.data.sLeftStickX;
        ControllerState.LeftStickY      = keys.data.sLeftStickY;
    }

    return true;
}


void WriteSmallKeysync ( const CControllerState& ControllerState, NetBitStreamInterface& BitStream )
{
    SSmallKeysyncSync keys;
    keys.data.bLeftShoulder1    = ( ControllerState.LeftShoulder1 != 0 );       // Action / Secondary-Fire
    keys.data.bRightShoulder1   = ( ControllerState.RightShoulder1 != 0 );      // Aim-Weapon / Handbrake
    keys.data.bButtonSquare     = ( ControllerState.ButtonSquare != 0 );        // Jump / Reverse
    keys.data.bButtonCross      = ( ControllerState.ButtonCross != 0 );         // Sprint / Accelerate
    keys.data.bButtonCircle     = ( ControllerState.ButtonCircle != 0 );        // Fire // Fire
    keys.data.bButtonTriangle   = ( ControllerState.ButtonTriangle != 0 );      // Enter/Exit/Special-Attack / Enter/exit
    keys.data.bShockButtonL     = ( ControllerState.ShockButtonL != 0 );        // Crouch / Horn
    keys.data.bPedWalk          = ( ControllerState.m_bPedWalk != 0 );          // Walk / -
    keys.data.sLeftStickX       = ControllerState.LeftStickX;
    keys.data.sLeftStickY       = ControllerState.LeftStickY;

    // Write it
    BitStream.Write ( &keys );
}


bool ReadFullKeysync ( CControllerState& ControllerState, NetBitStreamInterface& BitStream )
{
    // Read the keysync
    SFullKeysyncSync keys;
    if ( !BitStream.Read ( &keys ) )
        return false;

    // Put the result into the controllerstate
    ControllerState.LeftShoulder1   = keys.data.bLeftShoulder1;
    ControllerState.RightShoulder1  = keys.data.bRightShoulder1;
    ControllerState.ButtonSquare    = keys.data.bButtonSquare;
    ControllerState.ButtonCross     = keys.data.bButtonCross;
    ControllerState.ButtonCircle    = keys.data.bButtonCircle;
    ControllerState.ButtonTriangle  = keys.data.bButtonTriangle;
    ControllerState.ShockButtonL    = keys.data.bShockButtonL;
    ControllerState.m_bPedWalk      = keys.data.bPedWalk;

    ControllerState.LeftStickX      = keys.data.sLeftStickX;
    ControllerState.LeftStickY      = keys.data.sLeftStickY;

    return true;
}


void WriteFullKeysync ( const CControllerState& ControllerState, NetBitStreamInterface& BitStream )
{
    // Put the controllerstate bools into a key byte
    SFullKeysyncSync keys;
    keys.data.bLeftShoulder1    = ( ControllerState.LeftShoulder1 != 0 );
    keys.data.bRightShoulder1   = ( ControllerState.RightShoulder1 != 0 );
    keys.data.bButtonSquare     = ( ControllerState.ButtonSquare != 0 );
    keys.data.bButtonCross      = ( ControllerState.ButtonCross != 0 );
    keys.data.bButtonCircle     = ( ControllerState.ButtonCircle != 0 );
    keys.data.bButtonTriangle   = ( ControllerState.ButtonTriangle != 0 );
    keys.data.bShockButtonL     = ( ControllerState.ShockButtonL != 0 );
    keys.data.bPedWalk          = ( ControllerState.m_bPedWalk != 0 );
    keys.data.sLeftStickX       = ControllerState.LeftStickX;
    keys.data.sLeftStickY       = ControllerState.LeftStickY;

    // Write it
    BitStream.Write ( &keys );
}


void ReadCameraOrientation ( const CVector& vecBasePosition, NetBitStreamInterface& BitStream, CVector& vecOutCamPosition, CVector& vecOutCamFwd )
{
    //
    // Read rotations
    //
    const float fPI = 3.14159265f;
    SFloatAsBitsSync < 8 > rotation ( -fPI, fPI, false );

    BitStream.Read ( &rotation );
    float fCamRotZ = rotation.data.fValue;

    BitStream.Read ( &rotation );
    float fCamRotX = rotation.data.fValue;


    // Remake direction
    float fCosCamRotX = cos ( fCamRotX );
    vecOutCamFwd.fX = fCosCamRotX * sin ( fCamRotZ );
    vecOutCamFwd.fY = fCosCamRotX * cos ( fCamRotZ );
    vecOutCamFwd.fZ = sin ( fCamRotX );

    //
    // Read offset
    //

    // Lookup table used when sending
    struct {
        uint uiNumBits;
        float fRange;
    } bitCountTable[4] = {
                            { 3, 4.0f },        // 3 bits is +-4        12 bits total
                            { 5, 16.0f },       // 5 bits is +-16       18 bits total
                            { 9, 256.0f },      // 9 bits is +-256      30 bits total
                            { 14, 8192.0f },    // 14 bits is +-8192    45 bits total
                        };
    // Read flag
    bool bUseAbsolutePosition = false;
    BitStream.ReadBit ( bUseAbsolutePosition );

    // Read table look up index for num of bits
    uchar idx = 0;
    BitStream.ReadBits ( (char*)&idx, 2 );

    const uint uiNumBits = bitCountTable[idx].uiNumBits;
    const float fRange = bitCountTable[idx].fRange;


    // Read each component
    SFloatAsBitsSyncBase position ( uiNumBits, -fRange, fRange, false );

    CVector vecUsePosition;
    BitStream.Read ( &position );
    vecUsePosition.fX = position.data.fValue;

    BitStream.Read ( &position );
    vecUsePosition.fY = position.data.fValue;

    BitStream.Read ( &position );
    vecUsePosition.fZ = position.data.fValue;

    // Remake position
    if ( bUseAbsolutePosition )
        vecOutCamPosition = vecUsePosition;
    else
        vecOutCamPosition = vecBasePosition - vecUsePosition;
}


bool IsNametagValid ( const char* szNick )
{
    // Grab the size of the nick. Check that it's not to long or short
    size_t sizeNick = strlen ( szNick );
    if ( sizeNick < MIN_PLAYER_NAMETAG_LENGTH || sizeNick > MAX_PLAYER_NAMETAG_LENGTH )
    {
        return false;
    }

    // Check that each character is valid (visible characters exluding space)
    unsigned char ucTemp;
    for ( size_t i = 0; i < sizeNick; i++ )
    {
        ucTemp = szNick [i];
        if ( ucTemp < 32  )
        {
            return false;
        }
    }

    // nametag is valid, return true
    return true;
}


bool IsNickValid ( const char* szNick )
{
    // Grab the size of the nick. Check that it's within the player 
    size_t sizeNick = strlen ( szNick );
    if ( sizeNick < MIN_PLAYER_NICK_LENGTH || sizeNick > MAX_PLAYER_NICK_LENGTH )
    {
        return false;
    }

    // Check that each character is valid (visible characters exluding space)
    unsigned char ucTemp;
    for ( size_t i = 0; i < sizeNick; i++ )
    {
        ucTemp = szNick [i];
        if ( ucTemp < 33 || ucTemp > 126 )
        {
            return false;
        }
    }

    // Nickname is valid, return true
    return true;
}


void RotateVector ( CVector& vecLine, const CVector& vecRotation )
{
    // Rotate it along the X axis
    // [ 1     0        0    0 ]
    // [ 0   cos a   sin a   0 ]
    // [ 0  -sin a   cos a   0 ]

    float fLineY = vecLine.fY;
    vecLine.fY = cos ( vecRotation.fX ) * fLineY  + sin ( vecRotation.fX ) * vecLine.fZ;
    vecLine.fZ = -sin ( vecRotation.fX ) * fLineY + cos ( vecRotation.fX ) * vecLine.fZ;

    // Rotate it along the Y axis
    // [ cos a   0   -sin a   0 ]
    // [   0     1     0      0 ]
    // [ sin a   0    cos a   0 ]

    float fLineX = vecLine.fX;
    vecLine.fX = cos ( vecRotation.fY ) * fLineX - sin ( vecRotation.fY ) * vecLine.fZ;
    vecLine.fZ = sin ( vecRotation.fY ) * fLineX + cos ( vecRotation.fY ) * vecLine.fZ;

    // Rotate it along the Z axis
    // [  cos a   sin a   0   0 ]
    // [ -sin a   cos a   0   0 ]
    // [    0       0     1   0 ]

    fLineX = vecLine.fX;
    vecLine.fX = cos ( vecRotation.fZ ) * fLineX  + sin ( vecRotation.fZ ) * vecLine.fY;
    vecLine.fY = -sin ( vecRotation.fZ ) * fLineX + cos ( vecRotation.fZ ) * vecLine.fY;
}


SString LongToDottedIP ( unsigned long ulIP )
{
    in_addr in;
    in.s_addr = ulIP;
    return inet_ntoa ( in );
}

const char* HTMLEscapeString ( const char *szSource )
{
    unsigned long ulLength = strlen ( szSource );
    unsigned long ulMaxSize = 0;
    
    // Count the maximum possible size so we can create an appropriate buffer
    for ( unsigned long i = 0; i < ulLength; i++ ) {
        switch ( szSource[i] ) {
            case '<':   ulMaxSize += 4; break;
            case '>':   ulMaxSize += 4; break;
            case '&':   ulMaxSize += 5; break;
            case '"':   ulMaxSize += 6; break;
            case '\'':  ulMaxSize += 6; break;
            default:    ulMaxSize += 1; break;
        }
    }
    
    // Allocate the buffer
    char * szBuffer = new char [ ulMaxSize ];

    // Concatenate all the characters and their potential replacements
    unsigned long c = 0;
    for ( unsigned long i = 0; i < ulLength; i++ ) {
        switch ( szSource[i] ) {
            case '<':   strcat ( szBuffer, "&lt;" );    break;
            case '>':   strcat ( szBuffer, "&gt;" );    break;
            case '&':   strcat ( szBuffer, "&amp;" );   break;
            case '"':   strcat ( szBuffer, "&quot;" );  break;
            case '\'':  strcat ( szBuffer, "&apos;" );  break;
            default:    szBuffer[c] = szSource[i];      break;
            c++;
        }
    }
    return szBuffer;
}


// RX(theta)
// | 1              0               0       |
// | 0              c(theta)    -s(theta)   |
// | 0              s(theta)    c(theta)    |

// RY(theta)
// | c(theta)       0               s(theta)    |
// | 0              1               0           |          
// | -s(theta)  0               c(theta)        |   

// RZ(theta)
// | c(theta)       -s(theta)   0               |
// | s(theta)       c(theta)    0               |
// | 0              0               1           |

// ZXY = RZ(z).RX(x).RY(y)
// | c(y)*c(z)-s(x)*s(y)*s(z)       -c(x)*s(z)                          s(x)*c(y)*s(z)+s(y)*c(z)        |
// | c(y)*s(z)+s(x)*s(y)*c(z)       c(x)*c(z)                               s(y)*s(z)-s(x)*c(y)*c(z)    |
// | -c(x)*s(y)                             s(x)                                        c(x)*c(y)       |

// ZYX = RZ(z).RY(y).RX(x)
// | c(y)*c(z)                              s(x)*s(y)*c(z)-c(x)*s(z)        s(x)*s(z)+c(x)*s(y)*c(z)    |
// | c(y)*s(z)                              s(x)*s(y)*s(z)+c(x)*c(z)        c(x)*s(y)*s(z)-s(x)*c(z)    |
// | -s(y)                                      s(x)*c(y)                               c(x)*c(y)       |

CVector euler_ZXY_to_ZYX(const CVector& a_vZXY)
{
    CVector vZXY(a_vZXY);
    ConvertDegreesToRadiansNoWrap(vZXY); //NoWrap for this conversion since it's used for cos/sin only

    float cx = cos(vZXY.fX);
    float sx = sin(vZXY.fX);
    float cy = cos(vZXY.fY);
    float sy = sin(vZXY.fY);
    float cz = cos(vZXY.fZ);
    float sz = sin(vZXY.fZ);

    CVector vZYX;

    //ZYX (unknown)     => A = s(x)*c(y)    /  c(x)*c(y)   = t(x)
    //ZXY (known)       => A = s(x)         /   c(x)*c(y)   
    vZYX.fX = atan2(sx, cx*cy);

    //ZYX (unknown)     => B = c(y)*s(z)                /   c(y)*c(z)                   = t(z)
    //ZXY (known)       => B = c(y)*s(z)+s(x)*s(y)*c(z) /   c(y)*c(z)-s(x)*s(y)*s(z)
    vZYX.fZ = atan2(cy*sz+sx*sy*cz, cy*cz-sx*sy*sz);

    //ZYX (unknown)     => C = -s(y)
    //ZXY (known)       => C = -c(x)*s(y)
    //Isn't asin not as good as atan2 ? solution tried with atan2 doesn't work that well though
    vZYX.fY = asin(cx*sy);

    ConvertRadiansToDegrees(vZYX);

    return vZYX;
}

CVector euler_ZYX_to_ZXY(const CVector& a_vZYX)
{
    CVector vZYX(a_vZYX);
    ConvertDegreesToRadiansNoWrap(vZYX); //NoWrap for this conversion since it's used for cos/sin only

    float cx = cos(vZYX.fX);
    float sx = sin(vZYX.fX);
    float cy = cos(vZYX.fY);
    float sy = sin(vZYX.fY);
    float cz = cos(vZYX.fZ);
    float sz = sin(vZYX.fZ);

    CVector vZXY;

    //ZXY (unknown)     => A = -c(x)*s(z)               /   c(x)*c(z)                   => t(z) = -A
    //ZYX (known)       => A = s(x)*s(y)*c(z)-c(x)*s(z) /   s(x)*s(y)*s(z)+c(x)*c(z)   
    vZXY.fZ = atan2(-(sx*sy*cz-cx*sz), sx*sy*sz+cx*cz);

    //ZXY (unknown)     => B = -c(x)*s(y)   /       c(x)*c(y) => t(y) = -B
    //ZYX (known)       => B =  -s(y)       /       c(x)*c(y)
    vZXY.fY = atan2(sy, cx*cy);

    //ZXY (unknown)     => C = s(x)
    //ZYX (known)       => C =  s(x)*c(y)
    //Isn't asin not as good as atan2 ? solution tried with atan2 doesn't work that well though
    vZXY.fX = asin(sx*cy);

    ConvertRadiansToDegrees(vZXY);
    return  vZXY;
}

CVector    ConvertEulerRotationOrder    ( const CVector& a_vRotation, eEulerRotationOrder a_eSrcOrder, eEulerRotationOrder a_eDstOrder)
{
    if (a_eSrcOrder == a_eDstOrder      ||
        a_eSrcOrder == EULER_DEFAULT    ||
        a_eDstOrder == EULER_DEFAULT)
    {
        return a_vRotation;
    }

    if (a_eSrcOrder == EULER_ZXY && a_eDstOrder == EULER_ZYX)
    {
        return euler_ZXY_to_ZYX(a_vRotation);
    }
    else if (a_eSrcOrder == EULER_ZYX && a_eDstOrder == EULER_ZXY)
    {
        return euler_ZYX_to_ZXY(a_vRotation);
    }
    else if (a_eSrcOrder == EULER_MINUS_ZYX)
    {
        CVector vZYX;
        vZYX.fX = -a_vRotation.fX;
        vZYX.fY = -a_vRotation.fY;
        vZYX.fZ = -a_vRotation.fZ;
        return ConvertEulerRotationOrder(vZYX, EULER_ZYX, a_eDstOrder);
    }
    else if (a_eDstOrder == EULER_MINUS_ZYX)
    {
        CVector vZYX = ConvertEulerRotationOrder(a_vRotation, a_eSrcOrder, EULER_ZYX);
        vZYX.fX = -vZYX.fX;
        vZYX.fY = -vZYX.fY;
        vZYX.fZ = -vZYX.fZ;
        return vZYX;
    }
    else
    {
        return a_vRotation;
    }
}
=======
/*****************************************************************************
 *
 *  PROJECT:     Multi Theft Auto v1.0
 *  LICENSE:     See LICENSE in the top level directory
 *  FILE:        mods/deathmatch/logic/Utils.cpp
 *  PURPOSE:     Miscellaneous utility functions
 *
 *  Multi Theft Auto is available from http://www.multitheftauto.com/
 *
 *****************************************************************************/

#include "StdInc.h"
#include "net/SyncStructures.h"

#ifndef WIN32
char* strupr(char* a)
{
    char* ret = a;
    while (*a != '\0')
    {
        if (islower((uchar)*a))
            *a = toupper((uchar)*a);
        ++a;
    }
    return ret;
}
#endif

#ifndef WIN32
#include <unistd.h>     // For access().
#endif

#include <sys/types.h>  // For stat().
#include <sys/stat.h>   // For stat().

bool DoesDirectoryExist(const char* szPath)
{
    /* Didn't seem to work on Tweak server
    if ( access ( szPath, 0 ) == 0 )
    {
        struct stat status;
        stat ( szPath, &status );

        if ( status.st_mode & S_IFDIR )
        {
            return true;
        }
    }

    return false;
    */

#ifdef WIN32
    DWORD dwAtr = GetFileAttributes(szPath);
    if (dwAtr == INVALID_FILE_ATTRIBUTES)
        return false;
    return ((dwAtr & FILE_ATTRIBUTE_DIRECTORY) != 0);
#else
    struct stat Info;
    stat(szPath, &Info);
    return (S_ISDIR(Info.st_mode));
#endif
}

bool CheckNickProvided(const char* szNick)
{
    if (stricmp(szNick, "admin") == 0)
        return false;
    if (stricmp(szNick, "console") == 0)
        return false;
    if (stricmp(szNick, "server") == 0)
        return false;
    if (IsIn("`", szNick))
        return false;
    return true;
}

float DistanceBetweenPoints2D(const CVector& vecPosition1, const CVector& vecPosition2)
{
    float fDistanceX = vecPosition2.fX - vecPosition1.fX;
    float fDistanceY = vecPosition2.fY - vecPosition1.fY;

    return sqrt(fDistanceX * fDistanceX + fDistanceY * fDistanceY);
}

float DistanceBetweenPoints2D(const CVector2D& vecPosition1, const CVector2D& vecPosition2)
{
    float fDistanceX = vecPosition2.fX - vecPosition1.fX;
    float fDistanceY = vecPosition2.fY - vecPosition1.fY;

    return sqrt(fDistanceX * fDistanceX + fDistanceY * fDistanceY);
}

float DistanceBetweenPoints3D(const CVector& vecPosition1, const CVector& vecPosition2)
{
    float fDistanceX = vecPosition2.fX - vecPosition1.fX;
    float fDistanceY = vecPosition2.fY - vecPosition1.fY;
    float fDistanceZ = vecPosition2.fZ - vecPosition1.fZ;

    return sqrt(fDistanceX * fDistanceX + fDistanceY * fDistanceY + fDistanceZ * fDistanceZ);
}

bool IsPointNearPoint2D(const CVector& vecPosition1, const CVector& vecPosition2, float fDistance)
{
    if (DistanceBetweenPoints2D(vecPosition1, vecPosition2) <= fDistance)
    {
        return true;
    }
    else
    {
        return false;
    }
}

bool IsPointNearPoint3D(const CVector& vecPosition1, const CVector& vecPosition2, float fDistance)
{
    if (DistanceBetweenPoints3D(vecPosition1, vecPosition2) <= fDistance)
    {
        return true;
    }
    else
    {
        return false;
    }
}

void ReplaceCharactersInString(char* szString, char cWhat, char cWith)
{
    // Loop through the string looking for what
    size_t sizeString = strlen(szString);
    for (size_t sizeIndex = 0; sizeIndex < sizeString; sizeIndex++)
    {
        // Replace matching character with the given replacement
        if (szString[sizeIndex] == cWhat)
            szString[sizeIndex] = cWith;
    }
}

void ReplaceOccurrencesInString(std::string& s, const char* a, const char* b)
{
    int idx = 0;
    while ((idx = s.find_first_of(a, idx)) >= 0)
        s.replace(idx, 1, b);
}

bool IsIn(const char* szShortText, const char* szLongText)
{
    if (szShortText && szLongText)
    {
        char* strShort = new char[strlen(szShortText) + 1];
        char* strLong = new char[strlen(szLongText) + 1];

        strcpy(strShort, szShortText);
        strcpy(strLong, szLongText);

        char* szMatch = strstr(uppercase(strLong), uppercase(strShort));
        if (szMatch != NULL)
        {
            delete[] strShort;
            delete[] strLong;
            return true;
        }
        delete[] strShort;
        delete[] strLong;
    }
    return false;
}

char* uppercase(char* s)
{
    for (unsigned int i = 0; i < strlen(s); i++)
    {
        s[i] = toupper(s[i]);
    }
    return s;
}

void stripString(char* szString)
{
    if (szString)
    {
        int          offset = 0;
        unsigned int i = 0;
        size_t       sizeString = strlen(szString);
        for (i = 0; i < sizeString; i++)
        {
            if (szString[i] < 32 || szString[i] > 126)
            {
                offset++;
            }
            else
            {
                szString[i - offset] = szString[i];
            }
        }
        szString[i - offset] = '\0';
    }
}

void stripControlCodes(char* szString)
{
    if (szString)
    {
        unsigned char*       pWrite = reinterpret_cast<unsigned char*>(szString);
        const unsigned char* pRead = pWrite;

        while (*pRead != '\0')
        {
            if (*pRead >= 32)
            {
                *pWrite = *pRead;
                ++pWrite;
            }
            ++pRead;
        }
        *pWrite = '\0';
    }
}

bool StringBeginsWith(const char* szText, const char* szBegins)
{
    if (szText && szBegins)
    {
        unsigned int uiTextLength = strlen(szText);
        unsigned int uiBeginsLength = strlen(szBegins);

        if (uiTextLength < uiBeginsLength)
        {
            return false;
        }

        for (unsigned int ui = 0; ui < uiBeginsLength; ui++)
        {
            if (szText[ui] != szBegins[ui])
            {
                return false;
            }
        }

        return true;
    }

    return false;
}

bool IsNumericString(const char* szString)
{
    char szSet[] = "-1234567890";
    return strspn(szString, szSet) == strlen(szString);
}

bool IsNumericString(const char* szString, size_t sizeString)
{
    char szSet[] = "-1234567890";
    return strspn(szString, szSet) == sizeString;
}

void DisconnectPlayer(CGame* pGame, CPlayer& Player, const char* szMessage)
{
    DisconnectPlayer(pGame, Player, CPlayerDisconnectedPacket::CUSTOM, szMessage);
}

void DisconnectPlayer(CGame* pGame, CPlayer& Player, CPlayerDisconnectedPacket::ePlayerDisconnectType eDisconnectType, const char* szMessage)
{
    if (Player.IsLeavingServer())
        return;

    // Send it to the disconnected player
    Player.Send(CPlayerDisconnectedPacket(eDisconnectType, szMessage));

    // Quit him
    pGame->QuitPlayer(Player);
}

void DisconnectPlayer(CGame* pGame, CPlayer& Player, CPlayerDisconnectedPacket::ePlayerDisconnectType eDisconnectType, time_t BanDuration,
                      const char* szMessage)
{
    if (Player.IsLeavingServer())
        return;

    Player.Send(CPlayerDisconnectedPacket(eDisconnectType, BanDuration, szMessage));
    pGame->QuitPlayer(Player);
}

void DisconnectConnectionDesync(CGame* pGame, CPlayer& Player, unsigned int uiCode)
{
    if (Player.IsLeavingServer())
        return;

    // Send message to the disconnected player
    Player.Send(CPlayerDisconnectedPacket(CPlayerDisconnectedPacket::CONNECTION_DESYNC, SString("(%u)", uiCode)));

    // Quit him
    pGame->QuitPlayer(Player, CClient::QUIT_CONNECTION_DESYNC);
}

bool InitializeSockets()
{
#ifdef WIN32
    WSADATA wsaData;
    if (WSAStartup(0x202, &wsaData) == SOCKET_ERROR)
    {
        WSACleanup();
        return false;
    }
#endif
    return true;
}

bool CleanupSockets()
{
#ifdef WIN32
    WSACleanup();
#endif
    return true;
}

float GetRandomFloat()
{
    return static_cast<float>(rand()) / (static_cast<float>(RAND_MAX) + 1.0f);
}

double GetRandomDouble()
{
    return static_cast<double>(rand()) / (static_cast<double>(RAND_MAX) + 1.0);
}

int GetRandom(int iLow, int iHigh)
{
    double dLow = static_cast<double>(iLow);
    double dHigh = static_cast<double>(iHigh);

    return static_cast<int>(floor((dHigh - dLow + 1.0) * GetRandomDouble())) + iLow;
}

bool IsValidFilePath(const char* szDir)
{
    if (szDir == NULL)
        return false;

    unsigned int uiLen = strlen(szDir);

    if (uiLen > 0 && szDir[uiLen - 1] == '/')            // will return false if ending with an invalid character, mainly used for linux (#6871)
        return false;

    unsigned char c, c_d;

    // iterate through the char array
    for (unsigned int i = 0; i < uiLen; i++)
    {
        c = szDir[i];                                          // current character
        c_d = (i < (uiLen - 1)) ? szDir[i + 1] : 0;            // one character ahead, if any
        if (!IsVisibleCharacter(c) || c == ':' || (c == '.' && c_d == '.') || (c == '\\' && c_d == '\\'))
            return false;
    }
    return true;
}

bool IsValidOrganizationPath(const char* szDir)
{
    if (szDir == NULL)
        return false;

    unsigned int uiLen = strlen(szDir);

    if (uiLen > 0 && szDir[uiLen - 1] == '/')            // will return false if ending with an invalid character, mainly used for linux (#6871)
        return false;

    unsigned char c;
    bool          bInsideBraces = false;

    // iterate through the char array
    for (unsigned int i = 0; i < uiLen; i++)
    {
        c = szDir[i];            // current character

        // Enforce braces around visible letters
        if (!bInsideBraces && IsVisibleCharacter(c) && c != '[' && c != ']' && c != '/' && c != '\\')
            return false;

        if (c == '[')
        {
            if (bInsideBraces)
                return false;            // Duplicate braces (e.g. "[hel[lo]world]")
            else
                bInsideBraces = true;
        }
        else if (c == ']')
        {
            if (!bInsideBraces)
                return false;            // Ending brace without opening brace (e.g. "hello]")
            else
                bInsideBraces = false;
        }
        else if (c == '/' || c == '\\')
        {
            if (bInsideBraces)
                return false;            // Slash within braches (e.g. "[hell/o]")
        }
    }

    // Make sure we ended with closed braces
    return !bInsideBraces;
}

unsigned int HexToInt(const char* szHex)
{
    unsigned int value = 0;

    if (szHex[0] == '0' && (szHex[0] == 'x' || szHex[0] == 'X'))
    {
        szHex += 2;
    }

    while (*szHex != 0)
    {
        char c = *szHex++;

        value <<= 4;

        if (c >= 'A' && c <= 'F')
        {
            value += c - 'A' + 10;
        }
        else if (c >= 'a' && c <= 'f')
        {
            value += c - 'a' + 10;
        }
        else
        {
            value += c - '0';
        }
    }

    return value;
}

bool XMLColorToInt(const char* szColor, unsigned long& ulColor)
{
    const char validHexChars[] = "0123456789ABCDEFabcdef";

    unsigned int uiLength = strlen(szColor);
    // Make sure it starts with #
    if (szColor[0] == '#')
    {
        // #RGB #RGBA #RRGGBB #RRGGBBAA
        if (uiLength >= 4 && szColor[4] == 0)
        {
            // Make a RRGGBBAA string
            unsigned char szTemp[12];
            szTemp[0] = 'F';
            szTemp[1] = 'F';
            szTemp[2] = szColor[3];
            szTemp[3] = szColor[3];
            szTemp[4] = szColor[2];
            szTemp[5] = szColor[2];
            szTemp[6] = szColor[1];
            szTemp[7] = szColor[1];
            szTemp[8] = 0;

            // Make sure it only contains 0-9 and A-F
            if (strspn((const char*)szTemp, validHexChars) == 8)
            {
                ulColor = HexToInt((const char*)szTemp);
                return true;
            }
        }
        else if (uiLength >= 5 && szColor[5] == 0)
        {
            // Make a RRGGBBAA string
            unsigned char szTemp[12];
            szTemp[0] = szColor[4];
            szTemp[1] = szColor[4];
            szTemp[2] = szColor[3];
            szTemp[3] = szColor[3];
            szTemp[4] = szColor[2];
            szTemp[5] = szColor[2];
            szTemp[6] = szColor[1];
            szTemp[7] = szColor[1];
            szTemp[8] = 0;

            // Make sure it only contains 0-9 and A-F
            if (strspn((const char*)szTemp, validHexChars) == 8)
            {
                ulColor = HexToInt((const char*)szTemp);
                return true;
            }
        }
        else if (uiLength >= 7 && szColor[7] == 0)
        {
            // Make a RRGGBBAA string
            unsigned char szTemp[12];
            szTemp[0] = 'F';
            szTemp[1] = 'F';
            szTemp[2] = szColor[5];
            szTemp[3] = szColor[6];
            szTemp[4] = szColor[3];
            szTemp[5] = szColor[4];
            szTemp[6] = szColor[1];
            szTemp[7] = szColor[2];
            szTemp[8] = 0;

            // Make sure it only contains 0-9 and A-F
            if (strspn((const char*)szTemp, validHexChars) == 8)
            {
                ulColor = HexToInt((const char*)szTemp);
                return true;
            }
        }
        else if (uiLength >= 9 && szColor[9] == 0)
        {
            // Copy the string without the pre-#
            unsigned char szTemp[12];
            szTemp[0] = szColor[7];
            szTemp[1] = szColor[8];
            szTemp[2] = szColor[5];
            szTemp[3] = szColor[6];
            szTemp[4] = szColor[3];
            szTemp[5] = szColor[4];
            szTemp[6] = szColor[1];
            szTemp[7] = szColor[2];
            szTemp[8] = 0;

            // Make sure it only contains 0-9 and A-F
            if (strspn((const char*)szTemp, validHexChars) == 8)
            {
                ulColor = HexToInt((const char*)szTemp);
                return true;
            }
        }
    }

    return false;
}

bool XMLColorToInt(const char* szColor, unsigned char& ucRed, unsigned char& ucGreen, unsigned char& ucBlue, unsigned char& ucAlpha)
{
    // If we're empty, let's just stop right away
    if (!szColor || strlen(szColor) == 0)
        return false;

    std::vector<SColorRGBA> vecColors;
    unsigned char           ucCount;

    if (ColorStringToRGBA(szColor, SColorRGBA(ucRed, ucGreen, ucBlue, ucAlpha), vecColors, ucCount))
    {
        ucRed = vecColors[0].R;
        ucGreen = vecColors[0].G;
        ucBlue = vecColors[0].B;
        ucAlpha = vecColors[0].A;

        return true;
    }

    return false;
}

bool ColorStringToRGBA(const char* szColor, SColorRGBA defaultColor, std::vector<SColorRGBA>& vecColors, unsigned char& ucCount, bool bIgnoreAlpha)
{
    std::stringstream ss(szColor);
    SColorRGBA        color = defaultColor;
    bool              bPreviousWasHex = false;
    unsigned int      uiRGBAIndex = 0;
    unsigned long     ulColor;
    unsigned char     ucValue;
    unsigned char     ucLength = bIgnoreAlpha ? 3 : 4;

    while (ss.good())
    {
        // Ambiguous value before a comma
        SString strValue;
        getline(ss, strValue, ',');

        // Remove spaces
        ReplaceOccurrencesInString(strValue, " ", "");

        // Is the value looking like a hexadecimal?
        if (strValue[0] == '#')
        {
            // Try converting it to an integer
            if (XMLColorToInt(strValue.c_str(), ulColor))
            {
                // If a previous RGBA wasn't finished, let's finish it now
                if (!bPreviousWasHex && uiRGBAIndex != 0)
                {
                    vecColors.push_back(color);
                    ucCount += ucLength - uiRGBAIndex;
                    color = defaultColor;
                }

                color.R = static_cast<unsigned char>(ulColor);
                color.G = static_cast<unsigned char>(ulColor >> 8);
                color.B = static_cast<unsigned char>(ulColor >> 16);

                if (!bIgnoreAlpha)
                    color.A = static_cast<unsigned char>(ulColor >> 24);

                bPreviousWasHex = true;
                ucCount += ucLength;
            }
            else
                return false;
        }
        // It looks like we have an empty value, let's skip the value but treat it as RGB
        else if (strValue.empty())
        {
            if (bPreviousWasHex || uiRGBAIndex % ucLength == 0)
            {
                bPreviousWasHex = false;
                uiRGBAIndex = 0;
            }

            uiRGBAIndex++;
            ucCount++;

            if (uiRGBAIndex % ucLength != 0 && ss.good())
                continue;
        }
        // It looks like a plain number so let's treat it as a RGBA value
        else if (strValue.find_first_not_of("0123456789") == std::string::npos)
        {
            ucValue = atoi(strValue.c_str());

            if (bPreviousWasHex || uiRGBAIndex % ucLength == 0)
            {
                color.R = ucValue;
                bPreviousWasHex = false;
                uiRGBAIndex = 0;
            }
            else if (uiRGBAIndex % ucLength == 1)
                color.G = ucValue;
            else if (uiRGBAIndex % ucLength == 2)
                color.B = ucValue;
            else if (uiRGBAIndex % ucLength == 3)
                color.A = ucValue;
            
            uiRGBAIndex++;
            ucCount++;

            if (uiRGBAIndex % ucLength != 0 && ss.good())
                continue;
        }
        else
            return false;

        // We have a color, so let's push it
        vecColors.push_back(color);
        color = defaultColor;
        uiRGBAIndex = 0;
    }

    return true;
}

bool ReadSmallKeysync(CControllerState& ControllerState, NetBitStreamInterface& BitStream)
{
    SSmallKeysyncSync keys;
    if (!BitStream.Read(&keys))
        return false;

    // Put the result into the controllerstate
    ControllerState.LeftShoulder1 = keys.data.bLeftShoulder1;
    ControllerState.RightShoulder1 = keys.data.bRightShoulder1;
    short sButtonSquare = keys.data.bButtonSquare ? 255 : 0;
    short sButtonCross = keys.data.bButtonCross ? 255 : 0;
    if (BitStream.Version() >= 0x06F)
    {
        if (keys.data.ucButtonSquare != 0)
            sButtonSquare = (short)keys.data.ucButtonSquare;            // override controller state with analog data if present

        if (keys.data.ucButtonCross != 0)
            sButtonCross = (short)keys.data.ucButtonCross;              // override controller state with analog data if present
    }
    ControllerState.ButtonSquare = sButtonSquare;
    ControllerState.ButtonCross = sButtonCross;
    ControllerState.ButtonCircle = keys.data.bButtonCircle;
    ControllerState.ButtonTriangle = keys.data.bButtonTriangle;
    ControllerState.ShockButtonL = keys.data.bShockButtonL;
    ControllerState.m_bPedWalk = keys.data.bPedWalk;
    if (BitStream.Version() >= 0x2C)
    {
        ControllerState.LeftStickX = keys.data.sLeftStickX;
        ControllerState.LeftStickY = keys.data.sLeftStickY;
    }

    return true;
}

void WriteSmallKeysync(const CControllerState& ControllerState, NetBitStreamInterface& BitStream)
{
    SSmallKeysyncSync keys;
    keys.data.bLeftShoulder1 = (ControllerState.LeftShoulder1 != 0);                   // Action / Secondary-Fire
    keys.data.bRightShoulder1 = (ControllerState.RightShoulder1 != 0);                 // Aim-Weapon / Handbrake
    keys.data.bButtonSquare = (ControllerState.ButtonSquare != 0);                     // Jump / Reverse
    keys.data.bButtonCross = (ControllerState.ButtonCross != 0);                       // Sprint / Accelerate
    keys.data.bButtonCircle = (ControllerState.ButtonCircle != 0);                     // Fire // Fire
    keys.data.bButtonTriangle = (ControllerState.ButtonTriangle != 0);                 // Enter/Exit/Special-Attack / Enter/exit
    keys.data.bShockButtonL = (ControllerState.ShockButtonL != 0);                     // Crouch / Horn
    keys.data.bPedWalk = (ControllerState.m_bPedWalk != 0);                            // Walk / -
    keys.data.ucButtonSquare = (unsigned char)ControllerState.ButtonSquare;            // Reverse
    keys.data.ucButtonCross = (unsigned char)ControllerState.ButtonCross;              // Accelerate
    keys.data.sLeftStickX = ControllerState.LeftStickX;
    keys.data.sLeftStickY = ControllerState.LeftStickY;

    // Write it
    BitStream.Write(&keys);
}

bool ReadFullKeysync(CControllerState& ControllerState, NetBitStreamInterface& BitStream)
{
    // Read the keysync
    SFullKeysyncSync keys;
    if (!BitStream.Read(&keys))
        return false;

    // Put the result into the controllerstate
    ControllerState.LeftShoulder1 = keys.data.bLeftShoulder1;
    ControllerState.RightShoulder1 = keys.data.bRightShoulder1;
    short sButtonSquare = keys.data.bButtonSquare ? 255 : 0;
    short sButtonCross = keys.data.bButtonCross ? 255 : 0;
    if (BitStream.Version() >= 0x06F)
    {
        if (keys.data.ucButtonSquare != 0)
            sButtonSquare = (short)keys.data.ucButtonSquare;            // override controller state with analog data if present

        if (keys.data.ucButtonCross != 0)
            sButtonCross = (short)keys.data.ucButtonCross;              // override controller state with analog data if present
    }
    ControllerState.ButtonSquare = sButtonSquare;
    ControllerState.ButtonCross = sButtonCross;
    ControllerState.ButtonCircle = keys.data.bButtonCircle;
    ControllerState.ButtonTriangle = keys.data.bButtonTriangle;
    ControllerState.ShockButtonL = keys.data.bShockButtonL;
    ControllerState.m_bPedWalk = keys.data.bPedWalk;
    ControllerState.LeftStickX = keys.data.sLeftStickX;
    ControllerState.LeftStickY = keys.data.sLeftStickY;

    return true;
}

void WriteFullKeysync(const CControllerState& ControllerState, NetBitStreamInterface& BitStream)
{
    // Put the controllerstate bools into a key byte
    SFullKeysyncSync keys;
    keys.data.bLeftShoulder1 = (ControllerState.LeftShoulder1 != 0);
    keys.data.bRightShoulder1 = (ControllerState.RightShoulder1 != 0);
    keys.data.bButtonSquare = (ControllerState.ButtonSquare != 0);
    keys.data.bButtonCross = (ControllerState.ButtonCross != 0);
    keys.data.bButtonCircle = (ControllerState.ButtonCircle != 0);
    keys.data.bButtonTriangle = (ControllerState.ButtonTriangle != 0);
    keys.data.bShockButtonL = (ControllerState.ShockButtonL != 0);
    keys.data.bPedWalk = (ControllerState.m_bPedWalk != 0);
    keys.data.ucButtonSquare = (unsigned char)ControllerState.ButtonSquare;
    keys.data.ucButtonCross = (unsigned char)ControllerState.ButtonCross;
    keys.data.sLeftStickX = ControllerState.LeftStickX;
    keys.data.sLeftStickY = ControllerState.LeftStickY;

    // Write it
    BitStream.Write(&keys);
}

void ReadCameraOrientation(const CVector& vecBasePosition, NetBitStreamInterface& BitStream, CVector& vecOutCamPosition, CVector& vecOutCamFwd)
{
    //
    // Read rotations
    //
    const float         fPI = 3.14159265f;
    SFloatAsBitsSync<8> rotation(-fPI, fPI, false);

    BitStream.Read(&rotation);
    float fCamRotZ = rotation.data.fValue;

    BitStream.Read(&rotation);
    float fCamRotX = rotation.data.fValue;

    // Remake direction
    float fCosCamRotX = cos(fCamRotX);
    vecOutCamFwd.fX = fCosCamRotX * sin(fCamRotZ);
    vecOutCamFwd.fY = fCosCamRotX * cos(fCamRotZ);
    vecOutCamFwd.fZ = sin(fCamRotX);

    //
    // Read offset
    //

    // Lookup table used when sending
    struct
    {
        uint  uiNumBits;
        float fRange;
    } bitCountTable[4] = {
        {3, 4.0f},                // 3 bits is +-4        12 bits total
        {5, 16.0f},               // 5 bits is +-16       18 bits total
        {9, 256.0f},              // 9 bits is +-256      30 bits total
        {14, 8192.0f},            // 14 bits is +-8192    45 bits total
    };
    // Read flag
    bool bUseAbsolutePosition = false;
    BitStream.ReadBit(bUseAbsolutePosition);

    // Read table look up index for num of bits
    uchar idx = 0;
    BitStream.ReadBits((char*)&idx, 2);

    const uint  uiNumBits = bitCountTable[idx].uiNumBits;
    const float fRange = bitCountTable[idx].fRange;

    // Read each component
    SFloatAsBitsSyncBase position(uiNumBits, -fRange, fRange, false);

    CVector vecUsePosition;
    BitStream.Read(&position);
    vecUsePosition.fX = position.data.fValue;

    BitStream.Read(&position);
    vecUsePosition.fY = position.data.fValue;

    BitStream.Read(&position);
    vecUsePosition.fZ = position.data.fValue;

    // Remake position
    if (bUseAbsolutePosition)
        vecOutCamPosition = vecUsePosition;
    else
        vecOutCamPosition = vecBasePosition - vecUsePosition;
}

bool IsNametagValid(const char* szNick)
{
    // Grab the size of the nick. Check that it's not to long or short
    size_t sizeNick = MbUTF8ToUTF16(szNick).size();
    if (sizeNick < MIN_PLAYER_NAMETAG_LENGTH || sizeNick > MAX_PLAYER_NAMETAG_LENGTH)
    {
        return false;
    }

    // Check that each character is valid (visible characters exluding space)
    unsigned char ucTemp;
    for (size_t i = 0; i < sizeNick; i++)
    {
        ucTemp = szNick[i];
        if (ucTemp < 32)
        {
            return false;
        }
    }

    // nametag is valid, return true
    return true;
}

bool IsNickValid(const char* szNick)
{
    // Grab the size of the nick. Check that it's within the player
    size_t sizeNick = strlen(szNick);
    if (sizeNick < MIN_PLAYER_NICK_LENGTH || sizeNick > MAX_PLAYER_NICK_LENGTH)
    {
        return false;
    }

    // Check that each character is valid (visible characters exluding space)
    unsigned char ucTemp;
    for (size_t i = 0; i < sizeNick; i++)
    {
        ucTemp = szNick[i];
        if (ucTemp < 33 || ucTemp > 126)
        {
            return false;
        }
    }

    // Nickname is valid, return true
    return true;
}

void RotateVector(CVector& vecLine, const CVector& vecRotation)
{
    // Rotate it along the X axis
    // [ 1     0        0    0 ]
    // [ 0   cos a   sin a   0 ]
    // [ 0  -sin a   cos a   0 ]

    float fLineY = vecLine.fY;
    vecLine.fY = cos(vecRotation.fX) * fLineY + sin(vecRotation.fX) * vecLine.fZ;
    vecLine.fZ = -sin(vecRotation.fX) * fLineY + cos(vecRotation.fX) * vecLine.fZ;

    // Rotate it along the Y axis
    // [ cos a   0   -sin a   0 ]
    // [   0     1     0      0 ]
    // [ sin a   0    cos a   0 ]

    float fLineX = vecLine.fX;
    vecLine.fX = cos(vecRotation.fY) * fLineX - sin(vecRotation.fY) * vecLine.fZ;
    vecLine.fZ = sin(vecRotation.fY) * fLineX + cos(vecRotation.fY) * vecLine.fZ;

    // Rotate it along the Z axis
    // [  cos a   sin a   0   0 ]
    // [ -sin a   cos a   0   0 ]
    // [    0       0     1   0 ]

    fLineX = vecLine.fX;
    vecLine.fX = cos(vecRotation.fZ) * fLineX + sin(vecRotation.fZ) * vecLine.fY;
    vecLine.fY = -sin(vecRotation.fZ) * fLineX + cos(vecRotation.fZ) * vecLine.fY;
}

SString LongToDottedIP(unsigned long ulIP)
{
    in_addr in;
    in.s_addr = ulIP;
    return inet_ntoa(in);
}

const char* HTMLEscapeString(const char* szSource)
{
    unsigned long ulLength = strlen(szSource);
    unsigned long ulMaxSize = 0;

    // Count the maximum possible size so we can create an appropriate buffer
    for (unsigned long i = 0; i < ulLength; i++)
    {
        switch (szSource[i])
        {
            case '<':
                ulMaxSize += 4;
                break;
            case '>':
                ulMaxSize += 4;
                break;
            case '&':
                ulMaxSize += 5;
                break;
            case '"':
                ulMaxSize += 6;
                break;
            case '\'':
                ulMaxSize += 6;
                break;
            default:
                ulMaxSize += 1;
                break;
        }
    }

    // Allocate the buffer
    char* szBuffer = new char[ulMaxSize];

    // Concatenate all the characters and their potential replacements
    unsigned long c = 0;
    for (unsigned long i = 0; i < ulLength; i++)
    {
        switch (szSource[i])
        {
            case '<':
                strcat(szBuffer, "&lt;");
                break;
            case '>':
                strcat(szBuffer, "&gt;");
                break;
            case '&':
                strcat(szBuffer, "&amp;");
                break;
            case '"':
                strcat(szBuffer, "&quot;");
                break;
            case '\'':
                strcat(szBuffer, "&apos;");
                break;
            default:
                szBuffer[c] = szSource[i];
                break;
                c++;
        }
    }
    return szBuffer;
}

// RX(theta)
// | 1              0               0       |
// | 0              c(theta)    -s(theta)   |
// | 0              s(theta)    c(theta)    |

// RY(theta)
// | c(theta)       0               s(theta)    |
// | 0              1               0           |
// | -s(theta)  0               c(theta)        |

// RZ(theta)
// | c(theta)       -s(theta)   0               |
// | s(theta)       c(theta)    0               |
// | 0              0               1           |

// ZXY = RZ(z).RX(x).RY(y)
// | c(y)*c(z)-s(x)*s(y)*s(z)       -c(x)*s(z)                          s(x)*c(y)*s(z)+s(y)*c(z)        |
// | c(y)*s(z)+s(x)*s(y)*c(z)       c(x)*c(z)                               s(y)*s(z)-s(x)*c(y)*c(z)    |
// | -c(x)*s(y)                             s(x)                                        c(x)*c(y)       |

// ZYX = RZ(z).RY(y).RX(x)
// | c(y)*c(z)                              s(x)*s(y)*c(z)-c(x)*s(z)        s(x)*s(z)+c(x)*s(y)*c(z)    |
// | c(y)*s(z)                              s(x)*s(y)*s(z)+c(x)*c(z)        c(x)*s(y)*s(z)-s(x)*c(z)    |
// | -s(y)                                      s(x)*c(y)                               c(x)*c(y)       |

CVector euler_ZXY_to_ZYX(const CVector& a_vZXY)
{
    CVector vZXY(a_vZXY);
    ConvertDegreesToRadiansNoWrap(vZXY);            // NoWrap for this conversion since it's used for cos/sin only

    float cx = cos(vZXY.fX);
    float sx = sin(vZXY.fX);
    float cy = cos(vZXY.fY);
    float sy = sin(vZXY.fY);
    float cz = cos(vZXY.fZ);
    float sz = sin(vZXY.fZ);

    CVector vZYX;

    // ZYX (unknown)     => A = s(x)*c(y)    /  c(x)*c(y)   = t(x)
    // ZXY (known)       => A = s(x)         /   c(x)*c(y)
    vZYX.fX = atan2(sx, cx * cy);

    // ZYX (unknown)     => B = c(y)*s(z)                /   c(y)*c(z)                   = t(z)
    // ZXY (known)       => B = c(y)*s(z)+s(x)*s(y)*c(z) /   c(y)*c(z)-s(x)*s(y)*s(z)
    vZYX.fZ = atan2(cy * sz + sx * sy * cz, cy * cz - sx * sy * sz);

    // ZYX (unknown)     => C = -s(y)
    // ZXY (known)       => C = -c(x)*s(y)
    // Isn't asin not as good as atan2 ? solution tried with atan2 doesn't work that well though
    vZYX.fY = asin(cx * sy);

    ConvertRadiansToDegrees(vZYX);

    return vZYX;
}

CVector euler_ZYX_to_ZXY(const CVector& a_vZYX)
{
    CVector vZYX(a_vZYX);
    ConvertDegreesToRadiansNoWrap(vZYX);            // NoWrap for this conversion since it's used for cos/sin only

    float cx = cos(vZYX.fX);
    float sx = sin(vZYX.fX);
    float cy = cos(vZYX.fY);
    float sy = sin(vZYX.fY);
    float cz = cos(vZYX.fZ);
    float sz = sin(vZYX.fZ);

    CVector vZXY;

    // ZXY (unknown)     => A = -c(x)*s(z)               /   c(x)*c(z)                   => t(z) = -A
    // ZYX (known)       => A = s(x)*s(y)*c(z)-c(x)*s(z) /   s(x)*s(y)*s(z)+c(x)*c(z)
    vZXY.fZ = atan2(-(sx * sy * cz - cx * sz), sx * sy * sz + cx * cz);

    // ZXY (unknown)     => B = -c(x)*s(y)   /       c(x)*c(y) => t(y) = -B
    // ZYX (known)       => B =  -s(y)       /       c(x)*c(y)
    vZXY.fY = atan2(sy, cx * cy);

    // ZXY (unknown)     => C = s(x)
    // ZYX (known)       => C =  s(x)*c(y)
    // Isn't asin not as good as atan2 ? solution tried with atan2 doesn't work that well though
    vZXY.fX = asin(sx * cy);

    ConvertRadiansToDegrees(vZXY);
    return vZXY;
}

CVector ConvertEulerRotationOrder(const CVector& a_vRotation, eEulerRotationOrder a_eSrcOrder, eEulerRotationOrder a_eDstOrder)
{
    if (a_eSrcOrder == a_eDstOrder || a_eSrcOrder == EULER_DEFAULT || a_eDstOrder == EULER_DEFAULT)
    {
        return a_vRotation;
    }

    if (a_eSrcOrder == EULER_ZXY && a_eDstOrder == EULER_ZYX)
    {
        return euler_ZXY_to_ZYX(a_vRotation);
    }
    else if (a_eSrcOrder == EULER_ZYX && a_eDstOrder == EULER_ZXY)
    {
        return euler_ZYX_to_ZXY(a_vRotation);
    }
    else if (a_eSrcOrder == EULER_MINUS_ZYX)
    {
        CVector vZYX;
        vZYX.fX = -a_vRotation.fX;
        vZYX.fY = -a_vRotation.fY;
        vZYX.fZ = -a_vRotation.fZ;
        return ConvertEulerRotationOrder(vZYX, EULER_ZYX, a_eDstOrder);
    }
    else if (a_eDstOrder == EULER_MINUS_ZYX)
    {
        CVector vZYX = ConvertEulerRotationOrder(a_vRotation, a_eSrcOrder, EULER_ZYX);
        vZYX.fX = -vZYX.fX;
        vZYX.fY = -vZYX.fY;
        vZYX.fZ = -vZYX.fZ;
        return vZYX;
    }
    else
    {
        return a_vRotation;
    }
}
>>>>>>> d8c3ff5f
<|MERGE_RESOLUTION|>--- conflicted
+++ resolved
@@ -1,976 +1,3 @@
-<<<<<<< HEAD
-/*****************************************************************************
-*
-*  PROJECT:     Multi Theft Auto v1.0
-*  LICENSE:     See LICENSE in the top level directory
-*  FILE:        mods/deathmatch/logic/Utils.cpp
-*  PURPOSE:     Miscellaneous utility functions
-*  DEVELOPERS:  Christian Myhre Lundheim <>
-*               Oliver Brown <>
-*               Cecill Etheredge <>
-*               Kevin Whiteside <>
-*               aru <>
-*
-*  Multi Theft Auto is available from http://www.multitheftauto.com/
-*
-*****************************************************************************/
-
-#include "StdInc.h"
-#include "net/SyncStructures.h"
-
-#ifndef WIN32
-    char * strupr (char* a) {
-        char *ret = a;
-        while (*a != '\0')
-        {
-            if (islower ((uchar)*a))
-                *a = toupper ((uchar)*a);
-            ++a;
-        }
-        return ret;
-    }
-#endif
-
-
-#ifndef WIN32
-#include <unistd.h>     // For access().
-#endif
-
-#include <sys/types.h>  // For stat().
-#include <sys/stat.h>   // For stat().
-
-bool DoesDirectoryExist ( const char* szPath )
-{
-    /* Didn't seem to work on Tweak server
-    if ( access ( szPath, 0 ) == 0 )
-    {
-        struct stat status;
-        stat ( szPath, &status );
-
-        if ( status.st_mode & S_IFDIR )
-        {
-            return true;
-        }
-    }
-
-    return false;
-    */
-
-#ifdef WIN32
-    DWORD dwAtr = GetFileAttributes ( szPath );
-    if ( dwAtr == INVALID_FILE_ATTRIBUTES )
-        return false;
-    return ( ( dwAtr & FILE_ATTRIBUTE_DIRECTORY) != 0 );     
-#else
-    struct stat Info;
-    stat ( szPath, &Info );
-    return ( S_ISDIR ( Info.st_mode ) );
-#endif
-}
-
-
-bool CheckNickProvided ( const char* szNick )
-{
-    if ( stricmp ( szNick, "admin" ) == 0 )
-        return false;
-    if ( stricmp ( szNick, "console" ) == 0 )
-        return false;
-    if ( stricmp ( szNick, "server" ) == 0 )
-        return false;
-    if ( IsIn ( "`", szNick ) )
-        return false;
-    return true;
-}
-
-
-float DistanceBetweenPoints2D ( const CVector& vecPosition1, const CVector& vecPosition2 )
-{
-    float fDistanceX = vecPosition2.fX - vecPosition1.fX;
-    float fDistanceY = vecPosition2.fY - vecPosition1.fY;
-
-    return sqrt ( fDistanceX * fDistanceX + fDistanceY * fDistanceY );
-}
-
-float DistanceBetweenPoints2D ( const CVector2D& vecPosition1, const CVector2D& vecPosition2 )
-{
-    float fDistanceX = vecPosition2.fX - vecPosition1.fX;
-    float fDistanceY = vecPosition2.fY - vecPosition1.fY;
-
-    return sqrt ( fDistanceX * fDistanceX + fDistanceY * fDistanceY );
-}
-
-
-float DistanceBetweenPoints3D ( const CVector& vecPosition1, const CVector& vecPosition2 )
-{
-    float fDistanceX = vecPosition2.fX - vecPosition1.fX;
-    float fDistanceY = vecPosition2.fY - vecPosition1.fY;
-    float fDistanceZ = vecPosition2.fZ - vecPosition1.fZ;
-
-    return sqrt ( fDistanceX * fDistanceX + fDistanceY * fDistanceY + fDistanceZ * fDistanceZ );
-}
-
-
-bool IsPointNearPoint2D ( const CVector& vecPosition1, const CVector& vecPosition2, float fDistance )
-{
-    if ( DistanceBetweenPoints2D ( vecPosition1, vecPosition2 ) <= fDistance )
-    {
-        return true;
-    }
-    else
-    {
-        return false;
-    }
-}
-
-
-bool IsPointNearPoint3D ( const CVector& vecPosition1, const CVector& vecPosition2, float fDistance )
-{
-    if ( DistanceBetweenPoints3D ( vecPosition1, vecPosition2 ) <= fDistance )
-    {
-        return true;
-    }
-    else
-    {
-        return false;
-    }
-}
-
-
-void ReplaceCharactersInString ( char* szString, char cWhat, char cWith )
-{
-    // Loop through the string looking for what
-    size_t sizeString = strlen ( szString );
-    for ( size_t sizeIndex = 0; sizeIndex < sizeString; sizeIndex++ )
-    {
-        // Replace matching character with the given replacement
-        if ( szString [sizeIndex] == cWhat )
-            szString [sizeIndex] = cWith;
-    }
-}
-
-
-void ReplaceOccurrencesInString ( std::string &s, const char *a, const char *b )
-{
-    int idx = 0;
-    while( (idx=s.find_first_of(a, idx)) >= 0 )
-        s.replace(idx, 1, b);
-}
-
-
-bool IsIn ( const char* szShortText, const char* szLongText)
-{
-    if ( szShortText && szLongText )
-    {
-        char* strShort = new char[strlen(szShortText)+1];
-        char* strLong = new char[strlen(szLongText)+1];
-
-        strcpy ( strShort, szShortText );
-        strcpy ( strLong, szLongText );
-
-        char* szMatch = strstr(uppercase(strLong), uppercase(strShort));
-        if (szMatch != NULL) {
-            delete [] strShort;
-            delete [] strLong;
-            return true;
-        }
-        delete [] strShort;
-        delete [] strLong;
-    }
-    return false;
-}
-
-
-char* uppercase(char* s)
-{
-    for(unsigned int i = 0; i < strlen(s); i++)
-    {
-        s[i] = toupper(s[i]);
-    }
-    return s;
-}
-
-
-void stripString(char* szString)
-{
-    if ( szString )
-    {
-        int offset = 0;
-        unsigned int i = 0;
-        size_t sizeString = strlen ( szString );
-        for ( i = 0; i < sizeString; i++ )
-        {
-            if ( szString[i] < 32 || szString[i] > 126 )
-            {
-                offset++;
-            }
-            else
-            {
-                szString[i-offset] = szString[i];
-            }
-
-        }
-        szString[i-offset] = '\0'; 
-    }
-}
-
-void stripControlCodes(char* szString)
-{
-    if ( szString )
-    {
-        unsigned char* pWrite = reinterpret_cast < unsigned char* > ( szString );
-        const unsigned char* pRead = pWrite;
-
-        while ( *pRead != '\0' )
-        {
-            if ( *pRead >= 32 )
-            {
-                *pWrite = *pRead;
-                ++pWrite;
-            }
-            ++pRead;
-        }
-        *pWrite = '\0';
-    }
-}
-
-bool StringBeginsWith(const std::string& strText, const std::string& strBegins) 
-{
-    if (strText.length() < strBegins.length())
-        return false;
-    return strText.substr(0, strBegins.length()) == strBegins;
-}
-
-bool StringBeginsWith ( const char* szText, const char* szBegins )
-{
-    if ( szText && szBegins )
-    {
-        unsigned int uiTextLength = strlen ( szText );
-        unsigned int uiBeginsLength = strlen ( szBegins );
-
-        if ( uiTextLength < uiBeginsLength )
-        {
-            return false;
-        }
-
-        for ( unsigned int ui = 0; ui < uiBeginsLength; ui++ )
-        {
-            if ( szText[ui] != szBegins[ui] )
-            {
-                return false;
-            }
-        }
-
-        return true;
-    }
-
-    return false;
-}
-
-
-bool IsNumericString ( const char* szString )
-{
-    char szSet [] = "-1234567890";
-    return strspn ( szString, szSet ) == strlen ( szString );
-}
-
-
-bool IsNumericString ( const char* szString, size_t sizeString )
-{
-    char szSet [] = "-1234567890";
-    return strspn ( szString, szSet ) == sizeString;
-}
-
-
-void DisconnectPlayer ( CGame* pGame, CPlayer& Player, const char* szMessage )
-{
-    DisconnectPlayer ( pGame, Player, CPlayerDisconnectedPacket::CUSTOM, szMessage );
-}
-
-void DisconnectPlayer ( CGame* pGame, CPlayer& Player, CPlayerDisconnectedPacket::ePlayerDisconnectType eDisconnectType, const char* szMessage )
-{
-    // Send it to the disconnected player
-    Player.Send ( CPlayerDisconnectedPacket ( eDisconnectType, szMessage ) );
-
-    // Quit him
-    pGame->QuitPlayer ( Player );
-}
-
-void DisconnectPlayer ( CGame* pGame, CPlayer& Player, CPlayerDisconnectedPacket::ePlayerDisconnectType eDisconnectType, time_t BanDuration, const char* szMessage )
-{
-    Player.Send ( CPlayerDisconnectedPacket ( eDisconnectType, BanDuration, szMessage ) );
-    pGame->QuitPlayer ( Player );
-}
-
-void DisconnectConnectionDesync ( CGame* pGame, CPlayer& Player, unsigned int uiCode )
-{
-    // Send message to the disconnected player
-    Player.Send ( CPlayerDisconnectedPacket ( CPlayerDisconnectedPacket::CONNECTION_DESYNC, SString ( "(%u)", uiCode ) ) );
-
-    // Quit him
-    pGame->QuitPlayer ( Player, CClient::QUIT_CONNECTION_DESYNC );
-}
-
-bool InitializeSockets ( void )
-{
-#ifdef WIN32
-    WSADATA wsaData;
-    if ( WSAStartup ( 0x202, &wsaData ) == SOCKET_ERROR )
-    {
-        WSACleanup ();
-        return false;
-    }
-#endif
-    return true;
-}
-
-bool CleanupSockets ( void )
-{
-#ifdef WIN32
-    WSACleanup ();
-#endif
-    return true;
-}
-
-
-float GetRandomFloat ( void )
-{
-    return static_cast < float > ( rand () ) / ( static_cast < float > ( RAND_MAX ) + 1.0f );
-}
-
-
-double GetRandomDouble ( void )
-{
-    return static_cast < double > ( rand () ) / ( static_cast < double > ( RAND_MAX ) + 1.0 );
-}
-
-
-int GetRandom ( int iLow, int iHigh )
-{
-    double dLow = static_cast < double > ( iLow );
-    double dHigh = static_cast < double > ( iHigh );
-
-    return static_cast < int > ( floor ( ( dHigh - dLow + 1.0 ) * GetRandomDouble () ) ) + iLow;
-}
-
-bool IsValidFilePath ( const char *szDir )
-{
-    if ( szDir == NULL ) return false;
-
-    unsigned int uiLen = strlen ( szDir );
-
-    if ( uiLen > 0 && szDir [ uiLen - 1 ] == '/' ) // will return false if ending with an invalid character, mainly used for linux (#6871)
-        return false;
-
-    unsigned char c, c_d;
-    
-    // iterate through the char array
-    for ( unsigned int i = 0; i < uiLen; i++ ) {
-        c = szDir[i];                                       // current character
-        c_d = ( i < ( uiLen - 1 ) ) ? szDir[i+1] : 0;       // one character ahead, if any
-        if ( !IsVisibleCharacter ( c ) || c == ':' || ( c == '.' && c_d == '.' ) || ( c == '\\' && c_d == '\\' ) )
-            return false;
-    }
-    return true;
-}
-
-bool IsValidOrganizationPath ( const char *szDir )
-{
-    if ( szDir == NULL ) return false;
-
-    unsigned int uiLen = strlen ( szDir );
-
-    if ( uiLen > 0 && szDir [ uiLen - 1 ] == '/' ) // will return false if ending with an invalid character, mainly used for linux (#6871)
-        return false;
-
-    unsigned char c;
-    bool bInsideBraces = false;
-    
-    // iterate through the char array
-    for ( unsigned int i = 0; i < uiLen; i++ ) {
-        c = szDir[i];                                       // current character
-
-        // Enforce braces around visible letters
-        if ( !bInsideBraces && IsVisibleCharacter ( c ) && c != '[' && c != ']' && c != '/' && c != '\\' )
-            return false;
-
-        if ( c == '[' )
-        {
-            if ( bInsideBraces ) return false; // Duplicate braces (e.g. "[hel[lo]world]")
-            else bInsideBraces = true;
-        }
-        else if ( c == ']' )
-        {
-            if ( !bInsideBraces ) return false; // Ending brace without opening brace (e.g. "hello]")
-            else bInsideBraces = false;
-        }
-        else if ( c == '/' || c == '\\' )
-        {
-            if ( bInsideBraces ) return false; // Slash within braches (e.g. "[hell/o]")
-        }
-    }
-
-    // Make sure we ended with closed braces
-    return !bInsideBraces;
-}
-
-unsigned int HexToInt ( const char * szHex )
-{
-    unsigned int value = 0;
-    
-    if ( szHex[0] == '0' && ( szHex[0] == 'x' || szHex[0] == 'X' ) )
-    {
-        szHex += 2;
-    }
-
-    while ( *szHex != 0 )
-    {
-        char c = *szHex++;
-
-        value <<= 4;
-
-        if ( c >= 'A' && c <= 'F' )
-        {
-            value += c - 'A' + 10;
-        }
-        else if ( c >= 'a' && c <= 'f' )
-        {
-            value += c - 'a' + 10;
-        }
-        else
-        {
-            value += c - '0';
-        }
-    }
-
-    return value;
-}
-
-
-bool XMLColorToInt ( const char* szColor, unsigned long& ulColor )
-{
-    const char validHexChars[] = "0123456789ABCDEFabcdef";
-
-    unsigned int uiLength = strlen ( szColor );
-    // Make sure it starts with #
-    if ( szColor [0] == '#' )
-    {
-        // #RGB #RGBA #RRGGBB #RRGGBBAA
-        if ( uiLength >= 4 && szColor [4] == 0 )
-        {
-            // Make a RRGGBBAA string
-            unsigned char szTemp [12];
-            szTemp [0] = 'F';
-            szTemp [1] = 'F';
-            szTemp [2] = szColor [3];
-            szTemp [3] = szColor [3];
-            szTemp [4] = szColor [2];
-            szTemp [5] = szColor [2];
-            szTemp [6] = szColor [1];
-            szTemp [7] = szColor [1];
-            szTemp [8] = 0;
-
-            // Make sure it only contains 0-9 and A-F
-            if ( strspn ( (const char*) szTemp, validHexChars ) == 8 )
-            {
-                ulColor = HexToInt ( (const char*) szTemp );
-                return true;
-            }
-        }
-        else if ( uiLength >= 5 && szColor [5] == 0 )
-        {
-            // Make a RRGGBBAA string
-            unsigned char szTemp [12];
-            szTemp [0] = szColor [4];
-            szTemp [1] = szColor [4];
-            szTemp [2] = szColor [3];
-            szTemp [3] = szColor [3];
-            szTemp [4] = szColor [2];
-            szTemp [5] = szColor [2];
-            szTemp [6] = szColor [1];
-            szTemp [7] = szColor [1];
-            szTemp [8] = 0;
-
-            // Make sure it only contains 0-9 and A-F
-            if ( strspn ( (const char*) szTemp, validHexChars ) == 8 )
-            {
-                ulColor = HexToInt ( (const char*) szTemp );
-                return true;
-            }
-        }
-        else if ( uiLength >= 7 && szColor [7] == 0 )
-        {
-            // Make a RRGGBBAA string
-            unsigned char szTemp [12];
-            szTemp [0] = 'F';
-            szTemp [1] = 'F';
-            szTemp [2] = szColor [5];
-            szTemp [3] = szColor [6];
-            szTemp [4] = szColor [3];
-            szTemp [5] = szColor [4];
-            szTemp [6] = szColor [1];
-            szTemp [7] = szColor [2];
-            szTemp [8] = 0;
-
-            // Make sure it only contains 0-9 and A-F
-            if ( strspn ( (const char*) szTemp, validHexChars ) == 8 )
-            {
-                ulColor = HexToInt ( (const char*) szTemp );
-                return true;
-            }
-        }
-        else if ( uiLength >= 9 && szColor [9] == 0 )
-        {
-            // Copy the string without the pre-#
-            unsigned char szTemp [12];
-            szTemp [0] = szColor [7];
-            szTemp [1] = szColor [8];
-            szTemp [2] = szColor [5];
-            szTemp [3] = szColor [6];
-            szTemp [4] = szColor [3];
-            szTemp [5] = szColor [4];
-            szTemp [6] = szColor [1];
-            szTemp [7] = szColor [2];
-            szTemp [8] = 0;
-
-            // Make sure it only contains 0-9 and A-F
-            if ( strspn ( (const char*) szTemp, validHexChars ) == 8 )
-            {
-                ulColor = HexToInt ( (const char*) szTemp );
-                return true;
-            }
-        }
-    }
-
-    return false;
-}
-
-
-bool XMLColorToInt ( const char* szColor, unsigned char& ucRed, unsigned char& ucGreen, unsigned char& ucBlue, unsigned char& ucAlpha )
-{
-    // Convert it to an integer first
-    unsigned long ulColor;
-    if ( !XMLColorToInt ( szColor, ulColor ) )
-    {
-        return false;
-    }
-
-    // Convert it to red, green, blue and alpha
-    ucRed = static_cast < unsigned char > ( ulColor );
-    ucGreen = static_cast < unsigned char > ( ulColor >> 8 );
-    ucBlue = static_cast < unsigned char > ( ulColor >> 16 );
-    ucAlpha = static_cast < unsigned char > ( ulColor >> 24 );
-    return true;
-}
-
-
-bool ReadSmallKeysync ( CControllerState& ControllerState, NetBitStreamInterface& BitStream )
-{
-    SSmallKeysyncSync keys;
-    if ( !BitStream.Read ( &keys ) )
-        return false;
-
-    // Put the result into the controllerstate
-    ControllerState.LeftShoulder1   = keys.data.bLeftShoulder1;
-    ControllerState.RightShoulder1  = keys.data.bRightShoulder1;
-    ControllerState.ButtonSquare    = keys.data.bButtonSquare;
-    ControllerState.ButtonCross     = keys.data.bButtonCross;
-    ControllerState.ButtonCircle    = keys.data.bButtonCircle;
-    ControllerState.ButtonTriangle  = keys.data.bButtonTriangle;
-    ControllerState.ShockButtonL    = keys.data.bShockButtonL;
-    ControllerState.m_bPedWalk      = keys.data.bPedWalk;
-    if ( BitStream.Version () >= 0x2C )
-    {
-        ControllerState.LeftStickX      = keys.data.sLeftStickX;
-        ControllerState.LeftStickY      = keys.data.sLeftStickY;
-    }
-
-    return true;
-}
-
-
-void WriteSmallKeysync ( const CControllerState& ControllerState, NetBitStreamInterface& BitStream )
-{
-    SSmallKeysyncSync keys;
-    keys.data.bLeftShoulder1    = ( ControllerState.LeftShoulder1 != 0 );       // Action / Secondary-Fire
-    keys.data.bRightShoulder1   = ( ControllerState.RightShoulder1 != 0 );      // Aim-Weapon / Handbrake
-    keys.data.bButtonSquare     = ( ControllerState.ButtonSquare != 0 );        // Jump / Reverse
-    keys.data.bButtonCross      = ( ControllerState.ButtonCross != 0 );         // Sprint / Accelerate
-    keys.data.bButtonCircle     = ( ControllerState.ButtonCircle != 0 );        // Fire // Fire
-    keys.data.bButtonTriangle   = ( ControllerState.ButtonTriangle != 0 );      // Enter/Exit/Special-Attack / Enter/exit
-    keys.data.bShockButtonL     = ( ControllerState.ShockButtonL != 0 );        // Crouch / Horn
-    keys.data.bPedWalk          = ( ControllerState.m_bPedWalk != 0 );          // Walk / -
-    keys.data.sLeftStickX       = ControllerState.LeftStickX;
-    keys.data.sLeftStickY       = ControllerState.LeftStickY;
-
-    // Write it
-    BitStream.Write ( &keys );
-}
-
-
-bool ReadFullKeysync ( CControllerState& ControllerState, NetBitStreamInterface& BitStream )
-{
-    // Read the keysync
-    SFullKeysyncSync keys;
-    if ( !BitStream.Read ( &keys ) )
-        return false;
-
-    // Put the result into the controllerstate
-    ControllerState.LeftShoulder1   = keys.data.bLeftShoulder1;
-    ControllerState.RightShoulder1  = keys.data.bRightShoulder1;
-    ControllerState.ButtonSquare    = keys.data.bButtonSquare;
-    ControllerState.ButtonCross     = keys.data.bButtonCross;
-    ControllerState.ButtonCircle    = keys.data.bButtonCircle;
-    ControllerState.ButtonTriangle  = keys.data.bButtonTriangle;
-    ControllerState.ShockButtonL    = keys.data.bShockButtonL;
-    ControllerState.m_bPedWalk      = keys.data.bPedWalk;
-
-    ControllerState.LeftStickX      = keys.data.sLeftStickX;
-    ControllerState.LeftStickY      = keys.data.sLeftStickY;
-
-    return true;
-}
-
-
-void WriteFullKeysync ( const CControllerState& ControllerState, NetBitStreamInterface& BitStream )
-{
-    // Put the controllerstate bools into a key byte
-    SFullKeysyncSync keys;
-    keys.data.bLeftShoulder1    = ( ControllerState.LeftShoulder1 != 0 );
-    keys.data.bRightShoulder1   = ( ControllerState.RightShoulder1 != 0 );
-    keys.data.bButtonSquare     = ( ControllerState.ButtonSquare != 0 );
-    keys.data.bButtonCross      = ( ControllerState.ButtonCross != 0 );
-    keys.data.bButtonCircle     = ( ControllerState.ButtonCircle != 0 );
-    keys.data.bButtonTriangle   = ( ControllerState.ButtonTriangle != 0 );
-    keys.data.bShockButtonL     = ( ControllerState.ShockButtonL != 0 );
-    keys.data.bPedWalk          = ( ControllerState.m_bPedWalk != 0 );
-    keys.data.sLeftStickX       = ControllerState.LeftStickX;
-    keys.data.sLeftStickY       = ControllerState.LeftStickY;
-
-    // Write it
-    BitStream.Write ( &keys );
-}
-
-
-void ReadCameraOrientation ( const CVector& vecBasePosition, NetBitStreamInterface& BitStream, CVector& vecOutCamPosition, CVector& vecOutCamFwd )
-{
-    //
-    // Read rotations
-    //
-    const float fPI = 3.14159265f;
-    SFloatAsBitsSync < 8 > rotation ( -fPI, fPI, false );
-
-    BitStream.Read ( &rotation );
-    float fCamRotZ = rotation.data.fValue;
-
-    BitStream.Read ( &rotation );
-    float fCamRotX = rotation.data.fValue;
-
-
-    // Remake direction
-    float fCosCamRotX = cos ( fCamRotX );
-    vecOutCamFwd.fX = fCosCamRotX * sin ( fCamRotZ );
-    vecOutCamFwd.fY = fCosCamRotX * cos ( fCamRotZ );
-    vecOutCamFwd.fZ = sin ( fCamRotX );
-
-    //
-    // Read offset
-    //
-
-    // Lookup table used when sending
-    struct {
-        uint uiNumBits;
-        float fRange;
-    } bitCountTable[4] = {
-                            { 3, 4.0f },        // 3 bits is +-4        12 bits total
-                            { 5, 16.0f },       // 5 bits is +-16       18 bits total
-                            { 9, 256.0f },      // 9 bits is +-256      30 bits total
-                            { 14, 8192.0f },    // 14 bits is +-8192    45 bits total
-                        };
-    // Read flag
-    bool bUseAbsolutePosition = false;
-    BitStream.ReadBit ( bUseAbsolutePosition );
-
-    // Read table look up index for num of bits
-    uchar idx = 0;
-    BitStream.ReadBits ( (char*)&idx, 2 );
-
-    const uint uiNumBits = bitCountTable[idx].uiNumBits;
-    const float fRange = bitCountTable[idx].fRange;
-
-
-    // Read each component
-    SFloatAsBitsSyncBase position ( uiNumBits, -fRange, fRange, false );
-
-    CVector vecUsePosition;
-    BitStream.Read ( &position );
-    vecUsePosition.fX = position.data.fValue;
-
-    BitStream.Read ( &position );
-    vecUsePosition.fY = position.data.fValue;
-
-    BitStream.Read ( &position );
-    vecUsePosition.fZ = position.data.fValue;
-
-    // Remake position
-    if ( bUseAbsolutePosition )
-        vecOutCamPosition = vecUsePosition;
-    else
-        vecOutCamPosition = vecBasePosition - vecUsePosition;
-}
-
-
-bool IsNametagValid ( const char* szNick )
-{
-    // Grab the size of the nick. Check that it's not to long or short
-    size_t sizeNick = strlen ( szNick );
-    if ( sizeNick < MIN_PLAYER_NAMETAG_LENGTH || sizeNick > MAX_PLAYER_NAMETAG_LENGTH )
-    {
-        return false;
-    }
-
-    // Check that each character is valid (visible characters exluding space)
-    unsigned char ucTemp;
-    for ( size_t i = 0; i < sizeNick; i++ )
-    {
-        ucTemp = szNick [i];
-        if ( ucTemp < 32  )
-        {
-            return false;
-        }
-    }
-
-    // nametag is valid, return true
-    return true;
-}
-
-
-bool IsNickValid ( const char* szNick )
-{
-    // Grab the size of the nick. Check that it's within the player 
-    size_t sizeNick = strlen ( szNick );
-    if ( sizeNick < MIN_PLAYER_NICK_LENGTH || sizeNick > MAX_PLAYER_NICK_LENGTH )
-    {
-        return false;
-    }
-
-    // Check that each character is valid (visible characters exluding space)
-    unsigned char ucTemp;
-    for ( size_t i = 0; i < sizeNick; i++ )
-    {
-        ucTemp = szNick [i];
-        if ( ucTemp < 33 || ucTemp > 126 )
-        {
-            return false;
-        }
-    }
-
-    // Nickname is valid, return true
-    return true;
-}
-
-
-void RotateVector ( CVector& vecLine, const CVector& vecRotation )
-{
-    // Rotate it along the X axis
-    // [ 1     0        0    0 ]
-    // [ 0   cos a   sin a   0 ]
-    // [ 0  -sin a   cos a   0 ]
-
-    float fLineY = vecLine.fY;
-    vecLine.fY = cos ( vecRotation.fX ) * fLineY  + sin ( vecRotation.fX ) * vecLine.fZ;
-    vecLine.fZ = -sin ( vecRotation.fX ) * fLineY + cos ( vecRotation.fX ) * vecLine.fZ;
-
-    // Rotate it along the Y axis
-    // [ cos a   0   -sin a   0 ]
-    // [   0     1     0      0 ]
-    // [ sin a   0    cos a   0 ]
-
-    float fLineX = vecLine.fX;
-    vecLine.fX = cos ( vecRotation.fY ) * fLineX - sin ( vecRotation.fY ) * vecLine.fZ;
-    vecLine.fZ = sin ( vecRotation.fY ) * fLineX + cos ( vecRotation.fY ) * vecLine.fZ;
-
-    // Rotate it along the Z axis
-    // [  cos a   sin a   0   0 ]
-    // [ -sin a   cos a   0   0 ]
-    // [    0       0     1   0 ]
-
-    fLineX = vecLine.fX;
-    vecLine.fX = cos ( vecRotation.fZ ) * fLineX  + sin ( vecRotation.fZ ) * vecLine.fY;
-    vecLine.fY = -sin ( vecRotation.fZ ) * fLineX + cos ( vecRotation.fZ ) * vecLine.fY;
-}
-
-
-SString LongToDottedIP ( unsigned long ulIP )
-{
-    in_addr in;
-    in.s_addr = ulIP;
-    return inet_ntoa ( in );
-}
-
-const char* HTMLEscapeString ( const char *szSource )
-{
-    unsigned long ulLength = strlen ( szSource );
-    unsigned long ulMaxSize = 0;
-    
-    // Count the maximum possible size so we can create an appropriate buffer
-    for ( unsigned long i = 0; i < ulLength; i++ ) {
-        switch ( szSource[i] ) {
-            case '<':   ulMaxSize += 4; break;
-            case '>':   ulMaxSize += 4; break;
-            case '&':   ulMaxSize += 5; break;
-            case '"':   ulMaxSize += 6; break;
-            case '\'':  ulMaxSize += 6; break;
-            default:    ulMaxSize += 1; break;
-        }
-    }
-    
-    // Allocate the buffer
-    char * szBuffer = new char [ ulMaxSize ];
-
-    // Concatenate all the characters and their potential replacements
-    unsigned long c = 0;
-    for ( unsigned long i = 0; i < ulLength; i++ ) {
-        switch ( szSource[i] ) {
-            case '<':   strcat ( szBuffer, "&lt;" );    break;
-            case '>':   strcat ( szBuffer, "&gt;" );    break;
-            case '&':   strcat ( szBuffer, "&amp;" );   break;
-            case '"':   strcat ( szBuffer, "&quot;" );  break;
-            case '\'':  strcat ( szBuffer, "&apos;" );  break;
-            default:    szBuffer[c] = szSource[i];      break;
-            c++;
-        }
-    }
-    return szBuffer;
-}
-
-
-// RX(theta)
-// | 1              0               0       |
-// | 0              c(theta)    -s(theta)   |
-// | 0              s(theta)    c(theta)    |
-
-// RY(theta)
-// | c(theta)       0               s(theta)    |
-// | 0              1               0           |          
-// | -s(theta)  0               c(theta)        |   
-
-// RZ(theta)
-// | c(theta)       -s(theta)   0               |
-// | s(theta)       c(theta)    0               |
-// | 0              0               1           |
-
-// ZXY = RZ(z).RX(x).RY(y)
-// | c(y)*c(z)-s(x)*s(y)*s(z)       -c(x)*s(z)                          s(x)*c(y)*s(z)+s(y)*c(z)        |
-// | c(y)*s(z)+s(x)*s(y)*c(z)       c(x)*c(z)                               s(y)*s(z)-s(x)*c(y)*c(z)    |
-// | -c(x)*s(y)                             s(x)                                        c(x)*c(y)       |
-
-// ZYX = RZ(z).RY(y).RX(x)
-// | c(y)*c(z)                              s(x)*s(y)*c(z)-c(x)*s(z)        s(x)*s(z)+c(x)*s(y)*c(z)    |
-// | c(y)*s(z)                              s(x)*s(y)*s(z)+c(x)*c(z)        c(x)*s(y)*s(z)-s(x)*c(z)    |
-// | -s(y)                                      s(x)*c(y)                               c(x)*c(y)       |
-
-CVector euler_ZXY_to_ZYX(const CVector& a_vZXY)
-{
-    CVector vZXY(a_vZXY);
-    ConvertDegreesToRadiansNoWrap(vZXY); //NoWrap for this conversion since it's used for cos/sin only
-
-    float cx = cos(vZXY.fX);
-    float sx = sin(vZXY.fX);
-    float cy = cos(vZXY.fY);
-    float sy = sin(vZXY.fY);
-    float cz = cos(vZXY.fZ);
-    float sz = sin(vZXY.fZ);
-
-    CVector vZYX;
-
-    //ZYX (unknown)     => A = s(x)*c(y)    /  c(x)*c(y)   = t(x)
-    //ZXY (known)       => A = s(x)         /   c(x)*c(y)   
-    vZYX.fX = atan2(sx, cx*cy);
-
-    //ZYX (unknown)     => B = c(y)*s(z)                /   c(y)*c(z)                   = t(z)
-    //ZXY (known)       => B = c(y)*s(z)+s(x)*s(y)*c(z) /   c(y)*c(z)-s(x)*s(y)*s(z)
-    vZYX.fZ = atan2(cy*sz+sx*sy*cz, cy*cz-sx*sy*sz);
-
-    //ZYX (unknown)     => C = -s(y)
-    //ZXY (known)       => C = -c(x)*s(y)
-    //Isn't asin not as good as atan2 ? solution tried with atan2 doesn't work that well though
-    vZYX.fY = asin(cx*sy);
-
-    ConvertRadiansToDegrees(vZYX);
-
-    return vZYX;
-}
-
-CVector euler_ZYX_to_ZXY(const CVector& a_vZYX)
-{
-    CVector vZYX(a_vZYX);
-    ConvertDegreesToRadiansNoWrap(vZYX); //NoWrap for this conversion since it's used for cos/sin only
-
-    float cx = cos(vZYX.fX);
-    float sx = sin(vZYX.fX);
-    float cy = cos(vZYX.fY);
-    float sy = sin(vZYX.fY);
-    float cz = cos(vZYX.fZ);
-    float sz = sin(vZYX.fZ);
-
-    CVector vZXY;
-
-    //ZXY (unknown)     => A = -c(x)*s(z)               /   c(x)*c(z)                   => t(z) = -A
-    //ZYX (known)       => A = s(x)*s(y)*c(z)-c(x)*s(z) /   s(x)*s(y)*s(z)+c(x)*c(z)   
-    vZXY.fZ = atan2(-(sx*sy*cz-cx*sz), sx*sy*sz+cx*cz);
-
-    //ZXY (unknown)     => B = -c(x)*s(y)   /       c(x)*c(y) => t(y) = -B
-    //ZYX (known)       => B =  -s(y)       /       c(x)*c(y)
-    vZXY.fY = atan2(sy, cx*cy);
-
-    //ZXY (unknown)     => C = s(x)
-    //ZYX (known)       => C =  s(x)*c(y)
-    //Isn't asin not as good as atan2 ? solution tried with atan2 doesn't work that well though
-    vZXY.fX = asin(sx*cy);
-
-    ConvertRadiansToDegrees(vZXY);
-    return  vZXY;
-}
-
-CVector    ConvertEulerRotationOrder    ( const CVector& a_vRotation, eEulerRotationOrder a_eSrcOrder, eEulerRotationOrder a_eDstOrder)
-{
-    if (a_eSrcOrder == a_eDstOrder      ||
-        a_eSrcOrder == EULER_DEFAULT    ||
-        a_eDstOrder == EULER_DEFAULT)
-    {
-        return a_vRotation;
-    }
-
-    if (a_eSrcOrder == EULER_ZXY && a_eDstOrder == EULER_ZYX)
-    {
-        return euler_ZXY_to_ZYX(a_vRotation);
-    }
-    else if (a_eSrcOrder == EULER_ZYX && a_eDstOrder == EULER_ZXY)
-    {
-        return euler_ZYX_to_ZXY(a_vRotation);
-    }
-    else if (a_eSrcOrder == EULER_MINUS_ZYX)
-    {
-        CVector vZYX;
-        vZYX.fX = -a_vRotation.fX;
-        vZYX.fY = -a_vRotation.fY;
-        vZYX.fZ = -a_vRotation.fZ;
-        return ConvertEulerRotationOrder(vZYX, EULER_ZYX, a_eDstOrder);
-    }
-    else if (a_eDstOrder == EULER_MINUS_ZYX)
-    {
-        CVector vZYX = ConvertEulerRotationOrder(a_vRotation, a_eSrcOrder, EULER_ZYX);
-        vZYX.fX = -vZYX.fX;
-        vZYX.fY = -vZYX.fY;
-        vZYX.fZ = -vZYX.fZ;
-        return vZYX;
-    }
-    else
-    {
-        return a_vRotation;
-    }
-}
-=======
 /*****************************************************************************
  *
  *  PROJECT:     Multi Theft Auto v1.0
@@ -1190,30 +217,11 @@
     }
 }
 
-bool StringBeginsWith(const char* szText, const char* szBegins)
-{
-    if (szText && szBegins)
-    {
-        unsigned int uiTextLength = strlen(szText);
-        unsigned int uiBeginsLength = strlen(szBegins);
-
-        if (uiTextLength < uiBeginsLength)
-        {
-            return false;
-        }
-
-        for (unsigned int ui = 0; ui < uiBeginsLength; ui++)
-        {
-            if (szText[ui] != szBegins[ui])
-            {
-                return false;
-            }
-        }
-
-        return true;
-    }
-
-    return false;
+bool StringBeginsWith(const std::string& strText, const std::string& strBegins)
+{
+    if (strText.length() < strBegins.length())
+        return false;
+    return strText.substr(0, strBegins.length()) == strBegins;
 }
 
 bool IsNumericString(const char* szString)
@@ -2070,5 +1078,4 @@
     {
         return a_vRotation;
     }
-}
->>>>>>> d8c3ff5f
+}