--- conflicted
+++ resolved
@@ -1,4 +1,3 @@
-<<<<<<< HEAD
 /*****************************************************************************
  *
  *  PROJECT:     Multi Theft Auto v1.0
@@ -12,325 +11,6 @@
 
 #include "StdInc.h"
 
-extern CGame* g_pGame;
-
-CRemoteCalls::CRemoteCalls()
-{
-}
-
-CRemoteCalls::~CRemoteCalls()
-{
-    list<CRemoteCall*>::iterator iter = m_calls.begin();
-    for (; iter != m_calls.end(); iter++)
-    {
-        delete (*iter);
-    }
-
-    m_calls.clear();
-}
-
-void CRemoteCalls::Call(const char* szServerHost, const char* szResourceName, const char* szFunctionName, CLuaArguments* arguments, CLuaMain* luaMain,
-                        const CLuaFunctionRef& iFunction, const SString& strQueueName, uint uiConnectionAttempts, uint uiConnectTimeoutMs)
-{
-    m_calls.push_back(
-        new CRemoteCall(szServerHost, szResourceName, szFunctionName, arguments, luaMain, iFunction, strQueueName, uiConnectionAttempts, uiConnectTimeoutMs));
-    m_calls.back()->MakeCall();
-}
-
-void CRemoteCalls::Call(const char* szURL, CLuaArguments* arguments, CLuaMain* luaMain, const CLuaFunctionRef& iFunction, const SString& strQueueName,
-                        uint uiConnectionAttempts, uint uiConnectTimeoutMs)
-{
-    m_calls.push_back(new CRemoteCall(szURL, arguments, luaMain, iFunction, strQueueName, uiConnectionAttempts, uiConnectTimeoutMs));
-    m_calls.back()->MakeCall();
-}
-
-void CRemoteCalls::Call(const char* szURL, CLuaArguments* fetchArguments, const SString& strPostData, bool bPostBinary, CLuaMain* luaMain,
-                        const CLuaFunctionRef& iFunction, const SString& strQueueName, uint uiConnectionAttempts, uint uiConnectTimeoutMs)
-{
-    m_calls.push_back(
-        new CRemoteCall(szURL, fetchArguments, strPostData, bPostBinary, luaMain, iFunction, strQueueName, uiConnectionAttempts, uiConnectTimeoutMs));
-    m_calls.back()->MakeCall();
-}
-
-void CRemoteCalls::Call(const char* szURL, CLuaArguments* fetchArguments, CLuaMain* luaMain, const CLuaFunctionRef& iFunction, const SString& strQueueName,
-                        const SHttpRequestOptions& options)
-{
-    m_calls.push_back(new CRemoteCall(szURL, fetchArguments, luaMain, iFunction, strQueueName, options));
-    m_calls.back()->MakeCall();
-}
-
-void CRemoteCalls::Remove(CLuaMain* lua)
-{
-    list<CRemoteCall*>           trash;
-    list<CRemoteCall*>::iterator iter = m_calls.begin();
-    for (; iter != m_calls.end(); iter++)
-    {
-        if ((*iter)->GetVM() == lua)
-        {
-            trash.push_back((*iter));
-        }
-    }
-
-    iter = trash.begin();
-    for (; iter != trash.end(); iter++)
-    {
-        m_calls.remove((*iter));
-        delete (*iter);
-    }
-}
-
-void CRemoteCalls::Remove(CRemoteCall* call)
-{
-    m_calls.remove(call);
-    delete call;
-}
-
-bool CRemoteCalls::CallExists(CRemoteCall* call)
-{
-    list<CRemoteCall*>::iterator iter = m_calls.begin();
-    for (; iter != m_calls.end(); iter++)
-    {
-        if ((*iter) == call)
-            return true;
-    }
-    return false;
-}
-
-// Map queue index into download manager id
-EDownloadModeType CRemoteCalls::GetDownloadModeFromQueueIndex(uint uiIndex)
-{
-    uiIndex %= MAX_CALL_REMOTE_QUEUES;
-    uiIndex += EDownloadMode::CALL_REMOTE;
-    return (EDownloadModeType)uiIndex;
-}
-
-// Map queue name to download manager id
-EDownloadModeType CRemoteCalls::GetDownloadModeForQueueName(const SString& strQueueName)
-{
-    uint* pIndex = MapFind(m_QueueIndexMap, strQueueName);
-    if (pIndex)
-    {
-        return GetDownloadModeFromQueueIndex(*pIndex);
-    }
-    else
-    {
-        // Find lowest unused index
-        uint idx = 0;
-        while (MapContainsValue(m_QueueIndexMap, idx))
-        {
-            idx++;
-        }
-        // Add new mapping
-        MapSet(m_QueueIndexMap, strQueueName, idx);
-        return GetDownloadModeFromQueueIndex(idx);
-    }
-}
-
-void CRemoteCalls::ProcessQueuedFiles()
-{
-    for (auto iter = m_QueueIndexMap.cbegin(); iter != m_QueueIndexMap.cend();)
-    {
-        EDownloadModeType downloadMode = GetDownloadModeFromQueueIndex(iter->second);
-        if (g_pNetServer->GetHTTPDownloadManager(downloadMode)->ProcessQueuedFiles())
-        {
-            // Queue empty, so remove name mapping if not default queue
-            if (iter->first != CALL_REMOTE_DEFAULT_QUEUE_NAME)
-            {
-                iter = m_QueueIndexMap.erase(iter);
-                continue;
-            }
-        }
-        ++iter;
-    }
-}
-
-////////////////////////////////////////////////////////////////////////////////
-
-CRemoteCall::CRemoteCall(const char* szServerHost, const char* szResourceName, const char* szFunctionName, CLuaArguments* arguments, CLuaMain* luaMain,
-                         const CLuaFunctionRef& iFunction, const SString& strQueueName, uint uiConnectionAttempts, uint uiConnectTimeoutMs)
-{
-    m_VM = luaMain;
-    m_iFunction = iFunction;
-
-    arguments->WriteToJSONString(m_options.strPostData, true);
-    m_options.bPostBinary = false;
-    m_options.bIsLegacy = true;
-    m_options.requestHeaders["Content-Type"] = "application/json";
-    m_bIsFetch = false;
-
-    m_strURL = SString("http://%s/%s/call/%s", szServerHost, szResourceName, szFunctionName);
-    m_strQueueName = strQueueName;
-    m_options.uiConnectionAttempts = uiConnectionAttempts;
-    m_options.uiConnectTimeoutMs = uiConnectTimeoutMs;
-}
-
-// arbitary URL version
-CRemoteCall::CRemoteCall(const char* szURL, CLuaArguments* arguments, CLuaMain* luaMain, const CLuaFunctionRef& iFunction, const SString& strQueueName,
-                         uint uiConnectionAttempts, uint uiConnectTimeoutMs)
-{
-    m_VM = luaMain;
-    m_iFunction = iFunction;
-
-    arguments->WriteToJSONString(m_options.strPostData, true);
-    m_options.bPostBinary = false;
-    m_options.bIsLegacy = true;
-    m_options.requestHeaders["Content-Type"] = "application/json";
-    m_bIsFetch = false;
-
-    m_strURL = szURL;
-    m_strQueueName = strQueueName;
-    m_options.uiConnectionAttempts = uiConnectionAttempts;
-    m_options.uiConnectTimeoutMs = uiConnectTimeoutMs;
-}
-
-// Fetch version
-CRemoteCall::CRemoteCall(const char* szURL, CLuaArguments* fetchArguments, const SString& strPostData, bool bPostBinary, CLuaMain* luaMain,
-                         const CLuaFunctionRef& iFunction, const SString& strQueueName, uint uiConnectionAttempts, uint uiConnectTimeoutMs)
-    : m_FetchArguments(*fetchArguments)
-{
-    m_VM = luaMain;
-    m_iFunction = iFunction;
-
-    m_options.strPostData = strPostData;
-    m_options.bPostBinary = bPostBinary;
-    m_options.bIsLegacy = true;
-    m_bIsFetch = true;
-
-    m_strURL = szURL;
-    m_strQueueName = strQueueName;
-    m_options.uiConnectionAttempts = uiConnectionAttempts;
-    m_options.uiConnectTimeoutMs = uiConnectTimeoutMs;
-}
-
-// Fetch version #2
-CRemoteCall::CRemoteCall(const char* szURL, CLuaArguments* fetchArguments, CLuaMain* luaMain, const CLuaFunctionRef& iFunction, const SString& strQueueName,
-                         const SHttpRequestOptions& options)
-    : m_FetchArguments(*fetchArguments)
-{
-    m_VM = luaMain;
-    m_iFunction = iFunction;
-    m_bIsFetch = true;
-    m_strURL = szURL;
-    m_strQueueName = strQueueName;
-    m_options = options;
-}
-
-CRemoteCall::~CRemoteCall()
-{
-}
-
-void CRemoteCall::MakeCall()
-{
-    m_downloadMode = g_pGame->GetRemoteCalls()->GetDownloadModeForQueueName(m_strQueueName);
-    CNetHTTPDownloadManagerInterface* pDownloadManager = g_pNetServer->GetHTTPDownloadManager(m_downloadMode);
-    pDownloadManager->QueueFile(m_strURL, NULL, this, DownloadFinishedCallback, m_options);
-}
-
-void CRemoteCall::DownloadFinishedCallback(const SHttpDownloadResult& result)
-{
-    CRemoteCall* pCall = (CRemoteCall*)result.pObj;
-    if (!g_pGame->GetRemoteCalls()->CallExists(pCall))
-        return;
-
-    // Save final download status
-    pCall->m_lastDownloadStatus.uiAttemptNumber = result.uiAttemptNumber;
-    pCall->m_lastDownloadStatus.uiContentLength = result.uiContentLength;
-    pCall->m_lastDownloadStatus.uiBytesReceived = result.dataSize;
-    pCall->m_downloadMode = EDownloadModeType::NONE;
-
-    CLuaArguments arguments;
-    if (pCall->IsLegacy())
-    {
-        if (result.bSuccess)
-        {
-            if (pCall->IsFetch())
-                arguments.PushString(std::string(result.pData, result.dataSize));
-            else
-                arguments.ReadFromJSONString(result.pData);
-            arguments.PushNumber(0);
-        }
-        else
-        {
-            arguments.PushString("ERROR");
-            arguments.PushNumber(result.iErrorCode);
-        }
-    }
-    else
-    {
-        // Append response body
-        arguments.PushString(std::string(result.pData, result.dataSize));
-
-        // Append info table
-        CLuaArguments info;
-        info.PushString("success");
-        info.PushBoolean(result.iErrorCode >= 200 && result.iErrorCode <= 299);
-        info.PushString("statusCode");
-        info.PushNumber(result.iErrorCode);
-
-        // Headers as a subtable
-        CLuaArguments        headers;
-        std::vector<SString> headerLineList;
-        SStringX(result.szHeaders).Split("\n", headerLineList);
-        for (const SString& strLine : headerLineList)
-        {
-            SString strKey, strValue;
-            if (strLine.Split(": ", &strKey, &strValue))
-            {
-                headers.PushString(strKey);
-                headers.PushString(strValue);
-            }
-        }
-        info.PushString("headers");
-        info.PushTable(&headers);
-
-        arguments.PushTable(&info);
-    }
-
-    // Append stored arguments
-    if (pCall->IsFetch())
-        for (uint i = 0; i < pCall->GetFetchArguments().Count(); i++)
-            arguments.PushArgument(*(pCall->GetFetchArguments()[i]));
-
-    arguments.Call(pCall->m_VM, pCall->m_iFunction);
-    g_pGame->GetRemoteCalls()->Remove(pCall);
-}
-
-// Return true if cancel was done
-bool CRemoteCall::CancelDownload()
-{
-    if (m_downloadMode != EDownloadModeType::NONE)
-    {
-        return g_pNetServer->GetHTTPDownloadManager(m_downloadMode)->CancelDownload(this, DownloadFinishedCallback);
-    }
-    return false;
-}
-
-const SDownloadStatus& CRemoteCall::GetDownloadStatus()
-{
-    if (m_downloadMode != EDownloadModeType::NONE)
-    {
-        SDownloadStatus newDownloadStatus;
-        if (g_pNetServer->GetHTTPDownloadManager(m_downloadMode)->GetDownloadStatus(this, DownloadFinishedCallback, newDownloadStatus))
-        {
-            m_lastDownloadStatus = newDownloadStatus;
-        }
-    }
-    return m_lastDownloadStatus;
-}
-=======
-/*****************************************************************************
- *
- *  PROJECT:     Multi Theft Auto v1.0
- *  LICENSE:     See LICENSE in the top level directory
- *  FILE:        mods/deathmatch/logic/CRemoteCalls.cpp
- *  PURPOSE:     Remote HTTP call (callRemote) class
- *
- *  Multi Theft Auto is available from http://www.multitheftauto.com/
- *
- *****************************************************************************/
-
-#include "StdInc.h"
-
 CRemoteCalls::CRemoteCalls()
 {
 }
@@ -549,12 +229,10 @@
         if (result.bSuccess)
         {
             if (pCall->IsFetch())
-            {
                 arguments.PushString(std::string(result.pData, result.dataSize));
-                arguments.PushNumber(0);
-            }
             else
                 arguments.ReadFromJSONString(result.pData);
+            arguments.PushNumber(0);
         }
         else
         {
@@ -630,5 +308,4 @@
 void CRemoteCall::OnLuaMainDestroy()
 {
     m_VM = nullptr;
-}
->>>>>>> 3f39bb5b
+}