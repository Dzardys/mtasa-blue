--- conflicted
+++ resolved
@@ -1,39 +1,3 @@
-<<<<<<< HEAD
-/*****************************************************************************
-*
-*  PROJECT:     Multi Theft Auto v1.0
-*  LICENSE:     See LICENSE in the top level directory
-*  FILE:        mods/deathmatch/logic/CResourceScriptItem.h
-*  PURPOSE:     Resource server-side script item class
-*  DEVELOPERS:  Ed Lyons <>
-*
-*  Multi Theft Auto is available from http://www.multitheftauto.com/
-*
-*****************************************************************************/
-
-#ifndef CRESOURCESCRIPTITEM_H
-#define CRESOURCESCRIPTITEM_H
-
-#include "CResourceFile.h"
-
-class CResourceScriptItem : public CResourceFile
-{
-    
-public:
-
-                                        CResourceScriptItem             ( class CResource * resource, const char * szShortName, const char * szResourceFileName, const std::list<std::unique_ptr<CXMLAttribute>>& xmlAttributes );
-                                        ~CResourceScriptItem            ( void );
-
-    bool                                Start                           ( void );
-    bool                                Stop                            ( void );
-    
-private:
-
-};
-
-#endif
-
-=======
 /*****************************************************************************
  *
  *  PROJECT:     Multi Theft Auto v1.0
@@ -52,12 +16,12 @@
 class CResourceScriptItem : public CResourceFile
 {
 public:
-    CResourceScriptItem(class CResource* resource, const char* szShortName, const char* szResourceFileName, CXMLAttributes* xmlAttributes);
+    CResourceScriptItem(class CResource* resource, const char* szShortName, const char* szResourceFileName,
+                        const std::list<std::unique_ptr<CXMLAttribute>>& xmlAttributes);
     ~CResourceScriptItem();
 
     bool Start();
     bool Stop();
 
 private:
-};
->>>>>>> d8c3ff5f
+};