--- conflicted
+++ resolved
@@ -901,7 +901,7 @@
                 m_pPlayerManager->BroadcastOnlySubscribed(CElementRPCPacket(pElement, SET_ELEMENT_DATA, *BitStream.pBitStream), pElement, szName);
 
             CPerfStatEventPacketUsage::GetSingleton()->UpdateElementDataUsageOut(szName, m_pPlayerManager->Count(),
-                                                                                 BitStream.pBitStream->GetNumberOfBytesUsed());            
+                                                                                 BitStream.pBitStream->GetNumberOfBytesUsed());
         }
 
         // Unsubscribe all the players
@@ -5222,22 +5222,6 @@
     return true;
 }
 
-<<<<<<< HEAD
-
-CTrainTrack* CStaticFunctionDefinitions::GetTrainTrack(CVehicle* pVehicle)
-{
-    assert(pVehicle);
-
-    if (pVehicle->GetVehicleType() != VEHICLE_TRAIN)
-        return nullptr;
-    else if (pVehicle->IsDerailed())
-        return nullptr;
-
-    return pVehicle->GetTrainTrack();
-}
-
-=======
->>>>>>> c610ff3a
 bool CStaticFunctionDefinitions::GetTrainPosition(CVehicle* pVehicle, float& fPosition)
 {
     assert(pVehicle);
@@ -7158,27 +7142,6 @@
     return true;
 }
 
-<<<<<<< HEAD
-bool CStaticFunctionDefinitions::SetTrainTrack(CVehicle* pVehicle, CTrainTrack* pTrack)
-{
-    assert(pVehicle);
-
-    if (pVehicle->GetVehicleType() != VEHICLE_TRAIN)
-        return false;
-    else if (pVehicle->IsDerailed())
-        return false;
-
-    pVehicle->SetTrainTrack(pTrack);
-
-    CBitStream BitStream;
-    BitStream.pBitStream->Write(pTrack->GetID());
-    m_pPlayerManager->BroadcastOnlyJoined(CElementRPCPacket(pVehicle, SET_TRAIN_TRACK, *BitStream.pBitStream));
-
-    return true;
-}
-
-=======
->>>>>>> c610ff3a
 bool CStaticFunctionDefinitions::SetTrainPosition(CVehicle* pVehicle, float fPosition)
 {
     assert(pVehicle);
@@ -10071,7 +10034,7 @@
     assert(szText);
 
     RUN_CHILDREN(OutputChatBox(szText, *iter, ucRed, ucGreen, ucBlue, bColorCoded, pLuaMain))
-    
+
     if (IS_PLAYER(pElement))
     {
         CPlayer* pPlayer = static_cast<CPlayer*>(pElement);
