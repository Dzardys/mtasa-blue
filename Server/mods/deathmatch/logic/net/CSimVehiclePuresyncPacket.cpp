<<<<<<< HEAD
/*****************************************************************************
 *
 *  PROJECT:     Multi Theft Auto v1.0
 *  LICENSE:     See LICENSE in the top level directory
 *
 *****************************************************************************/

#include "StdInc.h"
#include "SimHeaders.h"

CSimVehiclePuresyncPacket::CSimVehiclePuresyncPacket(ElementID PlayerID, ushort usPlayerLatency, uchar ucPlayerSyncTimeContext, bool bPlayerHasOccupiedVehicle,
                                                     ushort usVehicleGotModel, uchar ucPlayerGotOccupiedVehicleSeat, uchar ucPlayerGotWeaponType,
                                                     float fPlayerGotWeaponRange, CControllerState& sharedControllerState, uint uiDamageInfoSendPhase,
                                                     const SSimVehicleDamageInfo& damageInfo)
    : m_PlayerID(PlayerID),
      m_usPlayerLatency(usPlayerLatency),
      m_ucPlayerSyncTimeContext(ucPlayerSyncTimeContext),
      m_bPlayerHasOccupiedVehicle(bPlayerHasOccupiedVehicle),
      m_usVehicleGotModel(usVehicleGotModel),
      m_ucPlayerGotOccupiedVehicleSeat(ucPlayerGotOccupiedVehicleSeat),
      m_ucPlayerGotWeaponType(ucPlayerGotWeaponType),
      m_fPlayerGotWeaponRange(fPlayerGotWeaponRange),
      m_sharedControllerState(sharedControllerState),
      m_uiDamageInfoSendPhase(uiDamageInfoSendPhase),
      m_DamageInfo(damageInfo)
{
}

//
// Should do the same this as what CVehiclePuresyncPacket::Read() does
//
bool CSimVehiclePuresyncPacket::Read(NetBitStreamInterface& BitStream)
{
    // Player is in a vehicle?
    if (m_bPlayerHasOccupiedVehicle)
    {
        // Read out the time context
        if (!BitStream.Read(m_Cache.ucTimeContext))
            return false;

        // If incoming time context is zero, use the one here
        if (m_Cache.ucTimeContext == 0)
            m_Cache.ucTimeContext = m_ucPlayerSyncTimeContext;

        // Only read this packet if it matches the current time context that
        // player is in.
        if (!CanUpdateSync(m_Cache.ucTimeContext))
            return false;

        // Read out the keysync data
        if (!ReadFullKeysync(m_sharedControllerState, BitStream))
            return false;

        // Read out the remote model
        if (BitStream.Version() >= 0x05F)
            BitStream.Read(m_Cache.iModelID);
        else
            m_Cache.iModelID = m_usVehicleGotModel;

        // Read out its position
        SPositionSync position(false);
        if (!BitStream.Read(&position))
            return false;
        m_Cache.PlrPosition = position.data.vecPosition;

        if (CVehicleManager::GetVehicleType(m_Cache.iModelID) == VEHICLE_TRAIN)
        {
            // Train specific data
            float     fRailPosition;
            ElementID trainTrackID;
            bool      bRailDirection;
            float     fRailSpeed;
            if (!BitStream.Read(fRailPosition) || !BitStream.ReadBit(bRailDirection) || !BitStream.Read(fRailSpeed))
                return false;

            m_Cache.fRailPosition = fRailPosition;
            m_Cache.bRailDirection = bRailDirection;
            m_Cache.fRailSpeed = fRailSpeed;

            if (BitStream.ReadBit())
            {
                m_Cache.bIsDefaultTrack = true;
                if (!BitStream.Read(m_Cache.trackIndex))
                    return false;
            }
            else
            {
                m_Cache.bIsDefaultTrack = false;
                if (!BitStream.Read(m_Cache.trackID))
                    return false;
            }
        }

        // Read the camera orientation
        ReadCameraOrientation(position.data.vecPosition, BitStream, m_Cache.vecCamPosition, m_Cache.vecCamFwd);

        // Jax: don't allow any outdated packets through
        SOccupiedSeatSync seat;
        if (!BitStream.Read(&seat))
            return false;
        if (seat.data.ucSeat != m_ucPlayerGotOccupiedVehicleSeat)
        {
            // Mis-matching seats can happen when we warp into a different one,
            // which will screw up the whole packet
            return false;
        }

        // Read out the vehicle matrix only if he's the driver
        const unsigned int uiSeat = m_ucPlayerGotOccupiedVehicleSeat;
        if (uiSeat == 0)
        {
            // Read out the vehicle rotation in degrees
            SRotationDegreesSync rotation;
            if (!BitStream.Read(&rotation))
                return false;

            // Set it
            m_Cache.VehPosition = position.data.vecPosition;
            m_Cache.VehRotationDeg = rotation.data.vecRotation;

            // Move speed vector
            SVelocitySync velocity;
            if (!BitStream.Read(&velocity))
                return false;

            m_Cache.BothVelocity = velocity.data.vecVelocity;

            // Turn speed vector
            SVelocitySync turnSpeed;
            if (!BitStream.Read(&turnSpeed))
                return false;

            m_Cache.VehTurnSpeed = turnSpeed.data.vecVelocity;

            // Health
            SVehicleHealthSync health;
            if (!BitStream.Read(&health))
                return false;
            m_Cache.fVehHealth = health.data.fValue;

            // Trailer chain
            bool bHasTrailer;
            if (!BitStream.ReadBit(bHasTrailer))
                return false;

            while (bHasTrailer)
            {
                STrailerInfo info;
                BitStream.Read(info.m_TrailerID);

                // Read out the trailer position and rotation
                SPositionSync trailerPosition(false);
                if (!BitStream.Read(&trailerPosition))
                    return false;

                SRotationDegreesSync trailerRotation;
                if (!BitStream.Read(&trailerRotation))
                    return false;

                // If we found the trailer
                if (true)
                {
                    // Set its position and rotation
                    info.m_TrailerPosition = trailerPosition.data.vecPosition;
                    info.m_TrailerRotationDeg = trailerRotation.data.vecRotation;

                    m_Cache.TrailerList.push_back(info);
                }
                else
                    break;

                if (BitStream.ReadBit(bHasTrailer) == false)
                    return false;
            }
        }

        // Read Damage info, but do not store, as we do not relay this info
        if (BitStream.Version() >= 0x047)
        {
            if (BitStream.ReadBit() == true)
            {
                ElementID DamagerID;
                if (!BitStream.Read(DamagerID))
                    return false;

                SWeaponTypeSync weaponType;
                if (!BitStream.Read(&weaponType))
                    return false;

                SBodypartSync bodyPart;
                if (!BitStream.Read(&bodyPart))
                    return false;
            }
        }

        // Player health
        SPlayerHealthSync health;
        if (!BitStream.Read(&health))
            return false;
        m_Cache.fPlrHealth = health.data.fValue;

        // Armor
        SPlayerArmorSync armor;
        if (!BitStream.Read(&armor))
            return false;
        m_Cache.fArmor = armor.data.fValue;

        // Flags
        if (!BitStream.Read(&m_Cache.flags))
            return false;

        // Weapon sync
        if (m_Cache.flags.data.bHasAWeapon)
        {
            SWeaponSlotSync slot;
            if (!BitStream.Read(&slot))
                return false;

            m_Cache.ucWeaponSlot = slot.data.uiSlot;

            if (m_Cache.flags.data.bIsDoingGangDriveby && CWeaponNames::DoesSlotHaveAmmo(slot.data.uiSlot))
            {
                // Read the ammo states
                SWeaponAmmoSync ammo(m_ucPlayerGotWeaponType, BitStream.Version() >= 0x44, true);
                if (!BitStream.Read(&ammo))
                    return false;
                m_Cache.usAmmoInClip = ammo.data.usAmmoInClip;
                m_Cache.usTotalAmmo = ammo.data.usTotalAmmo;

                // Read aim data
                SWeaponAimSync aim(m_fPlayerGotWeaponRange, true);
                if (!BitStream.Read(&aim))
                    return false;
                m_Cache.fAimDirection = aim.data.fArm;
                m_Cache.vecSniperSource = aim.data.vecOrigin;
                m_Cache.vecTargetting = aim.data.vecTarget;

                // Read the driveby direction
                SDrivebyDirectionSync driveby;
                if (!BitStream.Read(&driveby))
                    return false;
                m_Cache.ucDriveByDirection = driveby.data.ucDirection;
            }
        }
        else
            m_Cache.ucWeaponSlot = 0;

        // Vehicle specific data if he's the driver
        if (uiSeat == 0)
        {
            ReadVehicleSpecific(BitStream);
        }

        // Read the vehicle_look_left and vehicle_look_right control states
        // if it's an aircraft.
        if (m_Cache.flags.data.bIsAircraft)
        {
            m_sharedControllerState.LeftShoulder2 = BitStream.ReadBit() * 255;
            m_sharedControllerState.RightShoulder2 = BitStream.ReadBit() * 255;
        }

        // Success
        return true;
    }

    return false;
}

//
// Should do the same this as what CVehiclePuresyncPacket::Write() does
//
bool CSimVehiclePuresyncPacket::Write(NetBitStreamInterface& BitStream) const
{
    // Player is in a vehicle and is the driver?
    if (m_bPlayerHasOccupiedVehicle)
    {
        // Player ID
        BitStream.Write(m_PlayerID);

        // Write the time context of that player
        BitStream.Write(m_Cache.ucTimeContext);

        // Write his ping divided with 2 plus a small number so the client can find out when this packet was sent
        BitStream.WriteCompressed(m_usPlayerLatency);

        // Write the keysync data
        WriteFullKeysync(m_sharedControllerState, BitStream);

        // Write the serverside model (#8800)
        if (BitStream.Version() >= 0x05F)
            BitStream.Write(m_Cache.iModelID);

        // Write the vehicle matrix only if he's the driver
        CVector      vecTemp;
        unsigned int uiSeat = m_ucPlayerGotOccupiedVehicleSeat;
        if (uiSeat == 0)
        {
            // Vehicle position
            SPositionSync position(false);
            position.data.vecPosition = m_Cache.VehPosition;
            BitStream.Write(&position);

            if (m_usVehicleGotModel == 449 || m_usVehicleGotModel == 537 || m_usVehicleGotModel == 538 || m_usVehicleGotModel == 570 ||
                m_usVehicleGotModel == 569 || m_usVehicleGotModel == 590)
            {
                BitStream.Write(m_Cache.fRailPosition);
                BitStream.WriteBit(m_Cache.bRailDirection);
                BitStream.Write(m_Cache.fRailSpeed);

                BitStream.WriteBit(m_Cache.bIsDefaultTrack);
                if (m_Cache.bIsDefaultTrack)
                    BitStream.Write(m_Cache.trackIndex);
                else
                    BitStream.Write(m_Cache.trackID);
            }

            // Vehicle rotation
            SRotationDegreesSync rotation;
            rotation.data.vecRotation = m_Cache.VehRotationDeg;
            BitStream.Write(&rotation);

            // Move speed vector
            SVelocitySync velocity;
            velocity.data.vecVelocity = m_Cache.BothVelocity;
            BitStream.Write(&velocity);

            // Turn speed vector
            SVelocitySync turnSpeed;
            turnSpeed.data.vecVelocity = m_Cache.VehTurnSpeed;
            BitStream.Write(&turnSpeed);

            // Health
            SVehicleHealthSync health;
            health.data.fValue = m_Cache.fVehHealth;
            BitStream.Write(&health);

            // Write trailer chain
            if (BitStream.Version() >= 0x42)
            {
                for (std::vector<STrailerInfo>::const_iterator it = m_Cache.TrailerList.begin(); it != m_Cache.TrailerList.end(); ++it)
                {
                    BitStream.WriteBit(true);

                    BitStream.Write(it->m_TrailerID);

                    SPositionSync trailerPosition(false);
                    trailerPosition.data.vecPosition = it->m_TrailerPosition;
                    BitStream.Write(&trailerPosition);

                    SRotationDegreesSync trailerRotation;
                    trailerRotation.data.vecRotation = it->m_TrailerRotationDeg;
                    BitStream.Write(&trailerRotation);
                }

                BitStream.WriteBit(false);
            }
        }

        // Player health and armor
        SPlayerHealthSync health;
        health.data.fValue = m_Cache.fPlrHealth;
        BitStream.Write(&health);

        SPlayerArmorSync armor;
        armor.data.fValue = m_Cache.fArmor;
        BitStream.Write(&armor);

        // Weapon
        unsigned char ucWeaponType = m_ucPlayerGotWeaponType;

        BitStream.Write(&m_Cache.flags);

        // Write the weapon stuff
        if (m_Cache.flags.data.bHasAWeapon)
        {
            // Write the weapon slot
            SWeaponSlotSync slot;
            slot.data.uiSlot = m_Cache.ucWeaponSlot;
            BitStream.Write(&slot);

            if (m_Cache.flags.data.bIsDoingGangDriveby && CWeaponNames::DoesSlotHaveAmmo(slot.data.uiSlot))
            {
                // Write the ammo states
                SWeaponAmmoSync ammo(ucWeaponType, BitStream.Version() >= 0x44, true);
                ammo.data.usAmmoInClip = m_Cache.usAmmoInClip;
                ammo.data.usTotalAmmo = m_Cache.usTotalAmmo;
                BitStream.Write(&ammo);

                // Sync aim data
                SWeaponAimSync aim(0.0f, true);
                aim.data.vecOrigin = m_Cache.vecSniperSource;
                aim.data.vecTarget = m_Cache.vecTargetting;
                aim.data.fArm = m_Cache.fAimDirection;
                BitStream.Write(&aim);

                // Sync driveby direction
                SDrivebyDirectionSync driveby;
                driveby.data.ucDirection = m_Cache.ucDriveByDirection;
                BitStream.Write(&driveby);
            }
        }

        // Vehicle specific data only if he's the driver
        if (uiSeat == 0)
        {
            WriteVehicleSpecific(BitStream);
        }

        // Write vehicle_look_left and vehicle_look_right control states when
        // it's an aircraft.
        if (m_Cache.flags.data.bIsAircraft)
        {
            BitStream.WriteBit(m_sharedControllerState.LeftShoulder2 != 0);
            BitStream.WriteBit(m_sharedControllerState.RightShoulder2 != 0);
        }

        // Write parts state
        if (BitStream.Version() >= 0x5D)
        {
            SVehicleDamageSyncMethodeB damage;
            // Check where we are in the cycle
            uint uiPhase = (m_uiDamageInfoSendPhase & 3);
            damage.data.bSyncDoors = (uiPhase == 0);
            damage.data.bSyncWheels = (uiPhase == 1);
            damage.data.bSyncPanels = (uiPhase == 2);
            damage.data.bSyncLights = (uiPhase == 3);
            damage.data.doors.data.ucStates = m_DamageInfo.m_ucDoorStates;
            damage.data.wheels.data.ucStates = m_DamageInfo.m_ucWheelStates;
            damage.data.panels.data.ucStates = m_DamageInfo.m_ucPanelStates;
            damage.data.lights.data.ucStates = m_DamageInfo.m_ucLightStates;
            BitStream.Write(&damage);
        }

        // Success
        return true;
    }

    return false;
}

void CSimVehiclePuresyncPacket::ReadVehicleSpecific(NetBitStreamInterface& BitStream)
{
    if (CVehicleManager::HasTurret(m_Cache.iModelID))
    {
        // Read out the turret position
        SVehicleTurretSync vehicle;
        if (!BitStream.Read(&vehicle))
            return;

        // Set the data
        m_Cache.fTurretX = vehicle.data.fTurretX;
        m_Cache.fTurretY = vehicle.data.fTurretY;
    }

    // Adjustable property value
    if (CVehicleManager::HasAdjustableProperty(m_Cache.iModelID))
    {
        unsigned short usAdjustableProperty;
        if (BitStream.Read(usAdjustableProperty))
        {
            m_Cache.usAdjustableProperty = usAdjustableProperty;
        }
    }

    // Door angles.
    if (CVehicleManager::HasDoors(m_Cache.iModelID))
    {
        SDoorOpenRatioSync door;

        for (unsigned int i = 2; i < 6; ++i)
        {
            if (!BitStream.Read(&door))
                return;
            m_Cache.fDoorOpenRatio[i - 2] = door.data.fRatio;
        }
    }
}

void CSimVehiclePuresyncPacket::WriteVehicleSpecific(NetBitStreamInterface& BitStream) const
{
    // Turret states
    if (CVehicleManager::HasTurret(m_Cache.iModelID))
    {
        SVehicleTurretSync vehicle;
        vehicle.data.fTurretX = m_Cache.fTurretX;
        vehicle.data.fTurretY = m_Cache.fTurretY;
        BitStream.Write(&vehicle);
    }

    // Adjustable property value
    if (CVehicleManager::HasAdjustableProperty(m_Cache.iModelID))
    {
        BitStream.Write(m_Cache.usAdjustableProperty);
    }

    // Door angles.
    if (CVehicleManager::HasDoors(m_Cache.iModelID))
    {
        SDoorOpenRatioSync door;
        for (unsigned int i = 2; i < 6; ++i)
        {
            door.data.fRatio = m_Cache.fDoorOpenRatio[i - 2];
            BitStream.Write(&door);
        }
    }
}
=======
/*****************************************************************************
 *
 *  PROJECT:     Multi Theft Auto v1.0
 *  LICENSE:     See LICENSE in the top level directory
 *
 *****************************************************************************/

#include "StdInc.h"
#include "SimHeaders.h"

CSimVehiclePuresyncPacket::CSimVehiclePuresyncPacket(ElementID PlayerID, ushort usPlayerLatency, uchar ucPlayerSyncTimeContext, bool bPlayerHasOccupiedVehicle,
                                                     ushort usVehicleGotModel, uchar ucPlayerGotOccupiedVehicleSeat, uchar ucPlayerGotWeaponType,
                                                     float fPlayerGotWeaponRange, CControllerState& sharedControllerState, uint uiDamageInfoSendPhase,
                                                     const SSimVehicleDamageInfo& damageInfo)
    : m_PlayerID(PlayerID),
      m_usPlayerLatency(usPlayerLatency),
      m_ucPlayerSyncTimeContext(ucPlayerSyncTimeContext),
      m_bPlayerHasOccupiedVehicle(bPlayerHasOccupiedVehicle),
      m_usVehicleGotModel(usVehicleGotModel),
      m_ucPlayerGotOccupiedVehicleSeat(ucPlayerGotOccupiedVehicleSeat),
      m_ucPlayerGotWeaponType(ucPlayerGotWeaponType),
      m_fPlayerGotWeaponRange(fPlayerGotWeaponRange),
      m_sharedControllerState(sharedControllerState),
      m_uiDamageInfoSendPhase(uiDamageInfoSendPhase),
      m_DamageInfo(damageInfo)
{
}

//
// Should do the same this as what CVehiclePuresyncPacket::Read() does
//
bool CSimVehiclePuresyncPacket::Read(NetBitStreamInterface& BitStream)
{
    // Player is in a vehicle?
    if (m_bPlayerHasOccupiedVehicle)
    {
        // Read out the time context
        if (!BitStream.Read(m_Cache.ucTimeContext))
            return false;

        // If incoming time context is zero, use the one here
        if (m_Cache.ucTimeContext == 0)
            m_Cache.ucTimeContext = m_ucPlayerSyncTimeContext;

        // Only read this packet if it matches the current time context that
        // player is in.
        if (!CanUpdateSync(m_Cache.ucTimeContext))
            return false;

        // Read out the keysync data
        if (!ReadFullKeysync(m_sharedControllerState, BitStream))
            return false;

        // Read out the remote model
        if (BitStream.Version() >= 0x05F)
            BitStream.Read(m_Cache.iModelID);
        else
            m_Cache.iModelID = m_usVehicleGotModel;

        // Read out its position
        SPositionSync position(false);
        if (!BitStream.Read(&position))
            return false;
        m_Cache.PlrPosition = position.data.vecPosition;

        if (CVehicleManager::GetVehicleType(m_Cache.iModelID) == VEHICLE_TRAIN)
        {
            // Train specific data
            float fRailPosition = 0.0f;
            uchar ucRailTrack = 0;
            bool  bRailDirection = false;
            float fRailSpeed = 0.0f;
            if (!BitStream.Read(fRailPosition) || !BitStream.ReadBit(bRailDirection) || !BitStream.Read(ucRailTrack) || !BitStream.Read(fRailSpeed))
            {
                return false;
            }
            m_Cache.fRailPosition = fRailPosition;
            m_Cache.bRailDirection = bRailDirection;
            m_Cache.ucRailTrack = ucRailTrack;
            m_Cache.fRailSpeed = fRailSpeed;
        }

        // Read the camera orientation
        ReadCameraOrientation(position.data.vecPosition, BitStream, m_Cache.vecCamPosition, m_Cache.vecCamFwd);

        // Jax: don't allow any outdated packets through
        SOccupiedSeatSync seat;
        if (!BitStream.Read(&seat))
            return false;
        if (seat.data.ucSeat != m_ucPlayerGotOccupiedVehicleSeat)
        {
            // Mis-matching seats can happen when we warp into a different one,
            // which will screw up the whole packet
            return false;
        }

        // Read out the vehicle matrix only if he's the driver
        const unsigned int uiSeat = m_ucPlayerGotOccupiedVehicleSeat;
        if (uiSeat == 0)
        {
            // Read out the vehicle rotation in degrees
            SRotationDegreesSync rotation;
            if (!BitStream.Read(&rotation))
                return false;

            // Set it
            m_Cache.VehPosition = position.data.vecPosition;
            m_Cache.VehRotationDeg = rotation.data.vecRotation;

            // Move speed vector
            SVelocitySync velocity;
            if (!BitStream.Read(&velocity))
                return false;

            m_Cache.BothVelocity = velocity.data.vecVelocity;

            // Turn speed vector
            SVelocitySync turnSpeed;
            if (!BitStream.Read(&turnSpeed))
                return false;

            m_Cache.VehTurnSpeed = turnSpeed.data.vecVelocity;

            // Health
            SVehicleHealthSync health;
            if (!BitStream.Read(&health))
                return false;
            m_Cache.fVehHealth = health.data.fValue;

            // Trailer chain
            bool bHasTrailer;
            if (!BitStream.ReadBit(bHasTrailer))
                return false;

            while (bHasTrailer)
            {
                STrailerInfo info;
                BitStream.Read(info.m_TrailerID);

                // Read out the trailer position and rotation
                SPositionSync trailerPosition(false);
                if (!BitStream.Read(&trailerPosition))
                    return false;

                SRotationDegreesSync trailerRotation;
                if (!BitStream.Read(&trailerRotation))
                    return false;

                // If we found the trailer
                if (true)
                {
                    // Set its position and rotation
                    info.m_TrailerPosition = trailerPosition.data.vecPosition;
                    info.m_TrailerRotationDeg = trailerRotation.data.vecRotation;

                    m_Cache.TrailerList.push_back(info);
                }
                else
                    break;

                if (BitStream.ReadBit(bHasTrailer) == false)
                    return false;
            }
        }

        // Read Damage info, but do not store, as we do not relay this info
        if (BitStream.Version() >= 0x047)
        {
            if (BitStream.ReadBit() == true)
            {
                ElementID DamagerID;
                if (!BitStream.Read(DamagerID))
                    return false;

                SWeaponTypeSync weaponType;
                if (!BitStream.Read(&weaponType))
                    return false;

                SBodypartSync bodyPart;
                if (!BitStream.Read(&bodyPart))
                    return false;
            }
        }

        // Player health
        SPlayerHealthSync health;
        if (!BitStream.Read(&health))
            return false;
        m_Cache.fPlrHealth = health.data.fValue;

        // Armor
        SPlayerArmorSync armor;
        if (!BitStream.Read(&armor))
            return false;
        m_Cache.fArmor = armor.data.fValue;

        // Flags
        if (!BitStream.Read(&m_Cache.flags))
            return false;

        // Weapon sync
        if (m_Cache.flags.data.bHasAWeapon)
        {
            SWeaponSlotSync slot;
            if (!BitStream.Read(&slot))
                return false;

            m_Cache.ucWeaponSlot = slot.data.uiSlot;

            if (m_Cache.flags.data.bIsDoingGangDriveby && CWeaponNames::DoesSlotHaveAmmo(slot.data.uiSlot))
            {
                // Read the ammo states
                SWeaponAmmoSync ammo(m_ucPlayerGotWeaponType, BitStream.Version() >= 0x44, true);
                if (!BitStream.Read(&ammo))
                    return false;
                m_Cache.usAmmoInClip = ammo.data.usAmmoInClip;
                m_Cache.usTotalAmmo = ammo.data.usTotalAmmo;

                // Read aim data
                SWeaponAimSync aim(m_fPlayerGotWeaponRange, true);
                if (!BitStream.Read(&aim))
                    return false;
                m_Cache.fAimDirection = aim.data.fArm;
                m_Cache.vecSniperSource = aim.data.vecOrigin;
                m_Cache.vecTargetting = aim.data.vecTarget;

                // Read the driveby direction
                SDrivebyDirectionSync driveby;
                if (!BitStream.Read(&driveby))
                    return false;
                m_Cache.ucDriveByDirection = driveby.data.ucDirection;
            }
        }
        else
            m_Cache.ucWeaponSlot = 0;

        // Vehicle specific data if he's the driver
        if (uiSeat == 0)
        {
            ReadVehicleSpecific(BitStream);
        }

        // Read the vehicle_look_left and vehicle_look_right control states
        // if it's an aircraft.
        if (m_Cache.flags.data.bIsAircraft)
        {
            m_sharedControllerState.LeftShoulder2 = BitStream.ReadBit() * 255;
            m_sharedControllerState.RightShoulder2 = BitStream.ReadBit() * 255;
        }

        // Success
        return true;
    }

    return false;
}

//
// Should do the same this as what CVehiclePuresyncPacket::Write() does
//
bool CSimVehiclePuresyncPacket::Write(NetBitStreamInterface& BitStream) const
{
    // Player is in a vehicle and is the driver?
    if (m_bPlayerHasOccupiedVehicle)
    {
        // Player ID
        BitStream.Write(m_PlayerID);

        // Write the time context of that player
        BitStream.Write(m_Cache.ucTimeContext);

        // Write his ping divided with 2 plus a small number so the client can find out when this packet was sent
        BitStream.WriteCompressed(m_usPlayerLatency);

        // Write the keysync data
        WriteFullKeysync(m_sharedControllerState, BitStream);

        // Write the serverside model (#8800)
        if (BitStream.Version() >= 0x05F)
            BitStream.Write(m_Cache.iModelID);

        // Write the vehicle matrix only if he's the driver
        CVector      vecTemp;
        unsigned int uiSeat = m_ucPlayerGotOccupiedVehicleSeat;
        if (uiSeat == 0)
        {
            // Vehicle position
            SPositionSync position(false);
            position.data.vecPosition = m_Cache.VehPosition;
            BitStream.Write(&position);

            if (m_usVehicleGotModel == 449 || m_usVehicleGotModel == 537 || m_usVehicleGotModel == 538 || m_usVehicleGotModel == 570 ||
                m_usVehicleGotModel == 569 || m_usVehicleGotModel == 590)
            {
                BitStream.Write(m_Cache.fRailPosition);
                BitStream.WriteBit(m_Cache.bRailDirection);
                BitStream.Write(m_Cache.ucRailTrack);
                BitStream.Write(m_Cache.fRailSpeed);
            }

            // Vehicle rotation
            SRotationDegreesSync rotation;
            rotation.data.vecRotation = m_Cache.VehRotationDeg;
            BitStream.Write(&rotation);

            // Move speed vector
            SVelocitySync velocity;
            velocity.data.vecVelocity = m_Cache.BothVelocity;
            BitStream.Write(&velocity);

            // Turn speed vector
            SVelocitySync turnSpeed;
            turnSpeed.data.vecVelocity = m_Cache.VehTurnSpeed;
            BitStream.Write(&turnSpeed);

            // Health
            SVehicleHealthSync health;
            health.data.fValue = m_Cache.fVehHealth;
            BitStream.Write(&health);

            // Write trailer chain
            if (BitStream.Version() >= 0x42)
            {
                for (std::vector<STrailerInfo>::const_iterator it = m_Cache.TrailerList.begin(); it != m_Cache.TrailerList.end(); ++it)
                {
                    BitStream.WriteBit(true);

                    BitStream.Write(it->m_TrailerID);

                    SPositionSync trailerPosition(false);
                    trailerPosition.data.vecPosition = it->m_TrailerPosition;
                    BitStream.Write(&trailerPosition);

                    SRotationDegreesSync trailerRotation;
                    trailerRotation.data.vecRotation = it->m_TrailerRotationDeg;
                    BitStream.Write(&trailerRotation);
                }

                BitStream.WriteBit(false);
            }
        }

        // Player health and armor
        SPlayerHealthSync health;
        health.data.fValue = m_Cache.fPlrHealth;
        BitStream.Write(&health);

        SPlayerArmorSync armor;
        armor.data.fValue = m_Cache.fArmor;
        BitStream.Write(&armor);

        // Weapon
        unsigned char ucWeaponType = m_ucPlayerGotWeaponType;

        BitStream.Write(&m_Cache.flags);

        // Write the weapon stuff
        if (m_Cache.flags.data.bHasAWeapon)
        {
            // Write the weapon slot
            SWeaponSlotSync slot;
            slot.data.uiSlot = m_Cache.ucWeaponSlot;
            BitStream.Write(&slot);

            if (m_Cache.flags.data.bIsDoingGangDriveby && CWeaponNames::DoesSlotHaveAmmo(slot.data.uiSlot))
            {
                // Write the ammo states
                SWeaponAmmoSync ammo(ucWeaponType, BitStream.Version() >= 0x44, true);
                ammo.data.usAmmoInClip = m_Cache.usAmmoInClip;
                ammo.data.usTotalAmmo = m_Cache.usTotalAmmo;
                BitStream.Write(&ammo);

                // Sync aim data
                SWeaponAimSync aim(0.0f, true);
                aim.data.vecOrigin = m_Cache.vecSniperSource;
                aim.data.vecTarget = m_Cache.vecTargetting;
                aim.data.fArm = m_Cache.fAimDirection;
                BitStream.Write(&aim);

                // Sync driveby direction
                SDrivebyDirectionSync driveby;
                driveby.data.ucDirection = m_Cache.ucDriveByDirection;
                BitStream.Write(&driveby);
            }
        }

        // Vehicle specific data only if he's the driver
        if (uiSeat == 0)
        {
            WriteVehicleSpecific(BitStream);
        }

        // Write vehicle_look_left and vehicle_look_right control states when
        // it's an aircraft.
        if (m_Cache.flags.data.bIsAircraft)
        {
            BitStream.WriteBit(m_sharedControllerState.LeftShoulder2 != 0);
            BitStream.WriteBit(m_sharedControllerState.RightShoulder2 != 0);
        }

        // Write parts state
        if (BitStream.Version() >= 0x5D)
        {
            SVehicleDamageSyncMethodeB damage;
            // Check where we are in the cycle
            uint uiPhase = (m_uiDamageInfoSendPhase & 3);
            damage.data.bSyncDoors = (uiPhase == 0);
            damage.data.bSyncWheels = (uiPhase == 1);
            damage.data.bSyncPanels = (uiPhase == 2);
            damage.data.bSyncLights = (uiPhase == 3);
            damage.data.doors.data.ucStates = m_DamageInfo.m_ucDoorStates;
            damage.data.wheels.data.ucStates = m_DamageInfo.m_ucWheelStates;
            damage.data.panels.data.ucStates = m_DamageInfo.m_ucPanelStates;
            damage.data.lights.data.ucStates = m_DamageInfo.m_ucLightStates;
            BitStream.Write(&damage);
        }

        // Success
        return true;
    }

    return false;
}

void CSimVehiclePuresyncPacket::ReadVehicleSpecific(NetBitStreamInterface& BitStream)
{
    if (CVehicleManager::HasTurret(m_Cache.iModelID))
    {
        // Read out the turret position
        SVehicleTurretSync vehicle;
        if (!BitStream.Read(&vehicle))
            return;

        // Set the data
        m_Cache.fTurretX = vehicle.data.fTurretX;
        m_Cache.fTurretY = vehicle.data.fTurretY;
    }

    // Adjustable property value
    if (CVehicleManager::HasAdjustableProperty(m_Cache.iModelID))
    {
        unsigned short usAdjustableProperty;
        if (BitStream.Read(usAdjustableProperty))
        {
            m_Cache.usAdjustableProperty = usAdjustableProperty;
        }
    }

    // Door angles.
    if (CVehicleManager::HasDoors(m_Cache.iModelID))
    {
        SDoorOpenRatioSync door;

        for (unsigned int i = 2; i < 6; ++i)
        {
            if (!BitStream.Read(&door))
                return;
            m_Cache.fDoorOpenRatio[i - 2] = door.data.fRatio;
        }
    }
}

void CSimVehiclePuresyncPacket::WriteVehicleSpecific(NetBitStreamInterface& BitStream) const
{
    // Turret states
    if (CVehicleManager::HasTurret(m_Cache.iModelID))
    {
        SVehicleTurretSync vehicle;
        vehicle.data.fTurretX = m_Cache.fTurretX;
        vehicle.data.fTurretY = m_Cache.fTurretY;
        BitStream.Write(&vehicle);
    }

    // Adjustable property value
    if (CVehicleManager::HasAdjustableProperty(m_Cache.iModelID))
    {
        BitStream.Write(m_Cache.usAdjustableProperty);
    }

    // Door angles.
    if (CVehicleManager::HasDoors(m_Cache.iModelID))
    {
        SDoorOpenRatioSync door;
        for (unsigned int i = 2; i < 6; ++i)
        {
            door.data.fRatio = m_Cache.fDoorOpenRatio[i - 2];
            BitStream.Write(&door);
        }
    }
}
>>>>>>> d9ee1af1
<|MERGE_RESOLUTION|>--- conflicted
+++ resolved
@@ -1,4 +1,3 @@
-<<<<<<< HEAD
 /*****************************************************************************
  *
  *  PROJECT:     Multi Theft Auto v1.0
@@ -504,496 +503,4 @@
             BitStream.Write(&door);
         }
     }
-}
-=======
-/*****************************************************************************
- *
- *  PROJECT:     Multi Theft Auto v1.0
- *  LICENSE:     See LICENSE in the top level directory
- *
- *****************************************************************************/
-
-#include "StdInc.h"
-#include "SimHeaders.h"
-
-CSimVehiclePuresyncPacket::CSimVehiclePuresyncPacket(ElementID PlayerID, ushort usPlayerLatency, uchar ucPlayerSyncTimeContext, bool bPlayerHasOccupiedVehicle,
-                                                     ushort usVehicleGotModel, uchar ucPlayerGotOccupiedVehicleSeat, uchar ucPlayerGotWeaponType,
-                                                     float fPlayerGotWeaponRange, CControllerState& sharedControllerState, uint uiDamageInfoSendPhase,
-                                                     const SSimVehicleDamageInfo& damageInfo)
-    : m_PlayerID(PlayerID),
-      m_usPlayerLatency(usPlayerLatency),
-      m_ucPlayerSyncTimeContext(ucPlayerSyncTimeContext),
-      m_bPlayerHasOccupiedVehicle(bPlayerHasOccupiedVehicle),
-      m_usVehicleGotModel(usVehicleGotModel),
-      m_ucPlayerGotOccupiedVehicleSeat(ucPlayerGotOccupiedVehicleSeat),
-      m_ucPlayerGotWeaponType(ucPlayerGotWeaponType),
-      m_fPlayerGotWeaponRange(fPlayerGotWeaponRange),
-      m_sharedControllerState(sharedControllerState),
-      m_uiDamageInfoSendPhase(uiDamageInfoSendPhase),
-      m_DamageInfo(damageInfo)
-{
-}
-
-//
-// Should do the same this as what CVehiclePuresyncPacket::Read() does
-//
-bool CSimVehiclePuresyncPacket::Read(NetBitStreamInterface& BitStream)
-{
-    // Player is in a vehicle?
-    if (m_bPlayerHasOccupiedVehicle)
-    {
-        // Read out the time context
-        if (!BitStream.Read(m_Cache.ucTimeContext))
-            return false;
-
-        // If incoming time context is zero, use the one here
-        if (m_Cache.ucTimeContext == 0)
-            m_Cache.ucTimeContext = m_ucPlayerSyncTimeContext;
-
-        // Only read this packet if it matches the current time context that
-        // player is in.
-        if (!CanUpdateSync(m_Cache.ucTimeContext))
-            return false;
-
-        // Read out the keysync data
-        if (!ReadFullKeysync(m_sharedControllerState, BitStream))
-            return false;
-
-        // Read out the remote model
-        if (BitStream.Version() >= 0x05F)
-            BitStream.Read(m_Cache.iModelID);
-        else
-            m_Cache.iModelID = m_usVehicleGotModel;
-
-        // Read out its position
-        SPositionSync position(false);
-        if (!BitStream.Read(&position))
-            return false;
-        m_Cache.PlrPosition = position.data.vecPosition;
-
-        if (CVehicleManager::GetVehicleType(m_Cache.iModelID) == VEHICLE_TRAIN)
-        {
-            // Train specific data
-            float fRailPosition = 0.0f;
-            uchar ucRailTrack = 0;
-            bool  bRailDirection = false;
-            float fRailSpeed = 0.0f;
-            if (!BitStream.Read(fRailPosition) || !BitStream.ReadBit(bRailDirection) || !BitStream.Read(ucRailTrack) || !BitStream.Read(fRailSpeed))
-            {
-                return false;
-            }
-            m_Cache.fRailPosition = fRailPosition;
-            m_Cache.bRailDirection = bRailDirection;
-            m_Cache.ucRailTrack = ucRailTrack;
-            m_Cache.fRailSpeed = fRailSpeed;
-        }
-
-        // Read the camera orientation
-        ReadCameraOrientation(position.data.vecPosition, BitStream, m_Cache.vecCamPosition, m_Cache.vecCamFwd);
-
-        // Jax: don't allow any outdated packets through
-        SOccupiedSeatSync seat;
-        if (!BitStream.Read(&seat))
-            return false;
-        if (seat.data.ucSeat != m_ucPlayerGotOccupiedVehicleSeat)
-        {
-            // Mis-matching seats can happen when we warp into a different one,
-            // which will screw up the whole packet
-            return false;
-        }
-
-        // Read out the vehicle matrix only if he's the driver
-        const unsigned int uiSeat = m_ucPlayerGotOccupiedVehicleSeat;
-        if (uiSeat == 0)
-        {
-            // Read out the vehicle rotation in degrees
-            SRotationDegreesSync rotation;
-            if (!BitStream.Read(&rotation))
-                return false;
-
-            // Set it
-            m_Cache.VehPosition = position.data.vecPosition;
-            m_Cache.VehRotationDeg = rotation.data.vecRotation;
-
-            // Move speed vector
-            SVelocitySync velocity;
-            if (!BitStream.Read(&velocity))
-                return false;
-
-            m_Cache.BothVelocity = velocity.data.vecVelocity;
-
-            // Turn speed vector
-            SVelocitySync turnSpeed;
-            if (!BitStream.Read(&turnSpeed))
-                return false;
-
-            m_Cache.VehTurnSpeed = turnSpeed.data.vecVelocity;
-
-            // Health
-            SVehicleHealthSync health;
-            if (!BitStream.Read(&health))
-                return false;
-            m_Cache.fVehHealth = health.data.fValue;
-
-            // Trailer chain
-            bool bHasTrailer;
-            if (!BitStream.ReadBit(bHasTrailer))
-                return false;
-
-            while (bHasTrailer)
-            {
-                STrailerInfo info;
-                BitStream.Read(info.m_TrailerID);
-
-                // Read out the trailer position and rotation
-                SPositionSync trailerPosition(false);
-                if (!BitStream.Read(&trailerPosition))
-                    return false;
-
-                SRotationDegreesSync trailerRotation;
-                if (!BitStream.Read(&trailerRotation))
-                    return false;
-
-                // If we found the trailer
-                if (true)
-                {
-                    // Set its position and rotation
-                    info.m_TrailerPosition = trailerPosition.data.vecPosition;
-                    info.m_TrailerRotationDeg = trailerRotation.data.vecRotation;
-
-                    m_Cache.TrailerList.push_back(info);
-                }
-                else
-                    break;
-
-                if (BitStream.ReadBit(bHasTrailer) == false)
-                    return false;
-            }
-        }
-
-        // Read Damage info, but do not store, as we do not relay this info
-        if (BitStream.Version() >= 0x047)
-        {
-            if (BitStream.ReadBit() == true)
-            {
-                ElementID DamagerID;
-                if (!BitStream.Read(DamagerID))
-                    return false;
-
-                SWeaponTypeSync weaponType;
-                if (!BitStream.Read(&weaponType))
-                    return false;
-
-                SBodypartSync bodyPart;
-                if (!BitStream.Read(&bodyPart))
-                    return false;
-            }
-        }
-
-        // Player health
-        SPlayerHealthSync health;
-        if (!BitStream.Read(&health))
-            return false;
-        m_Cache.fPlrHealth = health.data.fValue;
-
-        // Armor
-        SPlayerArmorSync armor;
-        if (!BitStream.Read(&armor))
-            return false;
-        m_Cache.fArmor = armor.data.fValue;
-
-        // Flags
-        if (!BitStream.Read(&m_Cache.flags))
-            return false;
-
-        // Weapon sync
-        if (m_Cache.flags.data.bHasAWeapon)
-        {
-            SWeaponSlotSync slot;
-            if (!BitStream.Read(&slot))
-                return false;
-
-            m_Cache.ucWeaponSlot = slot.data.uiSlot;
-
-            if (m_Cache.flags.data.bIsDoingGangDriveby && CWeaponNames::DoesSlotHaveAmmo(slot.data.uiSlot))
-            {
-                // Read the ammo states
-                SWeaponAmmoSync ammo(m_ucPlayerGotWeaponType, BitStream.Version() >= 0x44, true);
-                if (!BitStream.Read(&ammo))
-                    return false;
-                m_Cache.usAmmoInClip = ammo.data.usAmmoInClip;
-                m_Cache.usTotalAmmo = ammo.data.usTotalAmmo;
-
-                // Read aim data
-                SWeaponAimSync aim(m_fPlayerGotWeaponRange, true);
-                if (!BitStream.Read(&aim))
-                    return false;
-                m_Cache.fAimDirection = aim.data.fArm;
-                m_Cache.vecSniperSource = aim.data.vecOrigin;
-                m_Cache.vecTargetting = aim.data.vecTarget;
-
-                // Read the driveby direction
-                SDrivebyDirectionSync driveby;
-                if (!BitStream.Read(&driveby))
-                    return false;
-                m_Cache.ucDriveByDirection = driveby.data.ucDirection;
-            }
-        }
-        else
-            m_Cache.ucWeaponSlot = 0;
-
-        // Vehicle specific data if he's the driver
-        if (uiSeat == 0)
-        {
-            ReadVehicleSpecific(BitStream);
-        }
-
-        // Read the vehicle_look_left and vehicle_look_right control states
-        // if it's an aircraft.
-        if (m_Cache.flags.data.bIsAircraft)
-        {
-            m_sharedControllerState.LeftShoulder2 = BitStream.ReadBit() * 255;
-            m_sharedControllerState.RightShoulder2 = BitStream.ReadBit() * 255;
-        }
-
-        // Success
-        return true;
-    }
-
-    return false;
-}
-
-//
-// Should do the same this as what CVehiclePuresyncPacket::Write() does
-//
-bool CSimVehiclePuresyncPacket::Write(NetBitStreamInterface& BitStream) const
-{
-    // Player is in a vehicle and is the driver?
-    if (m_bPlayerHasOccupiedVehicle)
-    {
-        // Player ID
-        BitStream.Write(m_PlayerID);
-
-        // Write the time context of that player
-        BitStream.Write(m_Cache.ucTimeContext);
-
-        // Write his ping divided with 2 plus a small number so the client can find out when this packet was sent
-        BitStream.WriteCompressed(m_usPlayerLatency);
-
-        // Write the keysync data
-        WriteFullKeysync(m_sharedControllerState, BitStream);
-
-        // Write the serverside model (#8800)
-        if (BitStream.Version() >= 0x05F)
-            BitStream.Write(m_Cache.iModelID);
-
-        // Write the vehicle matrix only if he's the driver
-        CVector      vecTemp;
-        unsigned int uiSeat = m_ucPlayerGotOccupiedVehicleSeat;
-        if (uiSeat == 0)
-        {
-            // Vehicle position
-            SPositionSync position(false);
-            position.data.vecPosition = m_Cache.VehPosition;
-            BitStream.Write(&position);
-
-            if (m_usVehicleGotModel == 449 || m_usVehicleGotModel == 537 || m_usVehicleGotModel == 538 || m_usVehicleGotModel == 570 ||
-                m_usVehicleGotModel == 569 || m_usVehicleGotModel == 590)
-            {
-                BitStream.Write(m_Cache.fRailPosition);
-                BitStream.WriteBit(m_Cache.bRailDirection);
-                BitStream.Write(m_Cache.ucRailTrack);
-                BitStream.Write(m_Cache.fRailSpeed);
-            }
-
-            // Vehicle rotation
-            SRotationDegreesSync rotation;
-            rotation.data.vecRotation = m_Cache.VehRotationDeg;
-            BitStream.Write(&rotation);
-
-            // Move speed vector
-            SVelocitySync velocity;
-            velocity.data.vecVelocity = m_Cache.BothVelocity;
-            BitStream.Write(&velocity);
-
-            // Turn speed vector
-            SVelocitySync turnSpeed;
-            turnSpeed.data.vecVelocity = m_Cache.VehTurnSpeed;
-            BitStream.Write(&turnSpeed);
-
-            // Health
-            SVehicleHealthSync health;
-            health.data.fValue = m_Cache.fVehHealth;
-            BitStream.Write(&health);
-
-            // Write trailer chain
-            if (BitStream.Version() >= 0x42)
-            {
-                for (std::vector<STrailerInfo>::const_iterator it = m_Cache.TrailerList.begin(); it != m_Cache.TrailerList.end(); ++it)
-                {
-                    BitStream.WriteBit(true);
-
-                    BitStream.Write(it->m_TrailerID);
-
-                    SPositionSync trailerPosition(false);
-                    trailerPosition.data.vecPosition = it->m_TrailerPosition;
-                    BitStream.Write(&trailerPosition);
-
-                    SRotationDegreesSync trailerRotation;
-                    trailerRotation.data.vecRotation = it->m_TrailerRotationDeg;
-                    BitStream.Write(&trailerRotation);
-                }
-
-                BitStream.WriteBit(false);
-            }
-        }
-
-        // Player health and armor
-        SPlayerHealthSync health;
-        health.data.fValue = m_Cache.fPlrHealth;
-        BitStream.Write(&health);
-
-        SPlayerArmorSync armor;
-        armor.data.fValue = m_Cache.fArmor;
-        BitStream.Write(&armor);
-
-        // Weapon
-        unsigned char ucWeaponType = m_ucPlayerGotWeaponType;
-
-        BitStream.Write(&m_Cache.flags);
-
-        // Write the weapon stuff
-        if (m_Cache.flags.data.bHasAWeapon)
-        {
-            // Write the weapon slot
-            SWeaponSlotSync slot;
-            slot.data.uiSlot = m_Cache.ucWeaponSlot;
-            BitStream.Write(&slot);
-
-            if (m_Cache.flags.data.bIsDoingGangDriveby && CWeaponNames::DoesSlotHaveAmmo(slot.data.uiSlot))
-            {
-                // Write the ammo states
-                SWeaponAmmoSync ammo(ucWeaponType, BitStream.Version() >= 0x44, true);
-                ammo.data.usAmmoInClip = m_Cache.usAmmoInClip;
-                ammo.data.usTotalAmmo = m_Cache.usTotalAmmo;
-                BitStream.Write(&ammo);
-
-                // Sync aim data
-                SWeaponAimSync aim(0.0f, true);
-                aim.data.vecOrigin = m_Cache.vecSniperSource;
-                aim.data.vecTarget = m_Cache.vecTargetting;
-                aim.data.fArm = m_Cache.fAimDirection;
-                BitStream.Write(&aim);
-
-                // Sync driveby direction
-                SDrivebyDirectionSync driveby;
-                driveby.data.ucDirection = m_Cache.ucDriveByDirection;
-                BitStream.Write(&driveby);
-            }
-        }
-
-        // Vehicle specific data only if he's the driver
-        if (uiSeat == 0)
-        {
-            WriteVehicleSpecific(BitStream);
-        }
-
-        // Write vehicle_look_left and vehicle_look_right control states when
-        // it's an aircraft.
-        if (m_Cache.flags.data.bIsAircraft)
-        {
-            BitStream.WriteBit(m_sharedControllerState.LeftShoulder2 != 0);
-            BitStream.WriteBit(m_sharedControllerState.RightShoulder2 != 0);
-        }
-
-        // Write parts state
-        if (BitStream.Version() >= 0x5D)
-        {
-            SVehicleDamageSyncMethodeB damage;
-            // Check where we are in the cycle
-            uint uiPhase = (m_uiDamageInfoSendPhase & 3);
-            damage.data.bSyncDoors = (uiPhase == 0);
-            damage.data.bSyncWheels = (uiPhase == 1);
-            damage.data.bSyncPanels = (uiPhase == 2);
-            damage.data.bSyncLights = (uiPhase == 3);
-            damage.data.doors.data.ucStates = m_DamageInfo.m_ucDoorStates;
-            damage.data.wheels.data.ucStates = m_DamageInfo.m_ucWheelStates;
-            damage.data.panels.data.ucStates = m_DamageInfo.m_ucPanelStates;
-            damage.data.lights.data.ucStates = m_DamageInfo.m_ucLightStates;
-            BitStream.Write(&damage);
-        }
-
-        // Success
-        return true;
-    }
-
-    return false;
-}
-
-void CSimVehiclePuresyncPacket::ReadVehicleSpecific(NetBitStreamInterface& BitStream)
-{
-    if (CVehicleManager::HasTurret(m_Cache.iModelID))
-    {
-        // Read out the turret position
-        SVehicleTurretSync vehicle;
-        if (!BitStream.Read(&vehicle))
-            return;
-
-        // Set the data
-        m_Cache.fTurretX = vehicle.data.fTurretX;
-        m_Cache.fTurretY = vehicle.data.fTurretY;
-    }
-
-    // Adjustable property value
-    if (CVehicleManager::HasAdjustableProperty(m_Cache.iModelID))
-    {
-        unsigned short usAdjustableProperty;
-        if (BitStream.Read(usAdjustableProperty))
-        {
-            m_Cache.usAdjustableProperty = usAdjustableProperty;
-        }
-    }
-
-    // Door angles.
-    if (CVehicleManager::HasDoors(m_Cache.iModelID))
-    {
-        SDoorOpenRatioSync door;
-
-        for (unsigned int i = 2; i < 6; ++i)
-        {
-            if (!BitStream.Read(&door))
-                return;
-            m_Cache.fDoorOpenRatio[i - 2] = door.data.fRatio;
-        }
-    }
-}
-
-void CSimVehiclePuresyncPacket::WriteVehicleSpecific(NetBitStreamInterface& BitStream) const
-{
-    // Turret states
-    if (CVehicleManager::HasTurret(m_Cache.iModelID))
-    {
-        SVehicleTurretSync vehicle;
-        vehicle.data.fTurretX = m_Cache.fTurretX;
-        vehicle.data.fTurretY = m_Cache.fTurretY;
-        BitStream.Write(&vehicle);
-    }
-
-    // Adjustable property value
-    if (CVehicleManager::HasAdjustableProperty(m_Cache.iModelID))
-    {
-        BitStream.Write(m_Cache.usAdjustableProperty);
-    }
-
-    // Door angles.
-    if (CVehicleManager::HasDoors(m_Cache.iModelID))
-    {
-        SDoorOpenRatioSync door;
-        for (unsigned int i = 2; i < 6; ++i)
-        {
-            door.data.fRatio = m_Cache.fDoorOpenRatio[i - 2];
-            BitStream.Write(&door);
-        }
-    }
-}
->>>>>>> d9ee1af1
+}