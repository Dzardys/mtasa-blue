/*****************************************************************************
 *
 *  PROJECT:     Multi Theft Auto v1.0
 *  LICENSE:     See LICENSE in the top level directory
 *  FILE:        mods/deathmatch/logic/CGame.cpp
 *  PURPOSE:     Server game class
 *
 *  Multi Theft Auto is available from http://www.multitheftauto.com/
 *
 *****************************************************************************/

#include "StdInc.h"
#include "../utils/COpenPortsTester.h"
#include "../utils/CMasterServerAnnouncer.h"
#include "../utils/CHqComms.h"
#include "../utils/CFunctionUseLogger.h"
#include "net/SimHeaders.h"
#include <signal.h>

#define MAX_BULLETSYNC_DISTANCE 400.0f
#define MAX_EXPLOSION_SYNC_DISTANCE 400.0f
#define MAX_PROJECTILE_SYNC_DISTANCE 400.0f

#define RELEASE_MIN_CLIENT_VERSION              "1.4.0-0.00000"
#define BULLET_SYNC_MIN_CLIENT_VERSION          "1.3.0-9.04311"
#define VEH_EXTRAPOLATION_MIN_CLIENT_VERSION    "1.3.0-9.04460"
#define ALT_PULSE_ORDER_MIN_CLIENT_VERSION      "1.3.1-9.04913"
#define HIT_ANIM_CLIENT_VERSION                 "1.3.2"
#define SNIPER_BULLET_SYNC_MIN_CLIENT_VERSION   "1.3.5-9.06054"
#define SPRINT_FIX_MIN_CLIENT_VERSION           "1.3.5-9.06277"
#define DRIVEBY_HITBOX_FIX_MIN_CLIENT_VERSION   "1.4.0-5.06399"
#define SHOTGUN_DAMAGE_FIX_MIN_CLIENT_VERSION   "1.5.1"

CGame* g_pGame = NULL;

char          szProgress[4] = {'-', '\\', '|', '/'};
unsigned char ucProgress = 0;
unsigned char ucProgressSkip = 0;

pthread_mutex_t mutexhttp;

#ifdef WIN32
BOOL WINAPI ConsoleEventHandler(DWORD dwCtrlType)
{
    if (dwCtrlType == CTRL_CLOSE_EVENT)
    {
        // Close button pressed or task ended in task manager
        if (g_pGame)
        {
            // Warning message if server started
            if (g_pGame->IsServerFullyUp())
            {
                printf("\n** TERMINATING SERVER WITHOUT SAVING **\n");
                printf("\nUse Ctrl-C next time!\n");
                Sleep(3000);
            }
        }
        // Don't call g_pGame->SetIsFinished() as Windows could terminate the process mid-shutdown
        return TRUE;
    }
    else if (dwCtrlType == CTRL_C_EVENT || dwCtrlType == CTRL_BREAK_EVENT)
    {
        if (g_pGame)
        {
            // Graceful close on Ctrl-C or Ctrl-Break
            g_pGame->SetIsFinished(true);
            return TRUE;
        }
    }
    return FALSE;
}
#else
void sighandler(int sig)
{
    if (sig == SIGTERM || sig == SIGINT)
    {
        if (g_pGame)
        {
            // Graceful close on Ctrl-C or 'kill'
            g_pGame->SetIsFinished(true);
        }
    }
}
#endif

CGame::CGame(void) : m_FloodProtect(4, 30000, 30000)            // Max of 4 connections per 30 seconds, then 30 second ignore
{
    // Set our global pointer
    g_pGame = this;

    m_bServerFullyUp = false;

    // Initialize random number generator and time
    RandomizeRandomSeed();

    m_bBeingDeleted = false;
    m_pUnoccupiedVehicleSync = NULL;
    m_pConsole = NULL;
    m_pMapManager = NULL;
    m_pHandlingManager = NULL;
    m_pLuaManager = NULL;
    m_pPacketTranslator = NULL;
    m_pMarkerManager = NULL;
    m_pRadarAreaManager = NULL;
    m_pPlayerManager = NULL;
    m_pVehicleManager = NULL;
    m_pPickupManager = NULL;
    m_pObjectManager = NULL;
    m_pColManager = NULL;
    m_pBlipManager = NULL;
    m_pClock = NULL;
    m_pScriptDebugging = NULL;
    m_pBanManager = NULL;
    m_pTeamManager = NULL;
    m_pMainConfig = NULL;
    m_pDatabaseManager = NULL;
    m_pLuaCallbackManager = NULL;
    m_pRegistryManager = NULL;
    m_pRegistry = NULL;
    m_pAccountManager = NULL;
    m_pPedManager = NULL;
    m_pResourceManager = NULL;
    m_pLatentTransferManager = NULL;
    m_pHTTPD = NULL;
    m_pACLManager = NULL;
    m_pRegisteredCommands = NULL;
    m_pZoneNames = NULL;
    m_pGroups = NULL;
    m_pSettings = NULL;
    m_pRemoteCalls = NULL;
    m_pRPCFunctions = NULL;
    m_pLanBroadcast = NULL;
    m_pPedSync = NULL;
    m_pWaterManager = NULL;
    m_pWeaponStatsManager = NULL;
    m_pBuildingRemovalManager = NULL;
    m_pCustomWeaponManager = NULL;
    m_pFunctionUseLogger = NULL;
#ifdef WITH_OBJECT_SYNC
    m_pObjectSync = NULL;
#endif

    m_bInteriorSoundsEnabled = true;
    m_bOverrideRainLevel = false;
    m_bOverrideSunSize = false;
    m_bOverrideSunColor = false;
    m_bOverrideWindVelocity = false;
    m_bOverrideFarClip = false;
    m_bOverrideFogDistance = false;
    m_bOverrideMoonSize = false;

    m_pASE = NULL;
    ResetMapInfo();
    m_usFPS = 0;
    m_usFrames = 0;
    m_llLastFPSTime = 0;
    m_szCurrentFileName = NULL;
    m_pConsoleClient = NULL;
    m_bIsFinished = false;

    // Setup game glitch defaults ( false = disabled )
    m_Glitches[GLITCH_QUICKRELOAD] = false;
    m_Glitches[GLITCH_FASTFIRE] = false;
    m_Glitches[GLITCH_FASTMOVE] = false;
    m_Glitches[GLITCH_CROUCHBUG] = false;
    m_Glitches[GLITCH_CLOSEDAMAGE] = false;
    m_Glitches[GLITCH_HITANIM] = false;
    m_Glitches[GLITCH_FASTSPRINT] = false;
    m_Glitches[GLITCH_BADDRIVEBYHITBOX] = false;
    m_Glitches[GLITCH_QUICKSTAND] = false;
    for (int i = 0; i < WEAPONTYPE_LAST_WEAPONTYPE; i++)
        m_JetpackWeapons[i] = false;

    m_JetpackWeapons[WEAPONTYPE_MICRO_UZI] = true;
    m_JetpackWeapons[WEAPONTYPE_TEC9] = true;
    m_JetpackWeapons[WEAPONTYPE_PISTOL] = true;
    // Glitch names (for Lua interface)
    m_GlitchNames["quickreload"] = GLITCH_QUICKRELOAD;
    m_GlitchNames["fastfire"] = GLITCH_FASTFIRE;
    m_GlitchNames["fastmove"] = GLITCH_FASTMOVE;
    m_GlitchNames["crouchbug"] = GLITCH_CROUCHBUG;
    m_GlitchNames["highcloserangedamage"] = GLITCH_CLOSEDAMAGE;
    m_GlitchNames["hitanim"] = GLITCH_HITANIM;
    m_GlitchNames["fastsprint"] = GLITCH_FASTSPRINT;
    m_GlitchNames["baddrivebyhitbox"] = GLITCH_BADDRIVEBYHITBOX;
    m_GlitchNames["quickstand"] = GLITCH_QUICKSTAND;

    m_bCloudsEnabled = true;

    m_pOpenPortsTester = NULL;

    m_bTrafficLightsLocked = false;
    m_ucTrafficLightState = 0;
    m_llLastTrafficUpdate = 0;

    m_bOcclusionsEnabled = true;

    memset(&m_bGarageStates[0], 0, sizeof(m_bGarageStates));

    // init our mutex
    pthread_mutex_init(&mutexhttp, NULL);
}

void CGame::ResetMapInfo(void)
{
    // Add variables to get reset in resetMapInfo here
    m_fGravity = 0.008f;
    m_fGameSpeed = 1.0f;
    m_fJetpackMaxHeight = 100;
    m_fAircraftMaxHeight = 800;
    m_fAircraftMaxVelocity = 1.5f;

    if (m_pWaterManager)
    {
        m_pWaterManager->ResetWorldWaterLevel();
        m_pWaterManager->SetGlobalWaveHeight(0.0f);
    }

    m_ucSkyGradientTR = 0, m_ucSkyGradientTG = 0, m_ucSkyGradientTB = 0;
    m_ucSkyGradientBR = 0, m_ucSkyGradientBG = 0, m_ucSkyGradientBB = 0;
    m_bHasSkyGradient = false;
    m_HeatHazeSettings = SHeatHazeSettings();
    m_bHasHeatHaze = false;
    m_bCloudsEnabled = true;

    m_bTrafficLightsLocked = false;
    m_ucTrafficLightState = 0;
    m_llLastTrafficUpdate = 0;

    g_pGame->SetHasWaterColor(false);
    g_pGame->SetInteriorSoundsEnabled(true);
    g_pGame->SetHasFarClipDistance(false);
    g_pGame->SetHasFogDistance(false);
    g_pGame->SetHasRainLevel(false);
    g_pGame->SetHasSunColor(false);
    g_pGame->SetHasSunSize(false);
    g_pGame->SetHasWindVelocity(false);
    g_pGame->SetHasMoonSize(false);
}

CGame::~CGame(void)
{
    m_bBeingDeleted = true;

    // Stop the web server first to avoid threading issues
    if (m_pHTTPD)
        m_pHTTPD->StopHTTPD();

    // Stop the performance stats modules
    if (CPerfStatManager::GetSingleton() != NULL)
        CPerfStatManager::GetSingleton()->Stop();

    // Stop and flush sim packet handling
    CSimControl::EnableSimSystem(false);

    // Disconnect all players
    std::list<CPlayer*>::const_iterator iter = m_pPlayerManager->IterBegin();
    for (; iter != m_pPlayerManager->IterEnd(); iter++)
        DisconnectPlayer(this, **iter, CPlayerDisconnectedPacket::SHUTDOWN);

    // Stop networking
    Stop();

    // Stop async task scheduler
    SAFE_DELETE(m_pAsyncTaskScheduler);

    // Destroy our stuff
    SAFE_DELETE(m_pResourceManager);

    // Delete everything we have undeleted
    m_ElementDeleter.DoDeleteAll();
    SAFE_DELETE(m_pUnoccupiedVehicleSync);
    SAFE_DELETE(m_pPedSync);
#ifdef WITH_OBJECT_SYNC
    SAFE_DELETE(m_pObjectSync);
#endif
    SAFE_DELETE(m_pConsole);
    SAFE_DELETE(m_pLuaManager);
    SAFE_DELETE(m_pMapManager);
    SAFE_DELETE(m_pRemoteCalls);
    SAFE_DELETE(m_pPacketTranslator);
    SAFE_DELETE(m_pMarkerManager);
    SAFE_DELETE(m_pRadarAreaManager);
    SAFE_DELETE(m_pPlayerManager);
    SAFE_DELETE(m_pVehicleManager);
    SAFE_DELETE(m_pHandlingManager);
    SAFE_DELETE(m_pPickupManager);
    SAFE_DELETE(m_pObjectManager);
    SAFE_DELETE(m_pColManager);
    SAFE_DELETE(m_pBlipManager);
    SAFE_DELETE(m_pClock);
    SAFE_DELETE(m_pScriptDebugging);
    SAFE_DELETE(m_pBanManager);
    SAFE_DELETE(m_pTeamManager);
    SAFE_DELETE(m_pMainConfig);
    if (m_pRegistryManager)
        m_pRegistryManager->CloseRegistry(m_pRegistry);
    m_pRegistry = NULL;
<<<<<<< HEAD
    SAFE_DELETE ( m_pConsoleClient );
    SAFE_DELETE ( m_pAccountManager );
    SAFE_DELETE ( m_pRegistryManager );
    SAFE_DELETE ( m_pDatabaseManager );
    SAFE_DELETE ( m_pLuaCallbackManager );
    SAFE_DELETE ( m_pRegisteredCommands );
    SAFE_DELETE ( m_pPedManager );
    SAFE_DELETE ( m_pLatentTransferManager );
    SAFE_DELETE ( m_pDebugHookManager );
    SAFE_DELETE ( m_pHTTPD );
    SAFE_DELETE ( m_pACLManager );
    SAFE_DELETE ( m_pGroups );
    SAFE_DELETE ( m_pZoneNames );
    SAFE_DELETE ( m_pASE );
    SAFE_DELETE ( m_pSettings );
    SAFE_DELETE ( m_pRPCFunctions );
    SAFE_DELETE ( m_pWaterManager );
    SAFE_DELETE ( m_pWeaponStatsManager );
    SAFE_DELETE ( m_pBuildingRemovalManager );
    SAFE_DELETE ( m_pCustomWeaponManager );
    SAFE_DELETE ( m_pTrainTrackManager );
    SAFE_DELETE ( m_pFunctionUseLogger );
    SAFE_DELETE ( m_pOpenPortsTester );
    SAFE_DELETE ( m_pMasterServerAnnouncer );
    SAFE_DELETE ( m_pASE );
    SAFE_RELEASE ( m_pHqComms );
    CSimControl::Shutdown ();
=======
    SAFE_DELETE(m_pConsoleClient);
    SAFE_DELETE(m_pAccountManager);
    SAFE_DELETE(m_pRegistryManager);
    SAFE_DELETE(m_pDatabaseManager);
    SAFE_DELETE(m_pLuaCallbackManager);
    SAFE_DELETE(m_pRegisteredCommands);
    SAFE_DELETE(m_pPedManager);
    SAFE_DELETE(m_pLatentTransferManager);
    SAFE_DELETE(m_pDebugHookManager);
    SAFE_DELETE(m_pHTTPD);
    SAFE_DELETE(m_pACLManager);
    SAFE_DELETE(m_pGroups);
    SAFE_DELETE(m_pZoneNames);
    SAFE_DELETE(m_pASE);
    SAFE_DELETE(m_pSettings);
    SAFE_DELETE(m_pRPCFunctions);
    SAFE_DELETE(m_pWaterManager);
    SAFE_DELETE(m_pWeaponStatsManager);
    SAFE_DELETE(m_pBuildingRemovalManager);
    SAFE_DELETE(m_pCustomWeaponManager);
    SAFE_DELETE(m_pFunctionUseLogger);
    SAFE_DELETE(m_pOpenPortsTester);
    SAFE_DELETE(m_pMasterServerAnnouncer);
    SAFE_DELETE(m_pASE);
    SAFE_RELEASE(m_pHqComms);
    CSimControl::Shutdown();
>>>>>>> 3b68f4c6

    // Clear our global pointer
    g_pGame = NULL;

    // Remove our console control handler
    #ifdef WIN32
    SetConsoleCtrlHandler(ConsoleEventHandler, FALSE);
    #else
    signal(SIGTERM, SIG_DFL);
    signal(SIGINT, SIG_DFL);
    signal(SIGPIPE, SIG_DFL);
    #endif
}

void CGame::GetTag(char* szInfoTag, int iInfoTag)
{
    // Construct the info tag
    SString strInfoTag("%c[%c%c%c] MTA: San Andreas %c:%c: %d/%d players %c:%c: %u resources", 132, 135, szProgress[ucProgress], 132, 130, 130,
                       m_pPlayerManager->Count(), m_pMainConfig->GetMaxPlayers(), 130, 130, m_pResourceManager->GetResourceLoadedCount());

    if (!GetConfig()->GetThreadNetEnabled())
    {
        strInfoTag += SString(" %c:%c: %u fps", 130, 130, g_pGame->GetServerFPS());
    }
    else
    {
        strInfoTag += SString(" %c:%c: %u fps (%u)", 130, 130, g_pGame->GetSyncFPS(), g_pGame->GetServerFPS());
    }

    STRNCPY(szInfoTag, *strInfoTag, iInfoTag);
}

void CGame::HandleInput(char* szCommand)
{
    // Lock the critical section so http server won't interrupt in the middle of our pulse
    Lock();
    // Handle the input
    m_pConsole->HandleInput(szCommand, m_pConsoleClient, m_pConsoleClient);

    // Unlock the critical section again
    Unlock();
}

void CGame::DoPulse(void)
{
    // Lock the critical section so http server won't interrupt in the middle of our pulse
    Lock();

    UpdateModuleTickCount64();

    // Calculate FPS
    long long llCurrentTime = SharedUtil::GetModuleTickCount64();
    long long ulDiff = llCurrentTime - m_llLastFPSTime;

    // Calculate the server-side fps
    if (ulDiff >= 1000)
    {
        m_usFPS = m_usFrames;
        m_usFrames = 0;
        m_llLastFPSTime = llCurrentTime;
    }
    m_usFrames++;

    // Update the progress rotator
    uchar  ucDelta = (uchar)llCurrentTime - ucProgressSkip;
    ushort usReqDelta = 80 - (100 - std::min<ushort>(100, m_usFPS)) / 5;

    if (ucDelta > usReqDelta)
    {
        // Clamp ucProgress between 0 and 3
        ucProgress = (ucProgress + 1) & 3;
        ucProgressSkip = (uchar)llCurrentTime;
    }

    // Handle critical things
    CSimControl::DoPulse();
    CNetBufferWatchDog::DoPulse();

    CLOCK_SET_SECTION("CGame::DoPulse");
    CLOCK1("HTTPDownloadManager");
    GetRemoteCalls()->ProcessQueuedFiles();
    g_pNetServer->GetHTTPDownloadManager(EDownloadMode::ASE)->ProcessQueuedFiles();
    UNCLOCK1("HTTPDownloadManager");

    CLOCK_CALL1(m_pPlayerManager->DoPulse(););

    // Pulse the net interface
    CLOCK_CALL1(g_pNetServer->DoPulse(););

    if (m_pLanBroadcast)
    {
        CLOCK_CALL1(m_pLanBroadcast->DoPulse(););
    }

    // Pulse our stuff
    CLOCK_CALL1(m_pMapManager->DoPulse(););
    CLOCK_CALL1(m_pUnoccupiedVehicleSync->DoPulse(););
    CLOCK_CALL1(m_pPedSync->DoPulse(););
#ifdef WITH_OBJECT_SYNC
    CLOCK_CALL1(m_pObjectSync->DoPulse(););
#endif
    CLOCK_CALL1(m_pBanManager->DoPulse(););
    CLOCK_CALL1(m_pAccountManager->DoPulse(););
    CLOCK_CALL1(m_pRegistryManager->DoPulse(););
    CLOCK_CALL1(m_pACLManager->DoPulse(););

    // Handle the traffic light sync
    if (m_bTrafficLightsLocked == false)
    {
        CLOCK_CALL1(ProcessTrafficLights(llCurrentTime););
    }

    // Pulse ASE
    if (m_pASE)
    {
        CLOCK_CALL1(m_pASE->DoPulse(););
    }

    // Pulse the scripting system
    if (m_pLuaManager)
    {
        CLOCK_CALL1(m_pLuaManager->DoPulse(););
    }

    CLOCK_CALL1(m_pDatabaseManager->DoPulse(););

    // Process our resource stop/restart queue
    CLOCK_CALL1(m_pResourceManager->ProcessQueue(););

    // Delete all items requested
    CLOCK_CALL1(m_ElementDeleter.DoDeleteAll(););

    CLOCK_CALL1(CPerfStatManager::GetSingleton()->DoPulse(););

    if (m_pMasterServerAnnouncer)
        m_pMasterServerAnnouncer->Pulse();

    if (m_pHqComms)
        m_pHqComms->Pulse();

    CLOCK_CALL1(m_pFunctionUseLogger->Pulse(););
    CLOCK_CALL1(m_lightsyncManager.DoPulse(););

    CLOCK_CALL1(m_pLatentTransferManager->DoPulse(););

    CLOCK_CALL1(m_pAsyncTaskScheduler->CollectResults());

    CLOCK_CALL1(m_pMapManager->GetWeather()->DoPulse(););

    PrintLogOutputFromNetModule();
    m_pScriptDebugging->UpdateLogOutput();

    // Unlock the critical section again
    Unlock();
}

bool CGame::Start(int iArgumentCount, char* szArguments[])
{
    // Init
    m_pASE = NULL;
    IsMainThread();

    // Startup the getElementsByType from root optimizations
    CElement::StartupEntitiesFromRoot();

    CSimControl::Startup();
    m_pGroups = new CGroups;
    m_pClock = new CClock;
    m_pBlipManager = new CBlipManager;
    m_pColManager = new CColManager;
    m_pObjectManager = new CObjectManager;
    m_pPickupManager = new CPickupManager(m_pColManager);
    m_pPlayerManager = new CPlayerManager;
    m_pRadarAreaManager = new CRadarAreaManager;
    m_pMarkerManager = new CMarkerManager(m_pColManager);
    m_pHandlingManager = new CHandlingManager;
    m_pVehicleManager = new CVehicleManager;
    m_pPacketTranslator = new CPacketTranslator(m_pPlayerManager);
    m_pBanManager = new CBanManager;
    m_pTeamManager = new CTeamManager;
    m_pPedManager = new CPedManager;
    m_pWaterManager = new CWaterManager;
    m_pScriptDebugging = new CScriptDebugging(m_pLuaManager);
    m_pMapManager = new CMapManager(m_pBlipManager, m_pObjectManager, m_pPickupManager, m_pPlayerManager, m_pRadarAreaManager, m_pMarkerManager,
                                    m_pVehicleManager, m_pTeamManager, m_pPedManager, m_pColManager, m_pWaterManager, m_pClock, m_pLuaManager, m_pGroups,
                                    &m_Events, m_pScriptDebugging, &m_ElementDeleter);
    m_pACLManager = new CAccessControlListManager;
    m_pHqComms = new CHqComms;

    m_pRegisteredCommands = new CRegisteredCommands(m_pACLManager);
    m_pLuaManager = new CLuaManager(m_pObjectManager, m_pPlayerManager, m_pVehicleManager, m_pBlipManager, m_pRadarAreaManager, m_pRegisteredCommands,
                                    m_pMapManager, &m_Events);
    m_pConsole = new CConsole(m_pBlipManager, m_pMapManager, m_pPlayerManager, m_pRegisteredCommands, m_pVehicleManager, m_pLuaManager, &m_WhoWas,
                              m_pBanManager, m_pACLManager);
    m_pMainConfig = new CMainConfig(m_pConsole, m_pLuaManager);
    m_pRPCFunctions = new CRPCFunctions;

    m_pWeaponStatsManager = new CWeaponStatManager();
    m_pBuildingRemovalManager = new CBuildingRemovalManager;
<<<<<<< HEAD
    m_pCustomWeaponManager = new CCustomWeaponManager ();
    m_pTrainTrackManager = new CTrainTrackManager ();
=======

    m_pCustomWeaponManager = new CCustomWeaponManager();
>>>>>>> 3b68f4c6

    // Parse the commandline
    if (!m_CommandLineParser.Parse(iArgumentCount, szArguments))
    {
        return false;
    }

    // Check pcre has been built correctly
    int iPcreConfigUtf8 = 0;
    pcre_config(PCRE_CONFIG_UTF8, &iPcreConfigUtf8);
    if (iPcreConfigUtf8 == 0)
    {
        CLogger::ErrorPrintf("PCRE built without UTF8 support\n");
        return false;
    }

    // Check json has precision mod - #8853 (toJSON passes wrong floats)
    json_object* pJsonObject = json_object_new_double(5.12345678901234);
    SString      strJsonResult = json_object_to_json_string_ext(pJsonObject, JSON_C_TO_STRING_PLAIN);
    json_object_put(pJsonObject);
    if (strJsonResult != "5.12345678901234")
    {
        CLogger::ErrorPrintf("JSON built without precision modification\n");
    }

    // Grab the path to the main config
    SString     strBuffer;
    const char* szMainConfig;
    if (m_CommandLineParser.GetMainConfig(szMainConfig))
    {
        strBuffer = g_pServerInterface->GetModManager()->GetAbsolutePath(szMainConfig);
    }
    else
    {
        strBuffer = g_pServerInterface->GetModManager()->GetAbsolutePath("mtaserver.conf");
        m_bUsingMtaServerConf = true;
    }
    m_pMainConfig->SetFileName(strBuffer);

    // Load the main config base
    if (!m_pMainConfig->Load())
        return false;

    // Let the main config handle selecting settings from the command line where appropriate
    m_pMainConfig->SetCommandLineParser(&m_CommandLineParser);

    // Do basic backup
    HandleBackup();

    // Encrypt crash dumps for uploading
    HandleCrashDumpEncryption();

    // Check Windows server is using correctly compiled Lua dll
    #ifndef MTA_DEBUG
        #ifdef WIN32
    HMODULE hModule = LoadLibrary("lua5.1.dll");
    // Release server should not have this function
    PVOID pFunc = static_cast<PVOID>(GetProcAddress(hModule, "luaX_is_apicheck_enabled"));
    FreeLibrary(hModule);
    if (pFunc)
    {
        CLogger::ErrorPrintf("Problem with Lua dll\n");
        return false;
    }
        #endif
    #endif

    // Read some settings
    m_pACLManager->SetFileName(m_pMainConfig->GetAccessControlListFile().c_str());
    const SString  strServerIP = m_pMainConfig->GetServerIP();
    const SString  strServerIPList = m_pMainConfig->GetServerIPList();
    unsigned short usServerPort = m_pMainConfig->GetServerPort();
    unsigned int   uiMaxPlayers = m_pMainConfig->GetMaxPlayers();

    // Start async task scheduler
    m_pAsyncTaskScheduler = new SharedUtil::CAsyncTaskScheduler(2);

    // Create the account manager
    strBuffer = g_pServerInterface->GetModManager()->GetAbsolutePath("internal.db");
    m_pDatabaseManager = NewDatabaseManager();
    m_pDebugHookManager = new CDebugHookManager();
    m_pLuaCallbackManager = new CLuaCallbackManager();
    m_pRegistryManager = new CRegistryManager();
    m_pAccountManager = new CAccountManager(strBuffer);

    // Create and start the HTTP server
    m_pHTTPD = new CHTTPD;
    m_pLatentTransferManager = new CLatentTransferManager();

    // Enable it if required
    if (m_pMainConfig->IsHTTPEnabled())
    {
        // Slight hack for internal HTTPD: Listen on all IPs if multiple IPs declared
        SString strUseIP = (strServerIP == strServerIPList) ? strServerIP : "";
        if (!m_pHTTPD->StartHTTPD(strUseIP, m_pMainConfig->GetHTTPPort()))
        {
            CLogger::ErrorPrintf("Could not start HTTP server on interface '%s' and port '%u'!\n", strUseIP.c_str(), m_pMainConfig->GetHTTPPort());
            return false;
        }
    }

    m_pFunctionUseLogger = new CFunctionUseLogger(m_pMainConfig->GetLoadstringLogFilename());

    // Setup server id
    if (!g_pNetServer->InitServerId(m_pMainConfig->GetIdFile()))
    {
        CLogger::ErrorPrintf("Could not read or create server-id keys file at '%s'\n", *m_pMainConfig->GetIdFile());
        return false;
    }

    // Eventually set the logfiles
    bool bLogFile = CLogger::SetLogFile(m_pMainConfig->GetLogFile().c_str());
    CLogger::SetAuthFile(m_pMainConfig->GetAuthFile().c_str());

    // Trim the logfile name for the output
    char  szLogFileNameOutput[MAX_PATH];
    char* pszLogFileName = szLogFileNameOutput;
    strncpy(szLogFileNameOutput, m_pMainConfig->GetLogFile().c_str(), MAX_PATH);
    size_t sizeLogFileName = strlen(szLogFileNameOutput);
    if (sizeLogFileName > 45)
    {
        pszLogFileName += (sizeLogFileName - 45);
        pszLogFileName[0] = '.';
        pszLogFileName[1] = '.';
    }

    // Prepare our voice string
    SString strVoice = "Disabled";
    if (m_pMainConfig->IsVoiceEnabled())
        switch (m_pMainConfig->GetVoiceSampleRate())
        {
            case 0:
                strVoice = SString("Quality [%i];  Sample Rate: [8000Hz]", m_pMainConfig->GetVoiceQuality());
                break;
            case 1:
                strVoice = SString("Quality [%i];  Sample Rate: [16000Hz]", m_pMainConfig->GetVoiceQuality());
                break;
            case 2:
                strVoice = SString("Quality [%i];  Sample Rate: [32000Hz]", m_pMainConfig->GetVoiceQuality());
                break;
            default:
                break;
        }
    if (m_pMainConfig->GetVoiceBitrate())
        strVoice += SString(";  Bitrate: [%ibps]", m_pMainConfig->GetVoiceBitrate());

    // Make bandwidth reduction string
    SString strBandwidthSaving = m_pMainConfig->GetSetting("bandwidth_reduction");
    strBandwidthSaving = strBandwidthSaving.Left(1).ToUpper() + strBandwidthSaving.SubStr(1);
    if (g_pBandwidthSettings->bLightSyncEnabled)
        strBandwidthSaving += SString(" with lightweight sync rate of %dms", g_TickRateSettings.iLightSync);

    // Show the server header
    CLogger::LogPrintfNoStamp(
        "==================================================================\n"
        "= Multi Theft Auto: San Andreas v%s\n"
        "==================================================================\n"
        "= Server name      : %s\n"
        "= Server IP address: %s\n"
        "= Server port      : %u\n"
        "= \n"
        "= Log file         : %s\n"
        "= Maximum players  : %u\n"
        "= HTTP port        : %u\n"
        "= Voice Chat       : %s\n"
        "= Bandwidth saving : %s\n"
        "==================================================================\n",

        MTA_DM_BUILDTAG_SHORT
#ifdef ANY_x64
        " [64 bit]"
#endif
        ,
        m_pMainConfig->GetServerName().c_str(), strServerIPList.empty() ? "auto" : strServerIPList.c_str(), usServerPort, pszLogFileName, uiMaxPlayers,
        m_pMainConfig->IsHTTPEnabled() ? m_pMainConfig->GetHTTPPort() : 0, strVoice.c_str(), *strBandwidthSaving);

    if (!bLogFile)
        CLogger::ErrorPrintf("Unable to save logfile to '%s'\n", m_pMainConfig->GetLogFile().c_str());

    // Show startup messages from net module
    PrintLogOutputFromNetModule();

    // Show some warnings if applicable
    if (m_pMainConfig->IsFakeLagCommandEnabled())
    {
        CLogger::LogPrintf("WARNING: ase disabled due to fakelag command\n");
    }

    if (m_pMainConfig->GetAseInternetListenEnabled())
    {
        // Check if IP is one of the most common private IP addresses
        in_addr serverIp;
        serverIp.s_addr = inet_addr(strServerIP);
        uchar a = ((uchar*)&serverIp.s_addr)[0];
        uchar b = ((uchar*)&serverIp.s_addr)[1];
        if (a == 10 || a == 127 || (a == 169 && b == 254) || (a == 192 && b == 168))
        {
            CLogger::LogPrintf("WARNING: Private IP '%s' with ase enabled! Use: <serverip>auto</serverip>\n", *strServerIP);
        }
    }

    // Check accounts database and print message if there is a problem
    if (!m_pAccountManager->IntegrityCheck())
        return false;

    // Setup resource-cache directory
    {
        SString strResourceCachePath("%s/resource-cache", g_pServerInterface->GetServerModPath());
        SString strResourceCacheUnzippedPath("%s/unzipped", strResourceCachePath.c_str());
        SString strResourceCacheHttpClientFilesPath("%s/http-client-files", strResourceCachePath.c_str());
        SString strResourceCacheHttpClientFilesNoClientCachePath("%s/http-client-files-no-client-cache", strResourceCachePath.c_str());

        // Make sure the resource-cache directories exists
        MakeSureDirExists((strResourceCacheUnzippedPath + "/").c_str());
        MakeSureDirExists((strResourceCacheHttpClientFilesPath + "/").c_str());
        MakeSureDirExists((strResourceCacheHttpClientFilesNoClientCachePath + "/").c_str());

        // Rename old dirs to show that they are no longer used
        FileRename(PathJoin(g_pServerInterface->GetServerModPath(), "resourcecache"), strResourceCachePath + "/_old_resourcecache.delete-me");
        FileRename(strResourceCachePath + "/http-client-files-protected", strResourceCachePath + "/_old_http-client-files-protected.delete-me");

        // Create cache readme
        SString strReadmeFilename("%s/DO_NOT_MODIFY_Readme.txt", strResourceCachePath.c_str());
        FILE*   fh = File::Fopen(strReadmeFilename, "w");
        if (fh)
        {
            fprintf(fh, "---------------------------------------------------------------------------\n");
            fprintf(fh, "The content of this directory is automatically generated by the server.\n\n");
            fprintf(fh, "Do not modify or delete anything in here while the server is running.\n\n");
            fprintf(fh, "When the server is not running, you can do what you want, including clearing\n");
            fprintf(fh, "out all the cached files by deleting the resource-cache directory.\n");
            fprintf(fh, "(It will get recreated when the server is next started)\n");
            fprintf(fh, "---------------------------------------------------------------------------\n\n");
            fprintf(fh, "The 'http-client-files' directory always contains the correct client files\n");
            fprintf(fh, "for hosting on a web server.\n");
            fprintf(fh, "* If the web server is on the same machine, you can simply link the appropriate\n");
            fprintf(fh, "  web server directory to 'http-client-files'.\n");
            fprintf(fh, "* If the web server is on a separate machine, ensure it has access to\n");
            fprintf(fh, "  'http-client-files' via a network path, or maintain a remote copy using\n");
            fprintf(fh, "  synchronization software.\n");
            fprintf(fh, "---------------------------------------------------------------------------\n\n");
            fclose(fh);
        }
    }

    // Load the ACL's
    if (!m_pACLManager->Load())
        return false;

    m_pRemoteCalls = new CRemoteCalls();
    m_pRegistry = m_pRegistryManager->OpenRegistry("");

    m_pResourceManager = new CResourceManager;
    m_pSettings = new CSettings(m_pResourceManager);
    if (!m_pResourceManager->Refresh())
        return false;            // Load cancelled
    m_pUnoccupiedVehicleSync = new CUnoccupiedVehicleSync(m_pPlayerManager, m_pVehicleManager);
    m_pPedSync = new CPedSync(m_pPlayerManager, m_pPedManager);
#ifdef WITH_OBJECT_SYNC
    m_pObjectSync = new CObjectSync(m_pPlayerManager, m_pObjectManager);
#endif
    // Must be created before all clients
    m_pConsoleClient = new CConsoleClient(m_pConsole);

    m_pZoneNames = new CZoneNames;

    CStaticFunctionDefinitions(this);
    CLuaFunctionDefs::Initialize(m_pLuaManager, this);
    CLuaDefs::Initialize(this);

    m_pPlayerManager->SetScriptDebugging(m_pScriptDebugging);

    // Set our console control handler
    #ifdef WIN32
    SetConsoleCtrlHandler(ConsoleEventHandler, TRUE);
    // Hide the close box
    // DeleteMenu ( GetSystemMenu ( GetConsoleWindow(), FALSE ), SC_CLOSE, MF_BYCOMMAND );
    #else
    signal(SIGTERM, &sighandler);
    signal(SIGINT, &sighandler);
    signal(SIGPIPE, SIG_IGN);
    #endif

    // Add our builtin events
    AddBuiltInEvents();

    // Load the vehicle colors before the main config
    strBuffer = g_pServerInterface->GetModManager()->GetAbsolutePath("vehiclecolors.conf");
    if (!m_pVehicleManager->GetColorManager()->Load(strBuffer))
    {
        // Try to generate a new one and load it again
        if (m_pVehicleManager->GetColorManager()->Generate(strBuffer))
        {
            if (!m_pVehicleManager->GetColorManager()->Load(strBuffer))
            {
                CLogger::ErrorPrintf("%s", "Loading 'vehiclecolors.conf' failed\n ");
            }
        }
        else
        {
            CLogger::ErrorPrintf("%s", "Generating a new 'vehiclecolors.conf' failed\n ");
        }
    }

    // Load the registry
    strBuffer = g_pServerInterface->GetModManager()->GetAbsolutePath("registry.db");
    m_pRegistry->Load(strBuffer);
    // Check accounts database and print a message if there is a problem
    m_pRegistry->IntegrityCheck();

    // Load the accounts
    m_pAccountManager->Load();

    // Register our packethandler
    g_pNetServer->RegisterPacketHandler(CGame::StaticProcessPacket);

    // Try to start the network
    if (!g_pNetServer->StartNetwork(strServerIPList, usServerPort, uiMaxPlayers, m_pMainConfig->GetServerName().c_str()))
    {
        CLogger::ErrorPrintf("Could not bind the server on interface '%s' and port '%u'!\n", strServerIPList.c_str(), usServerPort);
        return false;
    }

    // Load the banlist
    m_pBanManager->LoadBanList();

    // If the server is passworded
    if (m_pMainConfig->HasPassword())
    {
        // Check it for validity
        const char* szPassword = m_pMainConfig->GetPassword().c_str();
        if (m_pMainConfig->IsValidPassword(szPassword))
        {
            // Store the server password
            CLogger::LogPrintf("Server password set to '%s'\n", szPassword);
        }
        else
        {
            CLogger::LogPrint("Invalid password in config, no password is used\n");
        }
    }

    // If ASE is enabled
    m_pASE = new ASE(m_pMainConfig, m_pPlayerManager, static_cast<int>(usServerPort), strServerIPList);
    if (m_pMainConfig->GetSerialVerificationEnabled())
        m_pASE->SetRuleValue("SerialVerification", "yes");
    ApplyAseSetting();
    m_pMasterServerAnnouncer = new CMasterServerAnnouncer();
    m_pMasterServerAnnouncer->Pulse();

    // Now load the rest of the config
    if (!m_pMainConfig->LoadExtended())
        return false;            // Fail or cancelled

    // Is the script debug log enabled?
    if (m_pMainConfig->GetScriptDebugLogEnabled())
    {
        if (!m_pScriptDebugging->SetLogfile(m_pMainConfig->GetScriptDebugLogFile().c_str(), m_pMainConfig->GetScriptDebugLogLevel()))
        {
            CLogger::LogPrint("WARNING: Unable to open the given script debug logfile\n");
        }
    }

    // Run startup commands
    strBuffer = g_pServerInterface->GetModManager()->GetAbsolutePath("autoexec.conf");
    CCommandFile Autoexec(strBuffer, *m_pConsole, *m_pConsoleClient);
    if (Autoexec.IsValid())
    {
        CLogger::LogPrintf("autoexec.conf file found! Executing...\n");
        Autoexec.Run();
    }

    // Flush any pending master server announce messages
    g_pNetServer->GetHTTPDownloadManager(EDownloadMode::ASE)->ProcessQueuedFiles();

    // Warnings only if not editor or local server
    if (IsUsingMtaServerConf())
    {
        // Authorized serial account protection
        if (m_pMainConfig->GetAuthSerialEnabled())
        {
            CLogger::LogPrintf(
                "Authorized serial account protection is enabled for the ACL group(s): `%s`  See http:"
                "//mtasa.com/authserial\n",
                *SString::Join(",", m_pMainConfig->GetAuthSerialGroupList()));
        }
        else
        {
            CLogger::LogPrint(
                "Authorized serial account protection is DISABLED. See http:"
                "//mtasa.com/authserial\n");
        }

        // Owner email address
        if (m_pMainConfig->GetOwnerEmailAddressList().empty())
        {
            CLogger::LogPrintf("WARNING: <owner_email_address> not set\n");
        }
    }

    // Done
    // If you're ever going to change this message, update the "server ready" determination
    // inside CServer.cpp in deathmatch mod aswell.
    CLogger::LogPrint("Server started and is ready to accept connections!\n");

    // Create port tester
    m_pOpenPortsTester = new COpenPortsTester();

    // Add help hint
    CLogger::LogPrint("To stop the server, type 'shutdown' or press Ctrl-C\n");
    CLogger::LogPrint("Type 'help' for a list of commands.\n");

    m_bServerFullyUp = true;
    return true;
}

void CGame::Stop(void)
{
    m_bServerFullyUp = false;

    // Tell the log
    CLogger::LogPrint("Server stopped!\n");

    // Stop our network
    g_pNetServer->StopNetwork();

    // Unregister our packethandler
    g_pNetServer->RegisterPacketHandler(NULL);
}

// Handle logging output from the net module
void CGame::PrintLogOutputFromNetModule(void)
{
    std::vector<SString> lineList;
    SStringX(g_pRealNetServer->GetLogOutput()).Split("\n", lineList);
    for (std::vector<SString>::iterator iter = lineList.begin(); iter != lineList.end(); ++iter)
        if (!iter->empty())
            CLogger::LogPrint(*iter + "\n");
}

void CGame::StartOpenPortsTest(void)
{
    if (m_pOpenPortsTester)
        m_pOpenPortsTester->Start();
}

bool CGame::StaticProcessPacket(unsigned char ucPacketID, const NetServerPlayerID& Socket, NetBitStreamInterface* pBitStream, SNetExtraInfo* pNetExtraInfo)
{
    // Is it a join packet? Pass it to the handler immediately
    if (ucPacketID == PACKET_ID_PLAYER_JOIN)
    {
        g_pGame->Packet_PlayerJoin(Socket);
        return true;
    }

    // Is it an rpc call?
    if (ucPacketID == PACKET_ID_RPC)
    {
        g_pGame->m_pRPCFunctions->ProcessPacket(Socket, *pBitStream);
        return true;
    }

    // Is it this?
    if (ucPacketID == PACKET_ID_LATENT_TRANSFER)
    {
        g_pGame->GetLatentTransferManager()->OnReceive(Socket, pBitStream);
        return true;
    }

    // Translate the packet
    CPacket* pPacket = g_pGame->m_pPacketTranslator->Translate(Socket, static_cast<ePacketID>(ucPacketID), *pBitStream, pNetExtraInfo);
    if (pPacket)
    {
        // Handle it
        bool bHandled = g_pGame->ProcessPacket(*pPacket);

        // Destroy the packet and return whether it could handle it or not
        delete pPacket;
        return bHandled;
    }

    // Failed to handle it
    return false;
}

bool CGame::ProcessPacket(CPacket& Packet)
{
    // Can we handle it?
    ePacketID PacketID = Packet.GetPacketID();
    switch ((int)PacketID)
    {
        case PACKET_ID_PLAYER_JOINDATA:
        {
            Packet_PlayerJoinData(static_cast<CPlayerJoinDataPacket&>(Packet));
            return true;
        }

        case PACKET_ID_PED_WASTED:
        {
            Packet_PedWasted(static_cast<CPedWastedPacket&>(Packet));
            return true;
        }

        case PACKET_ID_PLAYER_WASTED:
        {
            Packet_PlayerWasted(static_cast<CPlayerWastedPacket&>(Packet));
            return true;
        }

        case PACKET_ID_PLAYER_QUIT:
        {
            Packet_PlayerQuit(static_cast<CPlayerQuitPacket&>(Packet));
            return true;
        }

        case PACKET_ID_PLAYER_TIMEOUT:
        {
            Packet_PlayerTimeout(static_cast<CPlayerTimeoutPacket&>(Packet));
            return true;
        }

        case PACKET_ID_PLAYER_PURESYNC:
        {
            Packet_PlayerPuresync(static_cast<CPlayerPuresyncPacket&>(Packet));
            return true;
        }

        case PACKET_ID_PLAYER_VEHICLE_PURESYNC:
        {
            Packet_VehiclePuresync(static_cast<CVehiclePuresyncPacket&>(Packet));
            return true;
        }

        case PACKET_ID_PLAYER_KEYSYNC:
        {
            Packet_Keysync(static_cast<CKeysyncPacket&>(Packet));
            return true;
        }

        case PACKET_ID_PLAYER_BULLETSYNC:
        {
            Packet_Bulletsync(static_cast<CBulletsyncPacket&>(Packet));
            return true;
        }

        case PACKET_ID_WEAPON_BULLETSYNC:
        {
            Packet_WeaponBulletsync(static_cast<CCustomWeaponBulletSyncPacket&>(Packet));
            return true;
        }

        case PACKET_ID_PED_TASK:
        {
            Packet_PedTask(static_cast<CPedTaskPacket&>(Packet));
            return true;
        }

        case PACKET_ID_DETONATE_SATCHELS:
        {
            Packet_DetonateSatchels(static_cast<CDetonateSatchelsPacket&>(Packet));
            return true;
        }

        case PACKET_ID_DESTROY_SATCHELS:
        {
            Packet_DestroySatchels(static_cast<CDestroySatchelsPacket&>(Packet));
            return true;
        }

        case PACKET_ID_EXPLOSION:
            Packet_ExplosionSync(static_cast<CExplosionSyncPacket&>(Packet));
            return true;

        case PACKET_ID_PROJECTILE:
            Packet_ProjectileSync(static_cast<CProjectileSyncPacket&>(Packet));
            return true;

        case PACKET_ID_COMMAND:
        {
            Packet_Command(static_cast<CCommandPacket&>(Packet));
            return true;
        }

        case PACKET_ID_VEHICLE_DAMAGE_SYNC:
        {
            Packet_VehicleDamageSync(static_cast<CVehicleDamageSyncPacket&>(Packet));
            return true;
        }

        case PACKET_ID_VEHICLE_INOUT:
        {
            Packet_Vehicle_InOut(static_cast<CVehicleInOutPacket&>(Packet));
            return true;
        }

        case PACKET_ID_LUA_EVENT:
        {
            Packet_LuaEvent(static_cast<CLuaEventPacket&>(Packet));
            return true;
        }

        case PACKET_ID_CUSTOM_DATA:
        {
            Packet_CustomData(static_cast<CCustomDataPacket&>(Packet));
            return true;
        }

        case PACKET_ID_VOICE_DATA:
        {
            Packet_Voice_Data(static_cast<CVoiceDataPacket&>(Packet));
            return true;
        }

        case PACKET_ID_VOICE_END:
        {
            Packet_Voice_End(static_cast<CVoiceEndPacket&>(Packet));
            return true;
        }

        case PACKET_ID_CAMERA_SYNC:
        {
            Packet_CameraSync(static_cast<CCameraSyncPacket&>(Packet));
            return true;
        }

        case PACKET_ID_PLAYER_TRANSGRESSION:
        {
            Packet_PlayerTransgression(static_cast<CPlayerTransgressionPacket&>(Packet));
            return true;
        }

        case PACKET_ID_PLAYER_DIAGNOSTIC:
        {
            Packet_PlayerDiagnostic(static_cast<CPlayerDiagnosticPacket&>(Packet));
            return true;
        }

        case PACKET_ID_PLAYER_MODINFO:
        {
            Packet_PlayerModInfo(static_cast<CPlayerModInfoPacket&>(Packet));
            return true;
        }

        case PACKET_ID_PLAYER_ACINFO:
        {
            Packet_PlayerACInfo(static_cast<CPlayerACInfoPacket&>(Packet));
            return true;
        }

        case PACKET_ID_PLAYER_SCREENSHOT:
        {
            Packet_PlayerScreenShot(static_cast<CPlayerScreenShotPacket&>(Packet));
            return true;
        }

        case PACKET_ID_PLAYER_NO_SOCKET:
        {
            Packet_PlayerNoSocket(static_cast<CPlayerNoSocketPacket&>(Packet));
            return true;
        }

        case PACKET_ID_PLAYER_NETWORK_STATUS:
        {
            Packet_PlayerNetworkStatus(static_cast<CPlayerNetworkStatusPacket&>(Packet));
            return true;
        }

        default:
            break;
    }

    // Let the unoccupied vehicle sync manager handle it
    if (m_pUnoccupiedVehicleSync->ProcessPacket(Packet))
    {
        return true;
    }
    else if (m_pPedSync->ProcessPacket(Packet))
    {
        return true;
    }
#ifdef WITH_OBJECT_SYNC
    else if (m_pObjectSync->ProcessPacket(Packet))
    {
        return true;
    }
#endif
    return false;
}

void CGame::JoinPlayer(CPlayer& Player)
{
    CTimeUsMarker<20> marker;
    marker.Set("Start");

    // Let him join
    Player.Send(CPlayerJoinCompletePacket(
        Player.GetID(), m_pPlayerManager->Count(), m_pMapManager->GetRootElement()->GetID(), m_pMainConfig->GetHTTPDownloadType(), m_pMainConfig->GetHTTPPort(),
        m_pMainConfig->GetHTTPDownloadURL().c_str(), m_pMainConfig->GetHTTPMaxConnectionsPerClient(), m_pMainConfig->GetEnableClientChecks(),
        m_pMainConfig->IsVoiceEnabled(), m_pMainConfig->GetVoiceSampleRate(), m_pMainConfig->GetVoiceQuality(), m_pMainConfig->GetVoiceBitrate()));

    marker.Set("CPlayerJoinCompletePacket");

    // Add debug info if wanted
    if (CPerfStatDebugInfo::GetSingleton()->IsActive("PlayerInGameNotice"))
        CPerfStatDebugInfo::GetSingleton()->AddLine("PlayerInGameNotice", marker.GetString());
}

void CGame::InitialDataStream(CPlayer& Player)
{
    CTimeUsMarker<20> marker;
    marker.Set("Start");

    // Set the root element as his parent
    // NOTE: Make sure he doesn't get any entities sent to him because we're sending him soon
    Player.SetDoNotSendEntities(true);
    Player.SetParentObject(m_pMapManager->GetRootElement());
    Player.SetDoNotSendEntities(false);

    marker.Set("SetParentObject");

    // He's joined now
    Player.SetJoined();
    m_pPlayerManager->OnPlayerJoin(&Player);

    // Console
    CLogger::LogPrintf("JOIN: %s joined the game (IP: %s)\n", Player.GetNick(), Player.GetSourceIP());

    // Tell him current sync rates
    CStaticFunctionDefinitions::SendSyncIntervals(&Player);

    // Tell him current bullet sync enabled weapons and vehicle extrapolation settings
    SendSyncSettings(&Player);

    // Tell the other players about him
    CPlayerListPacket PlayerNotice;
    PlayerNotice.AddPlayer(&Player);
    PlayerNotice.SetShowInChat(true);
    m_pPlayerManager->BroadcastOnlyJoined(PlayerNotice, &Player);

    marker.Set("PlayerNotice");

    // Tell the map manager
    m_pMapManager->OnPlayerJoin(Player);            // This sends the elements that are needed before the resources start

    marker.Set("SendMapElements");

    // Write all players connected right now to a playerlist packet except the one we got the ingame notice from
    CPlayerListPacket PlayerList;
    // Entity add packet might as well be generated
    CEntityAddPacket EntityPacket;
    PlayerList.SetShowInChat(false);
    list<CPlayer*>::const_iterator iter = m_pPlayerManager->IterBegin();
    for (; iter != m_pPlayerManager->IterEnd(); iter++)
    {
        CPlayer* pPlayer = *iter;
        if (&Player != *iter && (*iter)->IsJoined() && !(*iter)->IsBeingDeleted())
        {
            PlayerList.AddPlayer(*iter);
        }
        if (pPlayer != &Player)
        {
            EntityPacket.Add(pPlayer);
        }
    }

    // Send it to the player we got this ingame notice from
    Player.Send(PlayerList);

    marker.Set("PlayerList");

    Player.Send(EntityPacket);

    marker.Set("SendPlayerElements");

    // Tell him about the blips (needs to be done after all the entities it can be attached to)
    m_pMapManager->SendBlips(Player);

    marker.Set("SendBlips");

    // Send him the current info of the current players ( stats, clothes, etc )
    iter = m_pPlayerManager->IterBegin();
    for (; iter != m_pPlayerManager->IterEnd(); iter++)
    {
        if (&Player != *iter && (*iter)->IsJoined())
        {
            CPlayerStatsPacket PlayerStats = *(*iter)->GetPlayerStatsPacket();
            PlayerStats.SetSourceElement(*iter);
            if (PlayerStats.GetSize() > 0)
                Player.Send(PlayerStats);

            CPlayerClothesPacket PlayerClothes;
            PlayerClothes.SetSourceElement(*iter);
            PlayerClothes.Add((*iter)->GetClothes());
            if (PlayerClothes.Count() > 0)
                Player.Send(PlayerClothes);
        }
    }

    marker.Set("PlayerStats");

    // Send the root element custom data
    m_pMapManager->GetRootElement()->SendAllCustomData(&Player);

    // Tell the resource manager
    m_pResourceManager->OnPlayerJoin(Player);

    marker.Set("ResourceStartPacket");

    // Tell our scripts the player has joined
    CLuaArguments Arguments;
    Player.CallEvent("onPlayerJoin", Arguments);

    marker.Set("onPlayerJoin");

    // Register them on the lightweight sync manager.
    m_lightsyncManager.RegisterPlayer(&Player);

    // Add debug info if wanted
    if (CPerfStatDebugInfo::GetSingleton()->IsActive("InitialDataStream"))
        CPerfStatDebugInfo::GetSingleton()->AddLine("InitialDataStream", marker.GetString());
}

void CGame::QuitPlayer(CPlayer& Player, CClient::eQuitReasons Reason, bool bSayInConsole, const char* szKickReason, const char* szResponsiblePlayer)
{
    // Grab quit reaason
    const char* szReason = "Unknown";
    switch (Reason)
    {
        case CClient::QUIT_QUIT:
            szReason = "Quit";
            break;
        case CClient::QUIT_KICK:
            szReason = "Kicked";
            break;
        case CClient::QUIT_BAN:
            szReason = "Banned";
            break;
        case CClient::QUIT_CONNECTION_DESYNC:
            szReason = "Bad Connection";
            break;
        case CClient::QUIT_TIMEOUT:
            szReason = "Timed out";
            break;
    }

    // Output
    const char* szNick = Player.GetNick();
    if (bSayInConsole && szNick && szNick[0] && !m_bBeingDeleted)
    {
        CLogger::LogPrintf("QUIT: %s left the game [%s]%s\n", szNick, szReason, *Player.GetQuitReasonForLog());
    }

    // If he had joined
    if (Player.IsJoined())
    {
        // Tell our scripts the player has quit, but only if the scripts got told he joined
        CLuaArguments Arguments;
        Arguments.PushString(szReason);
        if ((Reason == CClient::QUIT_BAN || Reason == CClient::QUIT_KICK))
        {
            if (szKickReason && szKickReason[0])
                Arguments.PushString(szKickReason);
            else
                Arguments.PushBoolean(false);
            // Arguments.PushUserData ( strResponsiblePlayer != "Console" ? m_pPlayerManager->Get ( strResponsiblePlayer, true ) : static_cast < CConsoleClient*
            // > (m_pConsoleClient) );
            if (strcmp(szResponsiblePlayer, "Console") == 0)
                Arguments.PushElement(m_pConsoleClient);
            else
                Arguments.PushElement(m_pPlayerManager->Get(szResponsiblePlayer, true));
        }
        else
        {
            Arguments.PushBoolean(false);
            Arguments.PushBoolean(false);
        }

        Player.CallEvent("onPlayerQuit", Arguments);

        // Tell the map manager
        m_pMapManager->OnPlayerQuit(Player);

        if (!m_bBeingDeleted)
        {
            // Tell all the players except the parting one (we don't tell them if he hadn't joined because the players don't know about him)
            CPlayerQuitPacket Packet;
            Packet.SetPlayer(Player.GetID());
            Packet.SetQuitReason(static_cast<unsigned char>(Reason));
            m_pPlayerManager->BroadcastOnlyJoined(Packet, &Player);
        }
    }

    // Tell net module connection version info will no longer be required
    g_pNetServer->ClearClientBitStreamVersion(Player.GetSocket());

    // Remove from any latent transfers
    GetLatentTransferManager()->RemoveRemote(Player.GetSocket());

    // Delete it, don't unlink yet, we could be inside the player-manager's iteration
    m_ElementDeleter.Delete(&Player, false);

    // Unregister them from the lightweight sync manager
    m_lightsyncManager.UnregisterPlayer(&Player);
}

void CGame::AddBuiltInEvents(void)
{
    // Resource events
    m_Events.AddEvent("onResourcePreStart", "resource", NULL, false);
    m_Events.AddEvent("onResourceStart", "resource", NULL, false);
    m_Events.AddEvent("onResourceStop", "resource, deleted", NULL, false);

    // Blip events

    // Marker events
    m_Events.AddEvent("onMarkerHit", "player, matchingDimension", NULL, false);
    m_Events.AddEvent("onMarkerLeave", "player, matchingDimension", NULL, false);

    // Voice events
    m_Events.AddEvent("onPlayerVoiceStart", "", NULL, false);
    m_Events.AddEvent("onPlayerVoiceStop", "", NULL, false);

    // Object events

    // Pickup events
    m_Events.AddEvent("onPickupHit", "player", NULL, false);
    m_Events.AddEvent("onPickupLeave", "player", NULL, false);
    m_Events.AddEvent("onPickupUse", "player", NULL, false);
    m_Events.AddEvent("onPickupSpawn", "", NULL, false);

    // Player events
    m_Events.AddEvent("onPlayerConnect", "player", NULL, false);
    m_Events.AddEvent("onPlayerChat", "text", NULL, false);
    m_Events.AddEvent("onPlayerDamage", "attacker, weapon, bodypart, loss", NULL, false);
    m_Events.AddEvent("onPlayerVehicleEnter", "vehicle, seat, jacked", NULL, false);
    m_Events.AddEvent("onPlayerVehicleExit", "vehicle, reason, jacker", NULL, false);
    m_Events.AddEvent("onPlayerJoin", "", NULL, false);
    m_Events.AddEvent("onPlayerQuit", "reason", NULL, false);
    m_Events.AddEvent("onPlayerSpawn", "spawnpoint, team", NULL, false);
    m_Events.AddEvent("onPlayerTarget", "target", NULL, false);
    m_Events.AddEvent("onPlayerWasted", "ammo, killer, weapon, bodypart", NULL, false);
    m_Events.AddEvent("onPlayerWeaponSwitch", "previous, current", NULL, false);
    m_Events.AddEvent("onPlayerMarkerHit", "marker, matchingDimension", NULL, false);
    m_Events.AddEvent("onPlayerMarkerLeave", "marker, matchingDimension", NULL, false);
    m_Events.AddEvent("onPlayerPickupHit", "pickup", NULL, false);
    m_Events.AddEvent("onPlayerPickupLeave", "pickup", NULL, false);
    m_Events.AddEvent("onPlayerPickupUse", "pickup", NULL, false);
    m_Events.AddEvent("onPlayerClick", "button, state, element, posX, posY, posZ", NULL, false);
    m_Events.AddEvent("onPlayerContact", "previous, current", NULL, false);
    m_Events.AddEvent("onPlayerBan", "ban", NULL, false);
    m_Events.AddEvent("onPlayerLogin", "guest_account, account, auto-login", NULL, false);
    m_Events.AddEvent("onPlayerLogout", "account, guest_account", NULL, false);
    m_Events.AddEvent("onPlayerChangeNick", "oldnick, newnick, manuallyChanged", NULL, false);
    m_Events.AddEvent("onPlayerPrivateMessage", "text, player", NULL, false);
    m_Events.AddEvent("onPlayerStealthKill", "target", NULL, false);
    m_Events.AddEvent("onPlayerMute", "", NULL, false);
    m_Events.AddEvent("onPlayerUnmute", "", NULL, false);
    m_Events.AddEvent("onPlayerCommand", "command", NULL, false);
    m_Events.AddEvent("onPlayerModInfo", "filename, itemlist", NULL, false);
    m_Events.AddEvent("onPlayerACInfo", "aclist, size, md5, sha256", NULL, false);
    m_Events.AddEvent("onPlayerNetworkStatus", "type, ticks", NULL, false);
    m_Events.AddEvent("onPlayerScreenShot", "resource, status, file_data, timestamp, tag", NULL, false);

    // Ped events
    m_Events.AddEvent("onPedWasted", "ammo, killer, weapon, bodypart", NULL, false);
    m_Events.AddEvent("onPedWeaponSwitch", "previous, current", NULL, false);

    // Element events
    m_Events.AddEvent("onElementColShapeHit", "colshape, matchingDimension", NULL, false);
    m_Events.AddEvent("onElementColShapeLeave", "colshape, matchingDimension", NULL, false);
    m_Events.AddEvent("onElementClicked", "button, state, clicker, posX, posY, posZ", NULL, false);
    m_Events.AddEvent("onElementDataChange", "key, oldValue", NULL, false);
    m_Events.AddEvent("onElementDestroy", "", NULL, false);
    m_Events.AddEvent("onElementStartSync", "newSyncer", NULL, false);
    m_Events.AddEvent("onElementStopSync", "oldSyncer", NULL, false);
    m_Events.AddEvent("onElementModelChange", "oldModel, newModel", NULL, false);

    // Radar area events

    // Shape events
    m_Events.AddEvent("onColShapeHit", "entity, matchingDimension", NULL, false);
    m_Events.AddEvent("onColShapeLeave", "entity, matchingDimension", NULL, false);

    // Vehicle events
    m_Events.AddEvent("onVehicleDamage", "loss", NULL, false);
    m_Events.AddEvent("onVehicleRespawn", "exploded", NULL, false);
    m_Events.AddEvent("onTrailerAttach", "towedBy", NULL, false);
    m_Events.AddEvent("onTrailerDetach", "towedBy", NULL, false);
    m_Events.AddEvent("onVehicleStartEnter", "player, seat, jacked", NULL, false);
    m_Events.AddEvent("onVehicleStartExit", "player, seat, jacker", NULL, false);
    m_Events.AddEvent("onVehicleEnter", "player, seat, jacked", NULL, false);
    m_Events.AddEvent("onVehicleExit", "player, seat, jacker", NULL, false);
    m_Events.AddEvent("onVehicleExplode", "", NULL, false);

    // Console events
    m_Events.AddEvent("onConsole", "text", NULL, false);

    // Debug events
    m_Events.AddEvent("onDebugMessage", "message, level, file, line", NULL, false);

    // Ban events
    m_Events.AddEvent("onBan", "ip", NULL, false);
    m_Events.AddEvent("onUnban", "ip", NULL, false);

    // Account events
    m_Events.AddEvent("onAccountDataChange", "account, key, value", NULL, false);

    // Other events
    m_Events.AddEvent("onSettingChange", "setting, oldValue, newValue", NULL, false);
    m_Events.AddEvent("onChatMessage", "message, element", NULL, false);

    // Weapon events
    m_Events.AddEvent("onWeaponFire", "", NULL, false);
    m_Events.AddEvent("onPlayerWeaponFire", "weapon, endX, endY, endZ, hitElement, startX, startY, startZ", NULL, false);
}

void CGame::ProcessTrafficLights(long long llCurrentTime)
{
    long long     ulDiff = static_cast<long long>((llCurrentTime - m_llLastTrafficUpdate) * m_fGameSpeed);
    unsigned char ucNewState = 0xFF;

    if (ulDiff >= 1000)
    {
        if ((m_ucTrafficLightState == 0 || m_ucTrafficLightState == 3) && ulDiff >= 8000)            // green
        {
            ucNewState = m_ucTrafficLightState + 1;
        }
        else if ((m_ucTrafficLightState == 1 || m_ucTrafficLightState == 4) && ulDiff >= 3000)            // orange
        {
            ucNewState = (m_ucTrafficLightState == 4) ? 0 : 2;
        }
        else if (m_ucTrafficLightState == 2 && ulDiff >= 2000)            // red
        {
            ucNewState = 3;
        }

        if (ucNewState != 0xFF)
        {
            CStaticFunctionDefinitions::SetTrafficLightState(ucNewState);
            m_llLastTrafficUpdate = SharedUtil::GetModuleTickCount64();
        }
    }
}

void CGame::Packet_PlayerJoin(const NetServerPlayerID& Source)
{
    // Reply with the mod this server is running
    NetBitStreamInterface* pBitStream = g_pNetServer->AllocateNetServerBitStream(0);
    if (pBitStream)
    {
        // Write the mod name to the bitstream
        pBitStream->Write(static_cast<unsigned short>(MTA_DM_BITSTREAM_VERSION));
        pBitStream->WriteString("deathmatch");

        // Send and destroy the bitstream
        g_pNetServer->SendPacket(PACKET_ID_MOD_NAME, Source, pBitStream, false, PACKET_PRIORITY_HIGH, PACKET_RELIABILITY_RELIABLE_ORDERED);
        g_pNetServer->DeallocateNetServerBitStream(pBitStream);
    }
}

void CGame::Packet_PlayerJoinData(CPlayerJoinDataPacket& Packet)
{
    // Grab the nick
    const char* szNick = Packet.GetNick();
    if (szNick && szNick[0] != 0)
    {
        // Is the server passworded?
        bool bPasswordIsValid = true;
        if (m_pMainConfig->HasPassword())
        {
            // Grab the password hash from the packet
            const MD5& PacketHash = Packet.GetPassword();

            // Hash our password
            const std::string& strPassword = m_pMainConfig->GetPassword();
            MD5                ConfigHash;
            CMD5Hasher         Hasher;
            if (!strPassword.empty() && Hasher.Calculate(strPassword.c_str(), strPassword.length(), ConfigHash))
            {
                // Compare the hashes
                if (memcmp(&ConfigHash, &PacketHash, sizeof(MD5)) != 0)
                {
                    bPasswordIsValid = false;
                }
            }
        }

        // Add the player
        CPlayer* pPlayer = m_pPlayerManager->Create(Packet.GetSourceSocket());
        if (pPlayer)
        {
            // Set the bitstream version number for this connection
            pPlayer->SetBitStreamVersion(Packet.GetBitStreamVersion());
            g_pNetServer->SetClientBitStreamVersion(Packet.GetSourceSocket(), Packet.GetBitStreamVersion());

            // Get the serial number from the packet source
            NetServerPlayerID p = Packet.GetSourceSocket();
            SString           strSerial;
            SString           strExtra;
            SString           strPlayerVersion;
            {
                SFixedString<32> strSerialTemp;
                SFixedString<64> strExtraTemp;
                SFixedString<32> strPlayerVersionTemp;
                g_pNetServer->GetClientSerialAndVersion(p, strSerialTemp, strExtraTemp, strPlayerVersionTemp);
                strSerial = SStringX(strSerialTemp);
                strExtra = SStringX(strExtraTemp);
                strPlayerVersion = SStringX(strPlayerVersionTemp);
            }
        #if MTASA_VERSION_TYPE < VERSION_TYPE_UNSTABLE
            if (atoi(ExtractVersionStringBuildNumber(Packet.GetPlayerVersion())) != 0)
            {
                // Use player version from packet if it contains a valid build number
                strPlayerVersion = Packet.GetPlayerVersion();
            }
        #endif

            SString strIP = pPlayer->GetSourceIP();
            SString strIPAndSerial("IP: %s  Serial: %s  Version: %s", strIP.c_str(), strSerial.c_str(), strPlayerVersion.c_str());
            if (!CheckNickProvided(szNick))            // check the nick is valid
            {
                // Tell the console
                CLogger::LogPrintf("CONNECT: %s failed to connect (Invalid nickname) (%s)\n", szNick, strIPAndSerial.c_str());

                // Tell the player the problem
                DisconnectPlayer(this, *pPlayer, CPlayerDisconnectedPacket::INVALID_NICKNAME);
                return;
            }

            // Check the size of the nick
            size_t sizeNick = strlen(szNick);
            if (sizeNick >= MIN_PLAYER_NICK_LENGTH && sizeNick <= MAX_PLAYER_NICK_LENGTH)
            {
                // Someone here with the same name?
                CPlayer* pTempPlayer = m_pPlayerManager->Get(szNick);
                if (pTempPlayer)
                {
                    // Same person? Quit the first and let this one join
                    if (strcmp(pPlayer->GetSourceIP(), pTempPlayer->GetSourceIP()) == 0)
                    {
                        // Two players could have the same IP, so see if the old player appears inactive before quitting them
                        if (pTempPlayer->UhOhNetworkTrouble())
                        {
                            pTempPlayer->Send(CPlayerDisconnectedPacket(SString("Supplanted by %s from %s", szNick, pPlayer->GetSourceIP())));
                            // Tell the console
                            CLogger::LogPrintf("DISCONNECT: %s Supplanted by (%s)\n", szNick, pTempPlayer->GetNick());
                            QuitPlayer(*pTempPlayer, CClient::QUIT_QUIT);
                            pTempPlayer = NULL;
                        }
                    }
                }
                if (pTempPlayer == NULL)
                {
                    // Correct version?
                    if (Packet.GetNetVersion() == MTA_DM_NETCODE_VERSION)
                    {
                        // If the password is valid
                        if (bPasswordIsValid)
                        {
                            // If he's not join flooding
                            if (!m_pMainConfig->GetJoinFloodProtectionEnabled() || !m_FloodProtect.AddConnect(SString("%x", Packet.GetSourceIP())))
                            {
                                // Set the nick and the game version
                                pPlayer->SetNick(szNick);
                                pPlayer->SetGameVersion(Packet.GetGameVersion());
                                pPlayer->SetMTAVersion(Packet.GetMTAVersion());
                                pPlayer->SetSerialUser(Packet.GetSerialUser());
                                pPlayer->SetSerial(strSerial, 0);
                                pPlayer->SetSerial(strExtra, 1);
                                pPlayer->SetPlayerVersion(strPlayerVersion);

                                // Check if client must update
                                if (IsBelowMinimumClient(pPlayer->GetPlayerVersion()))
                                {
                                    // Tell the console
                                    CLogger::LogPrintf("CONNECT: %s failed to connect (Client version is below minimum) (%s)\n", szNick,
                                                       strIPAndSerial.c_str());

                                    // Tell the player
                                    pPlayer->Send(CUpdateInfoPacket("Mandatory", CalculateMinClientRequirement()));
                                    DisconnectPlayer(this, *pPlayer, CPlayerDisconnectedPacket::NO_REASON);
                                    return;
                                }

                                // Check if client should optionally update
                                if (Packet.IsOptionalUpdateInfoRequired() && IsBelowRecommendedClient(pPlayer->GetPlayerVersion()))
                                {
                                    // Tell the console
                                    CLogger::LogPrintf("CONNECT: %s advised to update (Client version is below recommended) (%s)\n", szNick,
                                                       strIPAndSerial.c_str());

                                    // Tell the player
                                    pPlayer->Send(CUpdateInfoPacket("Optional", GetConfig()->GetRecommendedClientVersion()));
                                    DisconnectPlayer(this, *pPlayer, "");
                                    return;
                                }

                                // Check the serial for validity
                                if (CBan* pBan = m_pBanManager->GetBanFromSerial(pPlayer->GetSerial().c_str()))
                                {
                                    time_t  Duration = pBan->GetBanTimeRemaining();
                                    SString strBanMessage = "Serial is banned";
                                    SString strDurationDesc = pBan->GetDurationDesc();
                                    if (strDurationDesc.length())
                                        strBanMessage += " (" + strDurationDesc + ")";

                                    // Tell the console
                                    CLogger::LogPrintf("CONNECT: %s failed to connect (%s) (%s)\n", szNick, strBanMessage.c_str(), strIPAndSerial.c_str());

                                    // Tell the player he's banned
                                    DisconnectPlayer(this, *pPlayer, CPlayerDisconnectedPacket::BANNED_SERIAL, Duration, pBan->GetReason().c_str());
                                    return;
                                }

                                // Check the ip for banness
                                if (CBan* pBan = m_pBanManager->GetBanFromIP(strIP))
                                {
                                    time_t  Duration = pBan->GetBanTimeRemaining();
                                    SString strBanMessage;            // = "Serial is banned";
                                    SString strDurationDesc = pBan->GetDurationDesc();
                                    if (strDurationDesc.length())
                                        strBanMessage += " (" + strDurationDesc + ")";

                                    // Tell the console
                                    CLogger::LogPrintf("CONNECT: %s failed to connect (IP is banned%s) (%s)\n", szNick, strBanMessage.c_str(),
                                                       strIPAndSerial.c_str());

                                    // Tell the player he's banned
                                    DisconnectPlayer(this, *pPlayer, CPlayerDisconnectedPacket::BANNED_IP, Duration, pBan->GetReason().c_str());
                                    return;
                                }

                                if (!pPlayer->GetSerialUser().empty() && m_pBanManager->IsAccountBanned(pPlayer->GetSerialUser().c_str()))
                                {
                                    // Tell the console
                                    CLogger::LogPrintf("CONNECT: %s failed to connect (Account is banned) (%s)\n", szNick, strIPAndSerial.c_str());

                                    CBan*   pBan = m_pBanManager->GetBanFromAccount(pPlayer->GetSerialUser().c_str());
                                    time_t  Duration = 0;
                                    SString strReason;
                                    if (pBan)
                                    {
                                        strReason = pBan->GetReason();
                                        Duration = pBan->GetBanTimeRemaining();
                                    }

                                    // Tell the player he's banned
                                    DisconnectPlayer(this, *pPlayer, CPlayerDisconnectedPacket::BANNED_ACCOUNT, Duration, strReason.c_str());
                                    return;
                                }

                            #if MTASA_VERSION_TYPE > VERSION_TYPE_UNSTABLE
                                if (Packet.GetPlayerVersion().length() > 0 && Packet.GetPlayerVersion() != pPlayer->GetPlayerVersion())
                                {
                                    // Tell the console
                                    CLogger::LogPrintf("CONNECT: %s failed to connect (Version mismatch) (%s)\n", szNick, strIPAndSerial.c_str());

                                    // Tell the player
                                    DisconnectPlayer(this, *pPlayer, CPlayerDisconnectedPacket::VERSION_MISMATCH);
                                    return;
                                }
                            #endif

                                // Add him to the whowas list
                                m_WhoWas.Add(szNick, Packet.GetSourceIP(), pPlayer->GetSerial(), pPlayer->GetPlayerVersion(), pPlayer->GetAccount()->GetName());

                                PlayerCompleteConnect(pPlayer);
                            }
                            else
                            {
                                // Tell the console
                                CLogger::LogPrintf("CONNECT: %s failed to connect (Join flood) (%s)\n", szNick, strIPAndSerial.c_str());

                                // Tell the player the problem
                                DisconnectPlayer(this, *pPlayer, CPlayerDisconnectedPacket::JOIN_FLOOD);
                            }
                        }
                        else
                        {
                            // Tell the console
                            CLogger::LogPrintf("CONNECT: %s failed to connect (Wrong password) (%s)\n", szNick, strIPAndSerial.c_str());

                            // Tell the player the password was wrong
                            DisconnectPlayer(this, *pPlayer, CPlayerDisconnectedPacket::INVALID_PASSWORD);
                        }
                    }
                    else
                    {
                        // Tell the console
                        CLogger::LogPrintf("CONNECT: %s failed to connect (Bad version) (%s)\n", szNick, strIPAndSerial.c_str());

                        // Tell the player the problem
                        SString strMessage;
                        ushort  usClientNetVersion = Packet.GetNetVersion();
                        ushort  usServerNetVersion = MTA_DM_NETCODE_VERSION;
                        ushort  usClientBranchId = usClientNetVersion >> 12;
                        ushort  usServerBranchId = usServerNetVersion >> 12;

                        CPlayerDisconnectedPacket::ePlayerDisconnectType eType;

                        if (usClientBranchId != usServerBranchId)
                        {
                            eType = CPlayerDisconnectedPacket::DIFFERENT_BRANCH;
                            strMessage = SString("(client: %X, server: %X)\n", usClientBranchId, usServerBranchId);
                        }
                        else if (MTASA_VERSION_BUILD == 0)
                        {
                            eType = CPlayerDisconnectedPacket::BAD_VERSION;
                            strMessage = SString("(client: %X, server: %X)\n", usClientNetVersion, usServerNetVersion);
                        }
                        else
                        {
                            if (usClientNetVersion < usServerNetVersion)
                            {
                                eType = CPlayerDisconnectedPacket::SERVER_NEWER;
                                strMessage = SString("(%d)\n", MTASA_VERSION_BUILD);
                            }
                            else
                            {
                                eType = CPlayerDisconnectedPacket::SERVER_OLDER;
                                strMessage = SString("(%d)\n", MTASA_VERSION_BUILD);
                            }
                        }
                        DisconnectPlayer(this, *pPlayer, eType, strMessage);
                    }
                }
                else
                {
                    // Tell the console
                    CLogger::LogPrintf("CONNECT: %s failed to connect (Nick already in use) (%s)\n", szNick, strIPAndSerial.c_str());

                    // Tell the player the problem
                    DisconnectPlayer(this, *pPlayer, CPlayerDisconnectedPacket::NICK_CLASH);
                }
            }
            else
            {
                // Tell the console
                CLogger::LogPrintf("CONNECT: %s failed to connect (Invalid nickname)\n", pPlayer->GetSourceIP());

                // Tell the player the problem
                DisconnectPlayer(this, *pPlayer, CPlayerDisconnectedPacket::INVALID_NICKNAME);
            }
        }
        else
        {
            // Tell the console
            CLogger::LogPrintf("CONNECT: %s failed to connect (Player Element Could not be created.)\n", szNick);
        }
    }
}

void CGame::Packet_PedWasted(CPedWastedPacket& Packet)
{
    CPed* pPed = GetElementFromId<CPed>(Packet.m_PedID);
    if (pPed && !pPed->IsDead())
    {
        pPed->SetIsDead(true);
        pPed->SetPosition(Packet.m_vecPosition);
        // Remove him from any occupied vehicle
        pPed->SetVehicleAction(CPlayer::VEHICLEACTION_NONE);
        CVehicle* pVehicle = pPed->GetOccupiedVehicle();
        if (pVehicle)
        {
            pVehicle->SetOccupant(NULL, pPed->GetOccupiedVehicleSeat());
            pPed->SetOccupiedVehicle(NULL, 0);
        }

        CElement* pKiller = (Packet.m_Killer != INVALID_ELEMENT_ID) ? CElementIDs::GetElement(Packet.m_Killer) : NULL;

        // Create a new packet to send to everyone
        CPedWastedPacket ReturnWastedPacket(pPed, pKiller, Packet.m_ucKillerWeapon, Packet.m_ucBodyPart, false, Packet.m_AnimGroup, Packet.m_AnimID);
        m_pPlayerManager->BroadcastOnlyJoined(ReturnWastedPacket);

        // Tell our scripts the player has died
        CLuaArguments Arguments;
        Arguments.PushNumber(Packet.m_usAmmo);
        if (pKiller)
            Arguments.PushElement(pKiller);
        else
            Arguments.PushBoolean(false);
        if (Packet.m_ucKillerWeapon != 0xFF)
            Arguments.PushNumber(Packet.m_ucKillerWeapon);
        else
            Arguments.PushBoolean(false);
        if (Packet.m_ucBodyPart != 0xFF)
            Arguments.PushNumber(Packet.m_ucBodyPart);
        else
            Arguments.PushBoolean(false);
        Arguments.PushBoolean(false);
        pPed->CallEvent("onPedWasted", Arguments);

        // Reset the weapons list, because a ped loses his weapons on death
        for (unsigned int slot = 0; slot < WEAPON_SLOTS; ++slot)
        {
            pPed->SetWeaponType(0, slot);
            pPed->SetWeaponAmmoInClip(0, slot);
            pPed->SetWeaponTotalAmmo(0, slot);
        }
    }
}
void CGame::Packet_PlayerWasted(CPlayerWastedPacket& Packet)
{
    CPlayer* pPlayer = Packet.GetSourcePlayer();
    if (pPlayer && !pPlayer->IsDead())
    {
        pPlayer->SetSpawned(false);
        pPlayer->SetIsDead(true);
        pPlayer->SetPosition(Packet.m_vecPosition);

        // Remove him from any occupied vehicle
        pPlayer->SetVehicleAction(CPlayer::VEHICLEACTION_NONE);
        CVehicle* pVehicle = pPlayer->GetOccupiedVehicle();
        if (pVehicle)
        {
            pVehicle->SetOccupant(NULL, pPlayer->GetOccupiedVehicleSeat());
            pPlayer->SetOccupiedVehicle(NULL, 0);
        }

        CElement* pKiller = (Packet.m_Killer != INVALID_ELEMENT_ID) ? CElementIDs::GetElement(Packet.m_Killer) : NULL;

        // Create a new packet to send to everyone
        CPlayerWastedPacket ReturnWastedPacket(pPlayer, pKiller, Packet.m_ucKillerWeapon, Packet.m_ucBodyPart, false, Packet.m_AnimGroup, Packet.m_AnimID);
        // Caz: send this to the local player to avoid issue #8148 - "Desync when calling spawnPlayer from an event handler remotely triggered from within
        // onClientPlayerWasted"
        m_pPlayerManager->BroadcastOnlyJoined(ReturnWastedPacket);

        // Tell our scripts the player has died
        CLuaArguments Arguments;
        Arguments.PushNumber(Packet.m_usAmmo);
        if (pKiller)
            Arguments.PushElement(pKiller);
        else
            Arguments.PushBoolean(false);
        if (Packet.m_ucKillerWeapon != 0xFF)
            Arguments.PushNumber(Packet.m_ucKillerWeapon);
        else
            Arguments.PushBoolean(false);
        if (Packet.m_ucBodyPart != 0xFF)
            Arguments.PushNumber(Packet.m_ucBodyPart);
        else
            Arguments.PushBoolean(false);
        Arguments.PushBoolean(false);
        pPlayer->CallEvent("onPlayerWasted", Arguments);

        // Reset the weapons list, because a player loses his weapons on death
        for (unsigned int slot = 0; slot < WEAPON_SLOTS; ++slot)
        {
            pPlayer->SetWeaponType(0, slot);
            pPlayer->SetWeaponAmmoInClip(0, slot);
            pPlayer->SetWeaponTotalAmmo(0, slot);
        }
    }
}

void CGame::Packet_PlayerQuit(CPlayerQuitPacket& Packet)
{
    // Grab the player
    CPlayer* pPlayer = Packet.GetSourcePlayer();
    if (pPlayer)
    {
        // Quit him
        QuitPlayer(*pPlayer);
    }
}

void CGame::Packet_PlayerTimeout(CPlayerTimeoutPacket& Packet)
{
    // Grab the player
    CPlayer* pPlayer = Packet.GetSourcePlayer();
    if (pPlayer)
    {
        // Quit him
        QuitPlayer(*pPlayer, CClient::QUIT_TIMEOUT);
    }
}

// Relay this (pure sync) packet to all the other players using distance rules
void CGame::RelayPlayerPuresync(CPacket& Packet)
{
    // No need to update tick counter every call
    static uint uiUpdateCounter = 0;
    if ((++uiUpdateCounter & 7) == 0)
        UpdateModuleTickCount64();

    // Make a list of players to send this packet to
    CSendList sendList;
    bool      bUseSimSendList = CSimControl::IsSimSystemEnabled();

    CPlayer* pPlayer = Packet.GetSourcePlayer();

    //
    // Process far sync (only if light sync is not active)
    //
    if (pPlayer->IsTimeForPuresyncFar())
    {
        long long llTickCountNow = GetModuleTickCount64();

        // Use this players far list
        SViewerMapType& farList = pPlayer->GetFarPlayerList();

        // For each far player
        for (SViewerMapType ::iterator it = farList.begin(); it != farList.end(); ++it)
        {
            CPlayer*     pSendPlayer = it->first;
            SViewerInfo& nearInfo = it->second;

            nearInfo.llLastUpdateTime = llTickCountNow;
            sendList.push_back(pSendPlayer);
        }
    }

    //
    // Process near sync
    //
    {
        // Insert into other players puresync near list if appropriate
        pPlayer->MaybeUpdateOthersNearList();

        CLOCK("RelayPlayerPuresync", "ProcessNearList");
        // Use this players puresync near list for sending packets
        SViewerMapType& nearList = pPlayer->GetNearPlayerList();

        // Array for holding players that need moving to the puresync far list
        static std::vector<CPlayer*> moveToFarListList;            // static to help reduce memory allocations
        moveToFarListList.clear();

        // For each puresync near player
        for (SViewerMapType ::iterator it = nearList.begin(); it != nearList.end(); ++it)
        {
            CPlayer*     pSendPlayer = it->first;
            SViewerInfo& nearInfo = it->second;
            dassert(MapContains(pPlayer->m_PureSyncSimSendList, pSendPlayer) == nearInfo.bInPureSyncSimSendList);

            if (--nearInfo.iMoveToFarCountDown < 1)
            {
                // Remove player from puresync near list (Has to be not near for 5 calls to get removed (The delay ensures timely updates of players moving far
                // away))
                if (!pPlayer->ShouldPlayerBeInNearList(pSendPlayer))            // Double check remove is required.
                {
                    moveToFarListList.push_back(pSendPlayer);
                    continue;
                }
                nearInfo.iMoveToFarCountDown = 5;
            }

            {
                bool bTimeForSync = pSendPlayer->IsTimeToReceivePuresyncNearFrom(pPlayer, nearInfo);
                if (!bUseSimSendList)
                {
                    // Standard sending
                    if (bTimeForSync)
                        sendList.push_back(pSendPlayer);
                }
                else
                {
                    //
                    // Sim sync relays pure sync packets to the other player when he is in zone 0 (as seen from this player)
                    // Enabling/disabling sim puresync will only take effect for the next pure sync packet, so:
                    //
                    if (nearInfo.iZone > 0)
                    {
                        ////////////////////////////////////////////////
                        // Don't use sim sync for this player
                        ////////////////////////////////////////////////
                        if (!nearInfo.bInPureSyncSimSendList)
                        {
                            // If not in sim list, do send here
                            if (bTimeForSync)
                                sendList.push_back(pSendPlayer);
                        }
                        else if (nearInfo.bInPureSyncSimSendList)
                        {
                            // If in sim list, sim send has already been done.
                            // So don't send here as well - Just remove from sim list
                            MapRemove(pPlayer->m_PureSyncSimSendList, pSendPlayer);
                            pPlayer->m_bPureSyncSimSendListDirty = true;
                            nearInfo.bInPureSyncSimSendList = false;
                        }
                    }
                    else
                    {
                        ////////////////////////////////////////////////
                        // Use sim sync for this player
                        ////////////////////////////////////////////////
                        if (!nearInfo.bInPureSyncSimSendList)
                        {
                            // If not in sim list yet, do send here
                            if (bTimeForSync)
                                sendList.push_back(pSendPlayer);

                            // and add it to sim list for next time
                            MapInsert(pPlayer->m_PureSyncSimSendList, pSendPlayer);
                            pPlayer->m_bPureSyncSimSendListDirty = true;
                            nearInfo.bInPureSyncSimSendList = true;
                        }
                    }
                }
            }
        }
        UNCLOCK("RelayPlayerPuresync", "ProcessNearList");

        // Do pending near->far list moves
        for (std::vector<CPlayer*>::const_iterator iter = moveToFarListList.begin(); iter != moveToFarListList.end(); ++iter)
        {
            pPlayer->MovePlayerToFarList(*iter);
        }
    }

    // Relay packet
    if (!sendList.empty())
    {
        CLOCK("RelayPlayerPuresync", "Broadcast");
        CPlayerManager::Broadcast(Packet, sendList);
        UNCLOCK("RelayPlayerPuresync", "Broadcast");
    }

    CLOCK("RelayPlayerPuresync", "UpdatePuresyncSimPlayer");
    // Update sim data
    CSimControl::UpdateSimPlayer(pPlayer);
    UNCLOCK("RelayPlayerPuresync", "UpdatePuresyncSimPlayer");
}

void CGame::Packet_PlayerPuresync(CPlayerPuresyncPacket& Packet)
{
    // Grab the source player
    CPlayer* pPlayer = Packet.GetSourcePlayer();
    if (pPlayer && pPlayer->IsJoined())
    {
        pPlayer->NotifyReceivedSync();
        pPlayer->IncrementPuresync();

        // Ignore this packet if he should be in a vehicle
        if (!pPlayer->GetOccupiedVehicle())
        {
            // Send a returnsync packet to the player that sent it
            // Only every 4 packets.
            if ((pPlayer->GetPuresyncCount() % 4) == 0)
                pPlayer->Send(CReturnSyncPacket(pPlayer));

            CLOCK("PlayerPuresync", "RelayPlayerPuresync");
            // Relay to other players
            RelayPlayerPuresync(Packet);
            UNCLOCK("PlayerPuresync", "RelayPlayerPuresync");

            CLOCK("PlayerPuresync", "DoHitDetection");
            // Run colpoint checks
            m_pColManager->DoHitDetection(pPlayer->GetPosition(), pPlayer);
            UNCLOCK("PlayerPuresync", "DoHitDetection");
        }
    }
}

void CGame::Packet_Command(CCommandPacket& Packet)
{
    // Grab the source player
    CPlayer* pPlayer = Packet.GetSourcePlayer();
    if (pPlayer && pPlayer->IsJoined())
    {
        // Tell the console
        m_pConsole->HandleInput(Packet.GetCommand(), pPlayer, pPlayer);
    }
}

void CGame::Packet_VehicleDamageSync(CVehicleDamageSyncPacket& Packet)
{
    // Grab the source player
    CPlayer* pPlayer = Packet.GetSourcePlayer();
    if (pPlayer && pPlayer->IsJoined())
    {
        // Grab the vehicle
        CElement* pVehicleElement = CElementIDs::GetElement(Packet.m_Vehicle);
        if (pVehicleElement && IS_VEHICLE(pVehicleElement))
        {
            CVehicle* pVehicle = static_cast<CVehicle*>(pVehicleElement);

            // Is this guy the driver or syncer?
            if (pVehicle->GetSyncer() == pPlayer || pVehicle->GetOccupant(0) == pPlayer)
            {
                // Set the new damage model
                for (unsigned int i = 0; i < MAX_DOORS; ++i)
                {
                    if (Packet.m_damage.data.bDoorStatesChanged[i])
                        pVehicle->m_ucDoorStates[i] = Packet.m_damage.data.ucDoorStates[i];
                }
                for (unsigned int i = 0; i < MAX_WHEELS; ++i)
                {
                    if (Packet.m_damage.data.bWheelStatesChanged[i])
                        pVehicle->m_ucWheelStates[i] = Packet.m_damage.data.ucWheelStates[i];
                }
                for (unsigned int i = 0; i < MAX_PANELS; ++i)
                {
                    if (Packet.m_damage.data.bPanelStatesChanged[i])
                        pVehicle->m_ucPanelStates[i] = Packet.m_damage.data.ucPanelStates[i];
                }
                for (unsigned int i = 0; i < MAX_LIGHTS; ++i)
                {
                    if (Packet.m_damage.data.bLightStatesChanged[i])
                        pVehicle->m_ucLightStates[i] = Packet.m_damage.data.ucLightStates[i];
                }

                // Make a list of players to relay this packet to
                CSendList                      sendList;
                list<CPlayer*>::const_iterator iter = m_pPlayerManager->IterBegin();
                for (; iter != m_pPlayerManager->IterEnd(); iter++)
                {
                    CPlayer* pOther = *iter;
                    if (pOther != pPlayer && pOther->IsJoined())
                    {
                        if (pOther->GetDimension() == pPlayer->GetDimension())
                        {
                            // Newer clients only need sync if vehicle has no driver
                            if (pOther->GetBitStreamVersion() < 0x5D || pVehicle->GetOccupant(0) == NULL)
                            {
                                sendList.push_back(pOther);
                            }
                        }
                    }
                }

                CPlayerManager::Broadcast(Packet, sendList);
            }
        }
    }
}

void CGame::Packet_VehiclePuresync(CVehiclePuresyncPacket& Packet)
{
    // Grab the source player
    CPlayer* pPlayer = Packet.GetSourcePlayer();
    if (pPlayer && pPlayer->IsJoined())
    {
        pPlayer->NotifyReceivedSync();

        // Grab the vehicle
        CVehicle* pVehicle = pPlayer->GetOccupiedVehicle();
        if (pVehicle)
        {
            // Send a returnsync packet to the player that sent it
            pPlayer->Send(CReturnSyncPacket(pPlayer));

            // Increment counter to spread out damage info sends
            pVehicle->m_uiDamageInfoSendPhase++;

            // Increment counter to spread out damage info sends
            pVehicle->m_uiDamageInfoSendPhase++;

            CLOCK("VehiclePuresync", "RelayPlayerPuresync");
            // Relay to other players
            RelayPlayerPuresync(Packet);
            UNCLOCK("VehiclePuresync", "RelayPlayerPuresync");

            CVehicle* pTrailer = pVehicle->GetTowedVehicle();

            // Run colpoint checks
            CLOCK("VehiclePuresync", "DoHitDetection");
            m_pColManager->DoHitDetection(pPlayer->GetPosition(), pPlayer);
            m_pColManager->DoHitDetection(pVehicle->GetPosition(), pVehicle);
            while (pTrailer)
            {
                m_pColManager->DoHitDetection(pTrailer->GetPosition(), pTrailer);
                pTrailer = pTrailer->GetTowedVehicle();
            }
            UNCLOCK("VehiclePuresync", "DoHitDetection");
        }
    }
}

void CGame::Packet_Keysync(CKeysyncPacket& Packet)
{
    // Grab the source player
    CPlayer* pPlayer = Packet.GetSourcePlayer();
    if (pPlayer && pPlayer->IsJoined())
    {
        // Relay to other players
        RelayNearbyPacket(Packet);
    }
}

void CGame::Packet_Bulletsync(CBulletsyncPacket& Packet)
{
    // Grab the source player
    CPlayer* pPlayer = Packet.GetSourcePlayer();
    if (pPlayer && pPlayer->IsJoined())
    {
        // Relay to other players
        RelayNearbyPacket(Packet);

        // Call event
        CLuaArguments Arguments;
        Arguments.PushNumber(Packet.m_WeaponType);
        Arguments.PushNumber(Packet.m_vecEnd.fX);
        Arguments.PushNumber(Packet.m_vecEnd.fY);
        Arguments.PushNumber(Packet.m_vecEnd.fZ);

        if (Packet.m_DamagedPlayerID == INVALID_ELEMENT_ID)
        {
            Arguments.PushNil();
        }
        else
        {
            Arguments.PushElement(CElementIDs::GetElement(Packet.m_DamagedPlayerID));
        }

        Arguments.PushNumber(Packet.m_vecStart.fX);
        Arguments.PushNumber(Packet.m_vecStart.fY);
        Arguments.PushNumber(Packet.m_vecStart.fZ);
        pPlayer->CallEvent("onPlayerWeaponFire", Arguments);
    }
}

void CGame::Packet_WeaponBulletsync(CCustomWeaponBulletSyncPacket& Packet)
{
    // Grab the source player
    CPlayer*       pPlayer = Packet.GetSourcePlayer();
    CCustomWeapon* pWeapon = Packet.GetWeapon();
    if (pPlayer && pPlayer->IsJoined() && pPlayer == Packet.GetWeaponOwner())
    {
        // Tell our scripts the player has fired
        CLuaArguments Arguments;
        Arguments.PushElement(pPlayer);

        if (pWeapon->CallEvent("onWeaponFire", Arguments))
        {
            // Relay to other players
            m_pPlayerManager->BroadcastOnlyJoined(Packet, pPlayer);
        }
    }
}

void CGame::Packet_PedTask(CPedTaskPacket& Packet)
{
    // Grab the source player
    CPlayer* pPlayer = Packet.GetSourcePlayer();
    if (pPlayer && pPlayer->IsJoined())
    {
        // Relay to other players
        RelayNearbyPacket(Packet);
    }
}

// Relay this packet to other nearby players
void CGame::RelayNearbyPacket(CPacket& Packet)
{
    // Make a list of players to send this packet to
    CSendList sendList;
    bool      bUseSimSendList = CSimControl::IsSimSystemEnabled() && Packet.HasSimHandler();

    CPlayer* pPlayer = Packet.GetSourcePlayer();

    //
    // Process near sync
    //
    {
        // Update list of players who need the packet
        pPlayer->MaybeUpdateOthersNearList();

        // Use this player's near list for sending packets
        SViewerMapType& nearList = pPlayer->GetNearPlayerList();

        // For each near player
        for (SViewerMapType ::iterator it = nearList.begin(); it != nearList.end(); ++it)
        {
            CPlayer* pSendPlayer = it->first;
            if (!bUseSimSendList)
            {
                // Standard sending
                sendList.push_back(pSendPlayer);
            }
            else
            {
                const SViewerInfo& nearInfo = it->second;
                dassert(MapContains(pPlayer->m_PureSyncSimSendList, pSendPlayer) == nearInfo.bInPureSyncSimSendList);

                if (!nearInfo.bInPureSyncSimSendList)
                {
                    // If not in sim send list, do send here
                    sendList.push_back(pSendPlayer);
                }
            }
        }
    }

    // Relay packet
    if (!sendList.empty())
        CPlayerManager::Broadcast(Packet, sendList);
}

void CGame::Packet_LuaEvent(CLuaEventPacket& Packet)
{
    // Grab the source player, even name, element id and the arguments passed
    CPlayer*       pCaller = Packet.GetSourcePlayer();
    const char*    szName = Packet.GetName();
    ElementID      ElementID = Packet.GetElementID();
    CLuaArguments* pArguments = Packet.GetArguments();

    // Grab the element
    CElement* pElement = CElementIDs::GetElement(ElementID);
    if (pElement)
    {
        // Make sure the event exists and that it allows clientside triggering
        SEvent* pEvent = m_Events.Get(szName);
        if (pEvent)
        {
            if (pEvent->bAllowRemoteTrigger)
            {
                pElement->CallEvent(szName, *pArguments, pCaller);
            }
            else
                m_pScriptDebugging->LogError(NULL, "Client (%s) triggered serverside event %s, but event is not marked as remotly triggerable",
                                             pCaller->GetNick(), szName);
        }
        else
            m_pScriptDebugging->LogError(NULL, "Client (%s) triggered serverside event %s, but event is not added serverside", pCaller->GetNick(), szName);
    }
}

void CGame::Packet_CustomData(CCustomDataPacket& Packet)
{
    // Got a valid source?
    CPlayer* pSourcePlayer = Packet.GetSourcePlayer();
    if (pSourcePlayer)
    {
        // Grab the element
        ElementID ID = Packet.GetElementID();
        CElement* pElement = CElementIDs::GetElement(ID);
        if (pElement)
        {
            // Change the data
            const char*   szName = Packet.GetName();
            CLuaArgument& Value = Packet.GetValue();

            // Ignore if the wrong length
            if (strlen(szName) > MAX_CUSTOMDATA_NAME_LENGTH)
            {
                CLogger::ErrorPrintf("Received oversized custom data name from %s (%s)", Packet.GetSourcePlayer()->GetNick(),
                                     *SStringX(szName).Left(MAX_CUSTOMDATA_NAME_LENGTH + 1));
                return;
            }

            // Tell our clients to update their data. Send to everyone but the one we got this packet from.
            unsigned short usNameLength = static_cast<unsigned short>(strlen(szName));
            CBitStream     BitStream;
            BitStream.pBitStream->WriteCompressed(usNameLength);
            BitStream.pBitStream->Write(szName, usNameLength);
            Value.WriteToBitStream(*BitStream.pBitStream);
            m_pPlayerManager->BroadcastOnlyJoined(CElementRPCPacket(pElement, SET_ELEMENT_DATA, *BitStream.pBitStream), pSourcePlayer);

            CPerfStatEventPacketUsage::GetSingleton()->UpdateElementDataUsageRelayed(szName, m_pPlayerManager->Count(),
                                                                                     BitStream.pBitStream->GetNumberOfBytesUsed());

            pElement->SetCustomData(szName, Value, true, pSourcePlayer);
        }
    }
}

void CGame::Packet_DetonateSatchels(CDetonateSatchelsPacket& Packet)
{
    // Grab the source player
    CPlayer* pPlayer = Packet.GetSourcePlayer();
    if (pPlayer && pPlayer->IsJoined())
    {
        // Tell everyone to blow up this guy's satchels
        m_pPlayerManager->BroadcastOnlyJoined(Packet);
        // Take away their detonator
        CStaticFunctionDefinitions::TakeWeapon(pPlayer, 40);
    }
}

void CGame::Packet_DestroySatchels(CDestroySatchelsPacket& Packet)
{
    // Grab the source player
    CPlayer* pPlayer = Packet.GetSourcePlayer();
    if (pPlayer && pPlayer->IsJoined())
    {
        // Tell everyone to destroy up this player's satchels
        m_pPlayerManager->BroadcastOnlyJoined(Packet);
        // Take away their detonator
        CStaticFunctionDefinitions::TakeWeapon(pPlayer, 40);
    }
}

void CGame::Packet_ExplosionSync(CExplosionSyncPacket& Packet)
{
    // Grab the source player
    CPlayer* pPlayer = Packet.GetSourcePlayer();
    if (pPlayer && pPlayer->IsJoined())
    {
        bool          bBroadcast = true;
        ElementID     OriginID = Packet.m_OriginID;
        unsigned char ucType = Packet.m_ucType;
        CVector       vecPosition = Packet.m_vecPosition;
        if (OriginID != INVALID_ELEMENT_ID)
        {
            CElement* pOrigin = CElementIDs::GetElement(OriginID);
            // Do we have an origin source?
            if (pOrigin)
            {
                // Is the source of the explosion a vehicle?
                switch (pOrigin->GetType())
                {
                    case CElement::PLAYER:
                    {
                        // Correct our position vector
                        CVehicle* pVehicle = static_cast<CPlayer*>(pOrigin)->GetOccupiedVehicle();
                        if (pVehicle)
                        {
                            // Use the vehicle's position?
                            vecPosition += pVehicle->GetPosition();
                        }
                        else
                        {
                            // Use the player's position
                            vecPosition += pOrigin->GetPosition();
                        }
                        break;
                    }
                    case CElement::VEHICLE:
                    {
                        // Correct our position vector
                        vecPosition += pOrigin->GetPosition();

                        // Has the vehicle blown up?
                        switch (ucType)
                        {
                            case 4:             // EXP_TYPE_CAR
                            case 5:             // EXP_TYPE_CAR_QUICK
                            case 6:             // EXP_TYPE_BOAT
                            case 7:             // EXP_TYPE_HELI
                            case 12:            // EXP_TYPE_TINY - RC Vehicles
                            {
                                CVehicle* pVehicle = static_cast<CVehicle*>(pOrigin);
                                // Is this vehicle not already blown?
                                if (pVehicle->GetIsBlown() == false)
                                {
                                    pVehicle->SetIsBlown(true);

                                    // Call the onVehicleExplode event
                                    CLuaArguments Arguments;
                                    pVehicle->CallEvent("onVehicleExplode", Arguments);
                                    // Update our engine State
                                    pVehicle->SetEngineOn(false);
                                }
                                else
                                {
                                    bBroadcast = false;
                                }
                            }
                        }
                        break;
                    }
                    default:
                        break;
                }
            }
        }

        if (bBroadcast)
        {
            // Make a list of players to send this packet to
            CSendList sendList;

            // Loop through all the players
            std::list<CPlayer*>::const_iterator iter = m_pPlayerManager->IterBegin();
            for (; iter != m_pPlayerManager->IterEnd(); iter++)
            {
                CPlayer* pSendPlayer = *iter;

                // We tell the reporter to create the explosion too
                // Grab this player's camera position
                CVector vecCameraPosition;
                pSendPlayer->GetCamera()->GetPosition(vecCameraPosition);

                // Is this players camera close enough to send?
                if (IsPointNearPoint3D(vecPosition, vecCameraPosition, MAX_EXPLOSION_SYNC_DISTANCE))
                {
                    // Send the packet to him
                    sendList.push_back(pSendPlayer);
                }
            }

            CPlayerManager::Broadcast(Packet, sendList);
        }
    }
}

void CGame::Packet_ProjectileSync(CProjectileSyncPacket& Packet)
{
    // Grab the source player
    CPlayer* pPlayer = Packet.GetSourcePlayer();
    if (pPlayer && pPlayer->IsJoined())
    {
        CVector vecPosition = Packet.m_vecOrigin;
        if (Packet.m_OriginID != INVALID_ELEMENT_ID)
        {
            CElement* pOriginSource = CElementIDs::GetElement(Packet.m_OriginID);
            if (pOriginSource)
                vecPosition += pOriginSource->GetPosition();
        }

        // Make a list of players to send this packet to
        CSendList sendList;

        // Loop through all the players
        std::list<CPlayer*>::const_iterator iter = m_pPlayerManager->IterBegin();
        for (; iter != m_pPlayerManager->IterEnd(); iter++)
        {
            CPlayer* pSendPlayer = *iter;

            // Not the player we got the packet from?
            if (pSendPlayer != pPlayer)
            {
                // Grab this player's camera position
                CVector vecCameraPosition;
                pSendPlayer->GetCamera()->GetPosition(vecCameraPosition);

                // Is this players camera close enough to send?
                if (IsPointNearPoint3D(vecPosition, vecCameraPosition, MAX_PROJECTILE_SYNC_DISTANCE))
                {
                    // Send the packet to him
                    sendList.push_back(pSendPlayer);
                }
            }
        }
        CPlayerManager::Broadcast(Packet, sendList);
    }
}

void CGame::Packet_Vehicle_InOut(CVehicleInOutPacket& Packet)
{
    // Grab the source player
    CPlayer* pPlayer = Packet.GetSourcePlayer();
    if (pPlayer)
    {
        // Joined?
        if (pPlayer->IsJoined())
        {
            // Grab the vehicle with the chosen ID
            ElementID     ID = Packet.GetID();
            unsigned char ucAction = Packet.GetAction();

            // Spawned?
            if (pPlayer->IsSpawned())
            {
                CElement* pVehicleElement = CElementIDs::GetElement(ID);
                if (pVehicleElement && IS_VEHICLE(pVehicleElement))
                {
                    CVehicle* pVehicle = static_cast<CVehicle*>(pVehicleElement);

                    // Handle it depending on the action
                    switch (ucAction)
                    {
                        // Vehicle get in request?
                        case VEHICLE_REQUEST_IN:
                        {
                            bool bFailed = true;
                            enum eFailReasons
                            {
                                FAIL_INVALID = 0,
                                FAIL_SCRIPT,
                                FAIL_SCRIPT_2,
                                FAIL_JACKED_ACTION,
                                FAIL_SEAT,
                                FAIL_DISTANCE,
                                FAIL_IN_VEHICLE,
                                FAIL_ACTION,
                                FAIL_TRAILER,
                            } failReason = FAIL_INVALID;

                            // Is this vehicle enterable? (not a trailer)
                            unsigned short usVehicleModel = pVehicle->GetModel();
                            if (!CVehicleManager::IsTrailer(usVehicleModel))
                            {
                                // He musn't already be doing something
                                if (pPlayer->GetVehicleAction() == CPlayer::VEHICLEACTION_NONE)
                                {
                                    // He musn't already be in a vehicle
                                    if (!pPlayer->GetOccupiedVehicle())
                                    {
                                        float fCutoffDistance = 50.0f;
                                        bool  bWarpIn = false;
                                        // Jax: is he in water and trying to get in a floating vehicle
                                        // Cazomino05: changed to check if the vehicle is in water not player
                                        if ((pPlayer->IsInWater() || Packet.GetOnWater()) && (usVehicleModel == VT_SKIMMER || usVehicleModel == VT_SEASPAR ||
                                                                                              usVehicleModel == VT_LEVIATHN || usVehicleModel == VT_VORTEX))
                                        {
                                            fCutoffDistance = 10.0f;
                                            bWarpIn = true;
                                        }
                                        if (usVehicleModel == VT_RCBARON)
                                        {            // warp in for rc baron.
                                            fCutoffDistance = 10.0f;
                                            bWarpIn = true;
                                        }

                                        CPed* pOccupant = pVehicle->GetOccupant(0);
                                        // If he's going to be jacking this vehicle, lets make sure he's very close to it
                                        if (pOccupant)
                                            fCutoffDistance = 10.0f;

                                        // Is he close enough to the vehicle?
                                        if (IsPointNearPoint3D(pPlayer->GetPosition(), pVehicle->GetPosition(), fCutoffDistance))
                                        {
                                            unsigned char ucSeat = Packet.GetSeat();
                                            unsigned char ucDoor = Packet.GetDoor();

                                            // Temp fix: Disable driver seat for train carriages since the whole vehicle sync logic is based on the the player
                                            // on the first seat being the vehicle syncer (Todo)
                                            if (pVehicle->GetVehicleType() == VEHICLE_TRAIN && ucSeat == 0 && pVehicle->GetTowedByVehicle())
                                                ucSeat++;

                                            // Going for driver?
                                            if (ucSeat == 0)
                                            {
                                                // Does it already have an occupant/occupying?
                                                if (!pOccupant)
                                                {
                                                    // Mark him as entering the vehicle
                                                    pPlayer->SetOccupiedVehicle(pVehicle, 0);
                                                    pPlayer->SetVehicleAction(CPlayer::VEHICLEACTION_ENTERING);
                                                    pVehicle->m_bOccupantChanged = false;

                                                    // Call the entering vehicle event
                                                    CLuaArguments Arguments;
                                                    Arguments.PushElement(pPlayer);            // player
                                                    Arguments.PushNumber(0);                   // seat
                                                    Arguments.PushBoolean(false);              // jacked
                                                    Arguments.PushNumber(ucDoor);              // Door
                                                    if (pVehicle->CallEvent("onVehicleStartEnter", Arguments))
                                                    {
                                                        // HACK?: check the player's vehicle-action is still the same (not warped in?)
                                                        if (pPlayer->GetVehicleAction() == CPlayer::VEHICLEACTION_ENTERING)
                                                        {
                                                            // Force the player as the syncer of the vehicle to which they are entering
                                                            m_pUnoccupiedVehicleSync->OverrideSyncer(pVehicle, pPlayer);

                                                            if (bWarpIn)
                                                            {
                                                                // Unmark him as entering the vehicle so WarpPedIntoVehicle will work
                                                                if (!pVehicle->m_bOccupantChanged)
                                                                {
                                                                    pPlayer->SetOccupiedVehicle(NULL, 0);
                                                                    pVehicle->SetOccupant(NULL, 0);
                                                                }

                                                                if (CStaticFunctionDefinitions::WarpPedIntoVehicle(pPlayer, pVehicle, 0))
                                                                {
                                                                    bFailed = false;
                                                                }
                                                                else
                                                                {
                                                                    // Warp failed
                                                                    pPlayer->SetVehicleAction(CPlayer::VEHICLEACTION_NONE);
                                                                    failReason = FAIL_SCRIPT;
                                                                }
                                                            }
                                                            else
                                                            {
                                                                // Tell everyone he can start entering the vehicle from his current position
                                                                CVehicleInOutPacket Reply(ID, 0, VEHICLE_REQUEST_IN_CONFIRMED, ucDoor);
                                                                Reply.SetSourceElement(pPlayer);
                                                                m_pPlayerManager->BroadcastOnlyJoined(Reply);
                                                                bFailed = false;
                                                            }
                                                        }
                                                    }
                                                    else
                                                    {
                                                        if (!pVehicle->m_bOccupantChanged)
                                                        {
                                                            pPlayer->SetOccupiedVehicle(NULL, 0);
                                                            pVehicle->SetOccupant(NULL, 0);
                                                        }
                                                        pPlayer->SetVehicleAction(CPlayer::VEHICLEACTION_NONE);
                                                        failReason = FAIL_SCRIPT;
                                                    }
                                                }
                                                else
                                                {
                                                    // TODO: support jacking peds (not simple!)
                                                    // Is the jacked person a player and stationary in the car (ie not getting in or out)
                                                    if (IS_PLAYER(pOccupant) && pOccupant->GetVehicleAction() == CPlayer::VEHICLEACTION_NONE)
                                                    {
                                                        // He's now jacking the car and the occupant is getting jacked
                                                        pPlayer->SetVehicleAction(CPlayer::VEHICLEACTION_JACKING);
                                                        pPlayer->SetJackingVehicle(pVehicle);
                                                        pVehicle->SetJackingPlayer(pPlayer);
                                                        pOccupant->SetVehicleAction(CPlayer::VEHICLEACTION_JACKED);

                                                        // Call the entering vehicle event
                                                        CLuaArguments EnterArguments;
                                                        EnterArguments.PushElement(pPlayer);              // player
                                                        EnterArguments.PushNumber(0);                     // seat
                                                        EnterArguments.PushElement(pOccupant);            // jacked
                                                        EnterArguments.PushNumber(ucDoor);                // Door
                                                        if (pVehicle->CallEvent("onVehicleStartEnter", EnterArguments))
                                                        {
                                                            // HACK?: check the player's vehicle-action is still the same (not warped in?)
                                                            if (pPlayer->GetVehicleAction() == CPlayer::VEHICLEACTION_JACKING)
                                                            {
                                                                // Call the exiting vehicle event
                                                                CLuaArguments ExitArguments;
                                                                ExitArguments.PushElement(pOccupant);            // player
                                                                ExitArguments.PushNumber(ucSeat);                // seat
                                                                ExitArguments.PushElement(pPlayer);              // jacker
                                                                if (pVehicle->CallEvent("onVehicleStartExit", ExitArguments))
                                                                {
                                                                    // HACK?: check the player's vehicle-action is still the same (not warped out?)
                                                                    if (pOccupant->GetVehicleAction() == CPlayer::VEHICLEACTION_JACKED)
                                                                    {
                                                                        /* Jax: we don't need to worry about a syncer if we already have and will have a driver
                                                                        // Force the player as the syncer of the vehicle to which they are entering
                                                                        m_pUnoccupiedVehicleSync->OverrideSyncer ( pVehicle, pPlayer );
                                                                        */

                                                                        // Broadcast a jack message (tells him he can get in, but he must jack it)
                                                                        CVehicleInOutPacket Reply(ID, 0, VEHICLE_REQUEST_JACK_CONFIRMED, ucDoor);
                                                                        Reply.SetSourceElement(pPlayer);
                                                                        m_pPlayerManager->BroadcastOnlyJoined(Reply);

                                                                        bFailed = false;
                                                                    }
                                                                }
                                                            }
                                                        }
                                                        else
                                                        {
                                                            pPlayer->SetVehicleAction(CPlayer::VEHICLEACTION_NONE);
                                                            pOccupant->SetVehicleAction(CPlayer::VEHICLEACTION_NONE);
                                                            failReason = FAIL_SCRIPT_2;
                                                        }
                                                    }
                                                    else
                                                        failReason = FAIL_JACKED_ACTION;
                                                }
                                            }
                                            else
                                            {
                                                CPed* pCurrentOccupant = pVehicle->GetOccupant(ucSeat);
                                                if (pCurrentOccupant || ucSeat > pVehicle->GetMaxPassengers())
                                                {
                                                    // Grab a free passenger spot in the vehicle
                                                    ucSeat = pVehicle->GetFreePassengerSeat();
                                                }
                                                if (ucSeat <= 8)
                                                {
                                                    // Mark him as entering the vehicle
                                                    pPlayer->SetOccupiedVehicle(pVehicle, ucSeat);
                                                    pPlayer->SetVehicleAction(CPlayer::VEHICLEACTION_ENTERING);
                                                    pVehicle->m_bOccupantChanged = false;

                                                    // Call the entering vehicle event
                                                    CLuaArguments Arguments;
                                                    Arguments.PushElement(pPlayer);            // player
                                                    Arguments.PushNumber(ucSeat);              // seat
                                                    Arguments.PushBoolean(false);              // jacked
                                                    Arguments.PushNumber(ucDoor);              // Door
                                                    if (pVehicle->CallEvent("onVehicleStartEnter", Arguments))
                                                    {
                                                        // HACK?: check the player's vehicle-action is still the same (not warped in?)
                                                        if (pPlayer->GetVehicleAction() == CPlayer::VEHICLEACTION_ENTERING)
                                                        {
                                                            if (bWarpIn)
                                                            {
                                                                // Unmark him as entering the vehicle so WarpPedIntoVehicle will work
                                                                if (!pVehicle->m_bOccupantChanged)
                                                                {
                                                                    pPlayer->SetOccupiedVehicle(NULL, 0);
                                                                    pVehicle->SetOccupant(NULL, ucSeat);
                                                                }

                                                                if (CStaticFunctionDefinitions::WarpPedIntoVehicle(pPlayer, pVehicle, ucSeat))
                                                                {
                                                                    bFailed = false;
                                                                }
                                                                else
                                                                {
                                                                    // Warp failed
                                                                    pPlayer->SetVehicleAction(CPlayer::VEHICLEACTION_NONE);
                                                                    failReason = FAIL_SCRIPT;
                                                                }
                                                            }
                                                            else
                                                            {
                                                                // Tell everyone he can start entering the vehicle from his current position
                                                                CVehicleInOutPacket Reply(ID, ucSeat, VEHICLE_REQUEST_IN_CONFIRMED, ucDoor);
                                                                Reply.SetSourceElement(pPlayer);
                                                                m_pPlayerManager->BroadcastOnlyJoined(Reply);
                                                                bFailed = false;
                                                            }
                                                        }
                                                    }
                                                    else
                                                    {
                                                        if (!pVehicle->m_bOccupantChanged)
                                                        {
                                                            pPlayer->SetOccupiedVehicle(NULL, 0);
                                                            pVehicle->SetOccupant(NULL, ucSeat);
                                                        }
                                                        pPlayer->SetVehicleAction(CPlayer::VEHICLEACTION_NONE);
                                                        failReason = FAIL_SCRIPT;
                                                    }
                                                }
                                                else
                                                    failReason = FAIL_SEAT;
                                            }
                                        }
                                        else
                                            failReason = FAIL_DISTANCE;
                                    }
                                    else
                                        failReason = FAIL_IN_VEHICLE;
                                }
                                else
                                    failReason = FAIL_ACTION;
                            }
                            else
                                failReason = FAIL_TRAILER;

                            if (bFailed)
                            {
                                // He can't get in
                                CVehicleInOutPacket Reply(ID, 0, VEHICLE_ATTEMPT_FAILED);
                                Reply.SetSourceElement(pPlayer);
                                Reply.SetFailReason((unsigned char)failReason);
                                // Was he too far away from the vehicle?
                                if (failReason == FAIL_DISTANCE)
                                {
                                    // Correct the vehicles position
                                    Reply.SetCorrectVector(pVehicle->GetPosition());
                                }
                                pPlayer->Send(Reply);
                            }

                            break;
                        }

                        // Vehicle in notification?
                        case VEHICLE_NOTIFY_IN:
                        {
                            // Is he entering?
                            if (pPlayer->GetVehicleAction() == CPlayer::VEHICLEACTION_ENTERING)
                            {
                                // Is he the occupant? (he must unless the client has fucked up)
                                unsigned char ucOccupiedSeat = pPlayer->GetOccupiedVehicleSeat();
                                if (pPlayer == pVehicle->GetOccupant(ucOccupiedSeat))
                                {
                                    // Mark him as successfully entered
                                    pPlayer->SetVehicleAction(CPlayer::VEHICLEACTION_NONE);

                                    // Update our engine State
                                    pVehicle->SetEngineOn(true);

                                    // Tell everyone he's in (they should warp him in)
                                    CVehicleInOutPacket Reply(ID, ucOccupiedSeat, VEHICLE_NOTIFY_IN_RETURN);
                                    Reply.SetSourceElement(pPlayer);
                                    m_pPlayerManager->BroadcastOnlyJoined(Reply);

                                    // Call the player->vehicle event
                                    CLuaArguments Arguments;
                                    Arguments.PushElement(pVehicle);                 // vehice
                                    Arguments.PushNumber(ucOccupiedSeat);            // seat
                                    Arguments.PushBoolean(false);                    // jacked
                                    pPlayer->CallEvent("onPlayerVehicleEnter", Arguments);

                                    // Call the vehicle->player event
                                    CLuaArguments Arguments2;
                                    Arguments2.PushElement(pPlayer);                  // player
                                    Arguments2.PushNumber(ucOccupiedSeat);            // seat
                                    Arguments2.PushBoolean(false);                    // jacked
                                    pVehicle->CallEvent("onVehicleEnter", Arguments2);
                                }
                            }

                            break;
                        }

                        // Vehicle in aborted notification?
                        case VEHICLE_NOTIFY_IN_ABORT:
                        {
                            // Is he entering?
                            if (pPlayer->GetVehicleAction() == CPlayer::VEHICLEACTION_ENTERING)
                            {
                                // Is he the occupant? (he must unless the client has fucked up)
                                unsigned char ucOccupiedSeat = pPlayer->GetOccupiedVehicleSeat();
                                if (pPlayer == pVehicle->GetOccupant(ucOccupiedSeat))
                                {
                                    unsigned char ucDoor = Packet.GetDoor();
                                    float         fDoorAngle = Packet.GetDoorAngle();

                                    // Mark that he's in no vehicle
                                    pPlayer->SetVehicleAction(CPlayer::VEHICLEACTION_NONE);
                                    pPlayer->SetOccupiedVehicle(NULL, 0);
                                    pVehicle->SetOccupant(NULL, ucOccupiedSeat);

                                    // Update the door angle.
                                    pVehicle->SetDoorOpenRatio(ucDoor + 2, fDoorAngle);

                                    // Tell everyone he's in (they should warp him in)
                                    CVehicleInOutPacket Reply(ID, ucOccupiedSeat, VEHICLE_NOTIFY_IN_ABORT_RETURN, ucDoor);
                                    Reply.SetSourceElement(pPlayer);
                                    Reply.SetDoorAngle(fDoorAngle);
                                    m_pPlayerManager->BroadcastOnlyJoined(Reply);
                                }
                            }

                            break;
                        }

                        // Vehicle get out request?
                        case VEHICLE_REQUEST_OUT:
                        {
                            // Is he getting jacked?
                            if (pPlayer->GetVehicleAction() == CPlayer::VEHICLEACTION_NONE)
                            {
                                // Does it have an occupant and is the occupant the requesting player?
                                unsigned ucOccupiedSeat = pPlayer->GetOccupiedVehicleSeat();
                                if (pPlayer == pVehicle->GetOccupant(ucOccupiedSeat))
                                {
                                    // Call the exiting vehicle event
                                    CLuaArguments Arguments;
                                    Arguments.PushElement(pPlayer);                    // player
                                    Arguments.PushNumber(ucOccupiedSeat);              // seat
                                    Arguments.PushBoolean(false);                      // jacked
                                    Arguments.PushNumber(Packet.GetDoor());            // door being used
                                    if (pVehicle->CallEvent("onVehicleStartExit", Arguments) && pPlayer->GetOccupiedVehicle() == pVehicle)
                                    {
                                        // Mark him as exiting the vehicle
                                        pPlayer->SetVehicleAction(CPlayer::VEHICLEACTION_EXITING);

                                        // Tell everyone he can start exiting the vehicle
                                        CVehicleInOutPacket Reply(ID, ucOccupiedSeat, VEHICLE_REQUEST_OUT_CONFIRMED, Packet.GetDoor());
                                        Reply.SetSourceElement(pPlayer);
                                        m_pPlayerManager->BroadcastOnlyJoined(Reply);
                                    }
                                    else
                                    {
                                        // Tell him he can't exit (script denied it or he was
                                        // already warped out)
                                        CVehicleInOutPacket Reply(ID, 0, VEHICLE_ATTEMPT_FAILED);
                                        Reply.SetSourceElement(pPlayer);
                                        pPlayer->Send(Reply);
                                    }
                                }
                                else
                                {
                                    // Tell him he can't exit
                                    CVehicleInOutPacket Reply(ID, 0, VEHICLE_ATTEMPT_FAILED);
                                    Reply.SetSourceElement(pPlayer);
                                    pPlayer->Send(Reply);
                                }
                            }
                            else
                            {
                                // Tell him he can't exit
                                CVehicleInOutPacket Reply(ID, 0, VEHICLE_ATTEMPT_FAILED);
                                Reply.SetSourceElement(pPlayer);
                                pPlayer->Send(Reply);
                            }

                            break;
                        }

                        // Vehicle out notify?
                        case VEHICLE_NOTIFY_OUT:
                        {
                            // Is he already getting out?
                            if (pPlayer->GetVehicleAction() == CPlayer::VEHICLEACTION_EXITING)
                            {
                                // Does it have an occupant and is the occupant the requesting player?
                                unsigned char ucOccupiedSeat = pPlayer->GetOccupiedVehicleSeat();
                                if (pPlayer == pVehicle->GetOccupant(ucOccupiedSeat))
                                {
                                    // Mark the player/vehicle as empty
                                    pVehicle->SetOccupant(NULL, ucOccupiedSeat);
                                    pPlayer->SetOccupiedVehicle(NULL, 0);
                                    pPlayer->SetVehicleAction(CPlayer::VEHICLEACTION_NONE);

                                    // Force the player that just left the vehicle as the syncer
                                    m_pUnoccupiedVehicleSync->OverrideSyncer(pVehicle, pPlayer);

                                    // Tell everyone he can start exiting the vehicle
                                    CVehicleInOutPacket Reply(ID, ucOccupiedSeat, VEHICLE_NOTIFY_OUT_RETURN);
                                    Reply.SetSourceElement(pPlayer);
                                    m_pPlayerManager->BroadcastOnlyJoined(Reply);

                                    // Call the player->vehicle event
                                    CLuaArguments Arguments;
                                    Arguments.PushElement(pVehicle);                 // vehicle
                                    Arguments.PushNumber(ucOccupiedSeat);            // seat
                                    Arguments.PushBoolean(false);                    // jacker
                                    Arguments.PushBoolean(false);                    // forcedByScript
                                    pPlayer->CallEvent("onPlayerVehicleExit", Arguments);

                                    // Call the vehicle->player event
                                    CLuaArguments Arguments2;
                                    Arguments2.PushElement(pPlayer);                  // player
                                    Arguments2.PushNumber(ucOccupiedSeat);            // seat
                                    Arguments2.PushBoolean(false);                    // jacker
                                    Arguments2.PushBoolean(false);                    // forcedByScript
                                    pVehicle->CallEvent("onVehicleExit", Arguments2);
                                }
                            }

                            break;
                        }

                        // Vehicle out aborted notification?
                        case VEHICLE_NOTIFY_OUT_ABORT:
                        {
                            // Is he entering?
                            if (pPlayer->GetVehicleAction() == CPlayer::VEHICLEACTION_EXITING)
                            {
                                // Is he the occupant?
                                unsigned char ucOccupiedSeat = pPlayer->GetOccupiedVehicleSeat();
                                if (pPlayer == pVehicle->GetOccupant(ucOccupiedSeat))
                                {
                                    // Mark that he's in no vehicle
                                    pPlayer->SetVehicleAction(CPlayer::VEHICLEACTION_NONE);

                                    // Tell everyone he's in (they should warp him in)
                                    CVehicleInOutPacket Reply(ID, ucOccupiedSeat, VEHICLE_NOTIFY_OUT_ABORT_RETURN);
                                    Reply.SetSourceElement(pPlayer);
                                    m_pPlayerManager->BroadcastOnlyJoined(Reply);
                                }
                            }

                            break;
                        }

                        case VEHICLE_NOTIFY_FELL_OFF:
                        {
                            // Check that the player is in the given vehicle
                            unsigned char ucOccupiedSeat = pPlayer->GetOccupiedVehicleSeat();
                            if (pVehicle->GetOccupant(ucOccupiedSeat) == pPlayer)
                            {
                                // Remove him from the vehicle
                                pPlayer->SetOccupiedVehicle(NULL, 0);
                                pVehicle->SetOccupant(NULL, ucOccupiedSeat);

                                // Force the player that just left the vehicle as the syncer
                                m_pUnoccupiedVehicleSync->OverrideSyncer(pVehicle, pPlayer);

                                pPlayer->SetVehicleAction(CPlayer::VEHICLEACTION_NONE);
                                // Tell the other players about it
                                CVehicleInOutPacket Reply(ID, ucOccupiedSeat, VEHICLE_NOTIFY_FELL_OFF_RETURN);
                                Reply.SetSourceElement(pPlayer);
                                m_pPlayerManager->BroadcastOnlyJoined(Reply);

                                // Call the player->vehicle event
                                CLuaArguments Arguments;
                                Arguments.PushElement(pVehicle);                 // vehicle
                                Arguments.PushNumber(ucOccupiedSeat);            // seat
                                Arguments.PushBoolean(false);                    // jacker
                                Arguments.PushBoolean(false);                    // forcedByScript
                                pPlayer->CallEvent("onPlayerVehicleExit", Arguments);

                                // Call the vehicle->player event
                                CLuaArguments Arguments2;
                                Arguments2.PushElement(pPlayer);                  // player
                                Arguments2.PushNumber(ucOccupiedSeat);            // seat
                                Arguments2.PushBoolean(false);                    // jacker
                                Arguments2.PushBoolean(false);                    // forcedByScript
                                pVehicle->CallEvent("onVehicleExit", Arguments2);
                            }

                            break;
                        }

                        case VEHICLE_NOTIFY_JACK:            // Finished jacking him
                        {
                            // Is the sender jacking?
                            if (pPlayer->GetVehicleAction() == CPlayer::VEHICLEACTION_JACKING)
                            {
                                // Grab the jacked player
                                CPed* pJacked = pVehicle->GetOccupant(0);
                                if (pJacked)
                                {
                                    // TODO! CHECK THE CAR ID
                                    // Throw the jacked player out
                                    pJacked->SetOccupiedVehicle(NULL, 0);
                                    pJacked->SetVehicleAction(CPlayer::VEHICLEACTION_NONE);

                                    // Put the jacking player into it
                                    pPlayer->SetOccupiedVehicle(pVehicle, 0);
                                    pPlayer->SetVehicleAction(CPlayer::VEHICLEACTION_NONE);
                                    pPlayer->SetJackingVehicle(NULL);
                                    pVehicle->SetJackingPlayer(NULL);

                                    // Tell everyone about it
                                    ElementID           PlayerID = pPlayer->GetID();
                                    ElementID           JackedID = pJacked->GetID();
                                    CVehicleInOutPacket Reply(ID, 0, VEHICLE_NOTIFY_JACK_RETURN, PlayerID, JackedID);
                                    Reply.SetSourceElement(pPlayer);
                                    m_pPlayerManager->BroadcastOnlyJoined(Reply);

                                    // Execute the player->vehicle script function for the jacked player
                                    CLuaArguments ArgumentsExit;
                                    ArgumentsExit.PushElement(pVehicle);            // vehicle
                                    ArgumentsExit.PushNumber(0);                    // seat
                                    ArgumentsExit.PushElement(pPlayer);             // jacker
                                    ArgumentsExit.PushBoolean(false);               // forcedByScript
                                    pJacked->CallEvent("onPlayerVehicleExit", ArgumentsExit);

                                    // Execute the vehicle->vehicle script function for the jacked player
                                    CLuaArguments ArgumentsExit2;
                                    ArgumentsExit2.PushElement(pJacked);            // player
                                    ArgumentsExit2.PushNumber(0);                   // seat
                                    ArgumentsExit2.PushElement(pPlayer);            // jacker
                                    ArgumentsExit2.PushBoolean(false);              // forcedByScript
                                    pVehicle->CallEvent("onVehicleExit", ArgumentsExit2);

                                    // Execute the player->vehicle script function
                                    CLuaArguments ArgumentsEnter;
                                    ArgumentsEnter.PushElement(pVehicle);            // vehicle
                                    ArgumentsEnter.PushNumber(0);                    // seat
                                    ArgumentsEnter.PushElement(pJacked);             // jacked
                                    pPlayer->CallEvent("onPlayerVehicleEnter", ArgumentsEnter);

                                    // Execute the vehicle->player script function
                                    CLuaArguments ArgumentsEnter2;
                                    ArgumentsEnter2.PushElement(pPlayer);            // player
                                    ArgumentsEnter2.PushNumber(0);                   // seat
                                    ArgumentsEnter2.PushElement(pJacked);            // jacked
                                    pVehicle->CallEvent("onVehicleEnter", ArgumentsEnter2);
                                }
                                else
                                {
                                    // Put the jacking player into it
                                    pPlayer->SetOccupiedVehicle(pVehicle, 0);
                                    pPlayer->SetVehicleAction(CPlayer::VEHICLEACTION_NONE);
                                    pPlayer->SetJackingVehicle(NULL);
                                    pVehicle->SetJackingPlayer(NULL);

                                    // Tell everyone about it
                                    CVehicleInOutPacket Reply(ID, 0, VEHICLE_NOTIFY_IN_RETURN);
                                    Reply.SetSourceElement(pPlayer);
                                    m_pPlayerManager->BroadcastOnlyJoined(Reply);

                                    // Execute the player->vehicle script function
                                    CLuaArguments Arguments;
                                    Arguments.PushElement(pVehicle);            // vehice
                                    Arguments.PushNumber(0);                    // seat
                                    Arguments.PushBoolean(false);               // jacked
                                    pPlayer->CallEvent("onPlayerVehicleEnter", Arguments);

                                    // Execute the vehicle->player script function
                                    CLuaArguments Arguments2;
                                    Arguments2.PushElement(pPlayer);            // player
                                    Arguments2.PushNumber(0);                   // seat
                                    Arguments2.PushBoolean(false);              // jacked
                                    pVehicle->CallEvent("onVehicleEnter", Arguments2);
                                }
                            }

                            break;
                        }

                        case VEHICLE_NOTIFY_JACK_ABORT:
                        {
                            // Is the sender jacking?
                            if (pPlayer->GetVehicleAction() == CPlayer::VEHICLEACTION_JACKING)
                            {
                                unsigned char ucDoor = Packet.GetDoor();
                                float         fAngle = Packet.GetDoorAngle();
                                CPed*         pJacked = pVehicle->GetOccupant(0);

                                // Mark that the jacker is in no vehicle
                                pPlayer->SetVehicleAction(CPlayer::VEHICLEACTION_NONE);
                                pPlayer->SetOccupiedVehicle(NULL, 0);
                                pPlayer->SetJackingVehicle(NULL);
                                pVehicle->SetJackingPlayer(NULL);

                                // Set the door angle.
                                pVehicle->SetDoorOpenRatio(ucDoor, fAngle);

                                // Tell everyone he aborted
                                CVehicleInOutPacket Reply(ID, 0, VEHICLE_NOTIFY_IN_ABORT_RETURN, ucDoor);
                                Reply.SetSourceElement(pPlayer);
                                Reply.SetDoorAngle(fAngle);
                                m_pPlayerManager->BroadcastOnlyJoined(Reply);

                                // The jacked is still inside?
                                if (pJacked)
                                {
                                    // Did he already start jacking him? (we're trusting the client here!)
                                    if (Packet.GetStartedJacking() == 1)
                                    {
                                        // Get the jacked out
                                        pJacked->SetOccupiedVehicle(NULL, 0);

                                        // No driver in this vehicle
                                        pVehicle->SetOccupant(NULL, 0);

                                        // Tell everyone to get the jacked person out
                                        CVehicleInOutPacket JackedReply(ID, 0, VEHICLE_NOTIFY_OUT_RETURN);
                                        JackedReply.SetSourceElement(pJacked);
                                        m_pPlayerManager->BroadcastOnlyJoined(JackedReply);
                                    }
                                    pJacked->SetVehicleAction(CPlayer::VEHICLEACTION_NONE);
                                }
                            }

                            break;
                        }

                        default:
                        {
                            DisconnectConnectionDesync(this, *pPlayer, 2);
                            return;
                        }
                    }
                }
                else
                {
                    CVehicleInOutPacket Reply(ID, 0, VEHICLE_ATTEMPT_FAILED);
                    Reply.SetSourceElement(pPlayer);
                    pPlayer->Send(Reply);
                }
            }
            else
            {
                CVehicleInOutPacket Reply(ID, 0, VEHICLE_ATTEMPT_FAILED);
                Reply.SetSourceElement(pPlayer);
                pPlayer->Send(Reply);
            }
        }
        else
        {
            DisconnectConnectionDesync(this, *pPlayer, 5);
            return;
        }
    }
}

void CGame::Packet_VehicleTrailer(CVehicleTrailerPacket& Packet)
{
    CPlayer* pPlayer = Packet.GetSourcePlayer();
    if (pPlayer && pPlayer->IsJoined())
    {
        // Spawned?
        if (pPlayer->IsSpawned())
        {
            // Grab the vehicle with the chosen ID
            ElementID ID = Packet.GetVehicle();
            ElementID TrailerID = Packet.GetAttachedVehicle();
            bool      bAttached = Packet.GetAttached();

            CElement* pVehicleElement = CElementIDs::GetElement(ID);
            if (pVehicleElement && IS_VEHICLE(pVehicleElement))
            {
                CVehicle* pVehicle = static_cast<CVehicle*>(pVehicleElement);

                pVehicleElement = CElementIDs::GetElement(TrailerID);
                if (pVehicleElement && IS_VEHICLE(pVehicleElement))
                {
                    CVehicle* pTrailer = static_cast<CVehicle*>(pVehicleElement);

                    // If we're attaching
                    if (bAttached)
                    {
                        // Do we already have a trailer?
                        CVehicle* pPresentTrailer = pVehicle->GetTowedVehicle();
                        if (pPresentTrailer)
                        {
                            pPresentTrailer->SetTowedByVehicle(NULL);
                            pVehicle->SetTowedVehicle(NULL);

                            // Detach this one
                            CVehicleTrailerPacket DetachPacket(pVehicle, pPresentTrailer, false);
                            DetachPacket.SetSourceElement(pPlayer);
                            m_pPlayerManager->BroadcastOnlyJoined(DetachPacket);
                        }

                        // Is our trailer already attached to something?
                        CVehicle* pPresentVehicle = pTrailer->GetTowedByVehicle();
                        if (pPresentVehicle)
                        {
                            pTrailer->SetTowedByVehicle(NULL);
                            pPresentVehicle->SetTowedVehicle(NULL);

                            // Detach from this one
                            CVehicleTrailerPacket DetachPacket(pPresentVehicle, pTrailer, false);
                            DetachPacket.SetSourceElement(pPlayer);
                            m_pPlayerManager->BroadcastOnlyJoined(DetachPacket);
                        }

                        // Attach them
                        pVehicle->SetTowedVehicle(pTrailer);
                        pTrailer->SetTowedByVehicle(pVehicle);

                        // Make sure the un-occupied syncer of the trailer is this driver
                        m_pUnoccupiedVehicleSync->OverrideSyncer(pTrailer, pPlayer);

                        // Broadcast this packet to everyone else
                        m_pPlayerManager->BroadcastOnlyJoined(Packet, pPlayer);

                        // Execute the attach trailer script function
                        CLuaArguments Arguments;
                        Arguments.PushElement(pVehicle);
                        bool bContinue = pTrailer->CallEvent("onTrailerAttach", Arguments);

                        if (!bContinue)
                        {
                            // Detach them
                            CVehicleTrailerPacket DetachPacket(pVehicle, pTrailer, false);
                            DetachPacket.SetSourceElement(pPlayer);
                            m_pPlayerManager->BroadcastOnlyJoined(DetachPacket);
                        }
                    }
                    else            // If we're detaching
                    {
                        // Make sure they're attached
                        if (pVehicle->GetTowedVehicle() == pTrailer && pTrailer->GetTowedByVehicle() == pVehicle)
                        {
                            // Detach them
                            pVehicle->SetTowedVehicle(NULL);
                            pTrailer->SetTowedByVehicle(NULL);

                            // Tell everyone else to detach them
                            m_pPlayerManager->BroadcastOnlyJoined(Packet, pPlayer);

                            // Execute the detach trailer script function
                            CLuaArguments Arguments;
                            Arguments.PushElement(pVehicle);
                            pTrailer->CallEvent("onTrailerDetach", Arguments);
                        }
                    }
                }
            }
        }
    }
}

void CGame::Packet_Voice_Data(CVoiceDataPacket& Packet)
{
    unsigned short usDataLength = 0;

    if (m_pMainConfig->IsVoiceEnabled())            // Shouldn't really be receiving voice packets at all if voice is disabled
    {
        usDataLength = Packet.GetDataLength();

        if (usDataLength > 0)
        {
            CPlayer* pPlayer = Packet.GetSourcePlayer();

            if (pPlayer)
            {
                if (pPlayer->IsVoiceMuted())            // Shouldn't be receiving voice packets, player should be muted client side
                    return;

                // Is it the start of the voice stream?
                if (pPlayer->GetVoiceState() == VOICESTATE_IDLE)
                {
                    // Trigger the related event
                    CLuaArguments Arguments;
                    bool          bEventTriggered = pPlayer->CallEvent("onPlayerVoiceStart", Arguments, pPlayer);

                    if (!bEventTriggered)            // Was the event cancelled?
                    {
                        pPlayer->SetVoiceState(VOICESTATE_TRANSMITTING_IGNORED);
                        return;
                    }

                    // Our voice state has changed
                    pPlayer->SetVoiceState(VOICESTATE_TRANSMITTING);
                }

                if (pPlayer->GetVoiceState() ==
                    VOICESTATE_TRANSMITTING)            // If we reach here, and we're still in idle state, then the event was cancelled
                {
                    const unsigned char* pBuffer = Packet.GetData();
                    CVoiceDataPacket     VoicePacket(pPlayer, pBuffer, usDataLength);

                    // Make list of players to send the voice packet to
                    std::set<CPlayer*> playerSendMap;

                    list<CElement*>::const_iterator iter = pPlayer->IterBroadcastListBegin();
                    for (; iter != pPlayer->IterBroadcastListEnd(); iter++)
                    {
                        CElement* pBroadcastElement = *iter;
                        if (IS_TEAM(pBroadcastElement))
                        {
                            // Add team members
                            CTeam*                         pTeam = static_cast<CTeam*>(pBroadcastElement);
                            list<CPlayer*>::const_iterator iter = pTeam->PlayersBegin();
                            for (; iter != pTeam->PlayersEnd(); iter++)
                                playerSendMap.insert(*iter);
                        }
                        else if (IS_PLAYER(pBroadcastElement))
                        {
                            // Add a player
                            playerSendMap.insert(static_cast<CPlayer*>(pBroadcastElement));
                        }
                        else
                        {
                            // Add element decendants
                            std::vector<CPlayer*> descendantList;
                            pBroadcastElement->GetDescendantsByType(descendantList, CElement::PLAYER);
                            for (std::vector<CPlayer*>::const_iterator iter = descendantList.begin(); iter != descendantList.end(); ++iter)
                            {
                                playerSendMap.insert(*iter);
                            }
                        }
                    }

                    // Filter out ourselves and ignored
                    for (std::set<CPlayer*>::iterator iter = playerSendMap.begin(); iter != playerSendMap.end();)
                    {
                        if (*iter == pPlayer || (*iter)->IsPlayerIgnoringElement(pPlayer))
                            playerSendMap.erase(iter++);
                        else
                            ++iter;
                    }

                    // Send to all players in the send list
                    CPlayerManager::Broadcast(VoicePacket, playerSendMap);
                }
            }
        }
    }
}

void CGame::Packet_Voice_End(CVoiceEndPacket& Packet)
{
    if (m_pMainConfig->IsVoiceEnabled())            // Shouldn't really be receiving voice packets at all if voice is disabled
    {
        CPlayer* pPlayer = Packet.GetSourcePlayer();

        if (pPlayer)
        {
            CLuaArguments Arguments;
            pPlayer->CallEvent("onPlayerVoiceStop", Arguments, pPlayer);

            // Reset our voice state
            pPlayer->SetVoiceState(VOICESTATE_IDLE);

            CVoiceEndPacket EndPacket(pPlayer);

            // Make list of players to send the voice packet to
            std::set<CPlayer*> playerSendMap;

            list<CElement*>::const_iterator iter = pPlayer->IterBroadcastListBegin();
            for (; iter != pPlayer->IterBroadcastListEnd(); iter++)
            {
                CElement* pBroadcastElement = *iter;
                if (IS_TEAM(pBroadcastElement))
                {
                    // Add team members
                    CTeam*                         pTeam = static_cast<CTeam*>(pBroadcastElement);
                    list<CPlayer*>::const_iterator iter = pTeam->PlayersBegin();
                    for (; iter != pTeam->PlayersEnd(); iter++)
                        playerSendMap.insert(*iter);
                }
                else if (IS_PLAYER(pBroadcastElement))
                {
                    // Add a player
                    playerSendMap.insert(static_cast<CPlayer*>(pBroadcastElement));
                }
                else
                {
                    // Add element decendants
                    std::vector<CPlayer*> descendantList;
                    pBroadcastElement->GetDescendantsByType(descendantList, CElement::PLAYER);
                    for (std::vector<CPlayer*>::const_iterator iter = descendantList.begin(); iter != descendantList.end(); ++iter)
                    {
                        playerSendMap.insert(*iter);
                    }
                }
            }

            // Filter out ourselves and ignored
            for (std::set<CPlayer*>::iterator iter = playerSendMap.begin(); iter != playerSendMap.end();)
            {
                if (*iter == pPlayer || (*iter)->IsPlayerIgnoringElement(pPlayer))
                    playerSendMap.erase(iter++);
                else
                    ++iter;
            }

            // Send to all players in the send list
            CPlayerManager::Broadcast(EndPacket, playerSendMap);
        }
    }
}

void CGame::Packet_CameraSync(CCameraSyncPacket& Packet)
{
    CPlayer* pPlayer = Packet.GetSourcePlayer();
    if (pPlayer && pPlayer->IsJoined())
    {
        pPlayer->NotifyReceivedSync();

        CPlayerCamera* pCamera = pPlayer->GetCamera();

        if (Packet.m_bFixed)
        {
            pCamera->SetMode(CAMERAMODE_FIXED);
            pCamera->SetPosition(Packet.m_vecPosition);
            pCamera->SetLookAt(Packet.m_vecLookAt);
        }
        else
        {
            CPlayer* pTarget = GetElementFromId<CPlayer>(Packet.m_TargetID);
            if (!pTarget)
                pTarget = pPlayer;

            pCamera->SetMode(CAMERAMODE_PLAYER);
            pCamera->SetTarget(pTarget);
        }
    }
}

void CGame::Packet_PlayerTransgression(CPlayerTransgressionPacket& Packet)
{
    CPlayer* pPlayer = Packet.GetSourcePlayer();
    if (pPlayer)
    {
        // If ac# not disabled on this server, do a kick
        if (!g_pGame->GetConfig()->IsDisableAC(SString("%d", Packet.m_uiLevel)))
        {
            CStaticFunctionDefinitions::KickPlayer(pPlayer, NULL, Packet.m_strMessage);
        }
    }
}

void CGame::Packet_PlayerDiagnostic(CPlayerDiagnosticPacket& Packet)
{
    CPlayer* pPlayer = Packet.GetSourcePlayer();
    if (pPlayer && pPlayer->IsJoined())
    {
        if (Packet.m_uiLevel == 236)
        {
            // Handle special info
            std::vector<SString> parts;
            Packet.m_strMessage.Split(",", parts);
            if (parts.size() > 2)
            {
                pPlayer->m_strDetectedAC = parts[0].Replace("|", ",");
                pPlayer->m_uiD3d9Size = atoi(parts[1]);
                pPlayer->m_strD3d9Md5 = parts[2];
                pPlayer->m_strD3d9Sha256 = parts[3];
            }
        }
        else if (Packet.m_uiLevel >= 1000 || g_pGame->GetConfig()->IsEnableDiagnostic(SString("%d", Packet.m_uiLevel)))
        {
            // If diagnosticis enabled on this server, log it
            SString strMessageCombo("DIAGNOSTIC: %s #%d %s\n", pPlayer->GetNick(), Packet.m_uiLevel, Packet.m_strMessage.c_str());
            CLogger::LogPrint(strMessageCombo);
        }
    }
}

void CGame::Packet_PlayerScreenShot(CPlayerScreenShotPacket& Packet)
{
    CPlayer* pPlayer = Packet.GetSourcePlayer();
    if (pPlayer && pPlayer->IsJoined())
    {
        if (Packet.m_ucStatus != EPlayerScreenShotResult::SUCCESS)
        {
            // disabled, minimized or error
            if (Packet.m_pResource)
            {
                CLuaArguments Arguments;
                Arguments.PushResource(Packet.m_pResource);
                Arguments.PushString(EnumToString((EPlayerScreenShotResultType)Packet.m_ucStatus));
                Arguments.PushBoolean(false);
                Arguments.PushNumber(static_cast<double>(Packet.m_llServerGrabTime));
                Arguments.PushString(Packet.m_strTag);
                Arguments.PushString(Packet.m_strError);
                pPlayer->CallEvent("onPlayerScreenShot", Arguments);
            }
        }
        else if (Packet.m_ucStatus == EPlayerScreenShotResult::SUCCESS)
        {
            // Get in-progress info
            SScreenShotInfo& info = pPlayer->GetScreenShotInfo();

            // Validate
            if (!info.bInProgress || info.usNextPartNumber != Packet.m_usPartNumber || info.usScreenShotId != Packet.m_usScreenShotId)
            {
                info.bInProgress = false;
                info.buffer.Clear();

                // Check if new start
                if (Packet.m_usPartNumber == 0)
                {
                    info.bInProgress = true;
                    info.usNextPartNumber = 0;
                    info.usScreenShotId = Packet.m_usScreenShotId;

                    info.llTimeStamp = Packet.m_llServerGrabTime;
                    info.uiTotalBytes = Packet.m_uiTotalBytes;
                    info.usTotalParts = Packet.m_usTotalParts;
                    info.usResourceNetId = Packet.m_pResource ? Packet.m_pResource->GetNetID() : INVALID_RESOURCE_NET_ID;
                    info.strTag = Packet.m_strTag;
                }
            }

            // Add data if valid
            if (info.bInProgress)
            {
                info.buffer += Packet.m_buffer;
                info.usNextPartNumber++;

                // Finished?
                if (info.usNextPartNumber == info.usTotalParts)
                {
                    CResource* pResource = g_pGame->GetResourceManager()->GetResourceFromNetID(info.usResourceNetId);
                    if (pResource && info.uiTotalBytes == info.buffer.GetSize())
                    {
                        CLuaArguments Arguments;
                        Arguments.PushResource(pResource);
                        Arguments.PushString("ok");
                        Arguments.PushString(std::string(info.buffer.GetData(), info.buffer.GetSize()));
                        Arguments.PushNumber(static_cast<double>(info.llTimeStamp));
                        Arguments.PushString(info.strTag);
                        pPlayer->CallEvent("onPlayerScreenShot", Arguments);
                    }

                    info.bInProgress = false;
                    info.buffer.Clear();
                }
            }
        }
    }
}

void CGame::Packet_PlayerNoSocket(CPlayerNoSocketPacket& Packet)
{
    CPlayer* pPlayer = Packet.GetSourcePlayer();
    if (pPlayer)
    {
        // If we are getting 'no socket' warnings from the network layer, and sync has not been received for ages, assume some sort of problem and quit the
        // player
        if (pPlayer->GetTimeSinceReceivedSync() > 20000)
        {
            CLogger::LogPrintf("INFO: Dead connection detected for %s\n", pPlayer->GetNick());
            pPlayer->Send(CPlayerDisconnectedPacket(CPlayerDisconnectedPacket::KICK, "Worrying message"));
            g_pGame->QuitPlayer(*pPlayer, CClient::QUIT_TIMEOUT);
        }
    }
}

void CGame::Packet_PlayerNetworkStatus(CPlayerNetworkStatusPacket& Packet)
{
    CPlayer* pPlayer = Packet.GetSourcePlayer();
    if (pPlayer)
    {
        CLuaArguments Arguments;
        Arguments.PushNumber(Packet.m_ucType);             // 0-interruption began  1-interruption end
        Arguments.PushNumber(Packet.m_uiTicks);            // Ticks since interruption start
        pPlayer->CallEvent("onPlayerNetworkStatus", Arguments, NULL);
    }
}

void CGame::Packet_PlayerModInfo(CPlayerModInfoPacket& Packet)
{
    CPlayer* pPlayer = Packet.GetSourcePlayer();
    if (pPlayer)
    {
        // Make itemList table
        CLuaArguments resultItemList;
        for (std::vector<SModInfoItem>::iterator iter = Packet.m_ModInfoItemList.begin(); iter != Packet.m_ModInfoItemList.end(); ++iter)
        {
            const SModInfoItem& in = *iter;

            // Make item table
            CLuaArguments resultItem;

            resultItem.PushString("id");
            resultItem.PushNumber(in.usId);

            resultItem.PushString("name");
            resultItem.PushString(in.strName);

            resultItem.PushString("hash");
            resultItem.PushNumber(in.uiHash);

            if (in.bHasSize)
            {
                resultItem.PushString("sizeX");
                resultItem.PushNumber(in.vecSize.fX - fmod((double)in.vecSize.fX, 0.01));

                resultItem.PushString("sizeY");
                resultItem.PushNumber(in.vecSize.fY - fmod((double)in.vecSize.fY, 0.01));

                resultItem.PushString("sizeZ");
                resultItem.PushNumber(in.vecSize.fZ - fmod((double)in.vecSize.fZ, 0.01));

                resultItem.PushString("originalSizeX");
                resultItem.PushNumber(in.vecOriginalSize.fX - fmod((double)in.vecOriginalSize.fX, 0.01));

                resultItem.PushString("originalSizeY");
                resultItem.PushNumber(in.vecOriginalSize.fY - fmod((double)in.vecOriginalSize.fY, 0.01));

                resultItem.PushString("originalSizeZ");
                resultItem.PushNumber(in.vecOriginalSize.fZ - fmod((double)in.vecOriginalSize.fZ, 0.01));
            }

            if (in.bHasHashInfo)
            {
                resultItem.PushString("length");
                resultItem.PushNumber(in.uiShortBytes);

                resultItem.PushString("md5");
                resultItem.PushString(in.strShortMd5);

                resultItem.PushString("sha256");
                resultItem.PushString(in.strShortSha256);

                resultItem.PushString("paddedLength");
                resultItem.PushNumber(in.uiLongBytes);

                resultItem.PushString("paddedMd5");
                resultItem.PushString(in.strLongMd5);

                resultItem.PushString("paddedSha256");
                resultItem.PushString(in.strLongSha256);
            }

            resultItemList.PushNumber(resultItemList.Count() / 2 + 1);
            resultItemList.PushTable(&resultItem);
        }

        CLuaArguments Arguments;
        Arguments.PushString(Packet.m_strInfoType);
        Arguments.PushTable(&resultItemList);
        pPlayer->CallEvent("onPlayerModInfo", Arguments);
    }
}

void CGame::Packet_PlayerACInfo(CPlayerACInfoPacket& Packet)
{
    CPlayer* pPlayer = Packet.GetSourcePlayer();
    if (pPlayer)
    {
        CLuaArguments acList;
        for (uint i = 0; i < Packet.m_IdList.size(); i++)
        {
            acList.PushNumber(i + 1);
            acList.PushNumber(Packet.m_IdList[i]);
        }

        CLuaArguments Arguments;
        Arguments.PushTable(&acList);
        Arguments.PushNumber(Packet.m_uiD3d9Size);
        Arguments.PushString(Packet.m_strD3d9MD5);
        Arguments.PushString(Packet.m_strD3d9SHA256);
        pPlayer->CallEvent("onPlayerACInfo", Arguments);
    }
}

void CGame::PlayerCompleteConnect(CPlayer* pPlayer)
{
    SString strIPAndSerial("IP: %s  Serial: %s  Version: %s", pPlayer->GetSourceIP(), pPlayer->GetSerial().c_str(), pPlayer->GetPlayerVersion().c_str());
    // Call the onPlayerConnect event. If it returns false, disconnect the player
    CLuaArguments Arguments;
    Arguments.PushString(pPlayer->GetNick());
    Arguments.PushString(pPlayer->GetSourceIP());
    Arguments.PushString(pPlayer->GetSerialUser().c_str());
    Arguments.PushString(pPlayer->GetSerial().c_str());
    Arguments.PushNumber(pPlayer->GetMTAVersion());
    Arguments.PushString(pPlayer->GetPlayerVersion());
    if (!g_pGame->GetMapManager()->GetRootElement()->CallEvent("onPlayerConnect", Arguments))
    {
        // event cancelled, disconnect the player
        CLogger::LogPrintf("CONNECT: %s failed to connect. (onPlayerConnect event cancelled) (%s)\n", pPlayer->GetNick(), strIPAndSerial.c_str());
        const char* szError = g_pGame->GetEvents()->GetLastError();
        if (szError && szError[0])
        {
            DisconnectPlayer(g_pGame, *pPlayer, szError);
            return;
        }
        DisconnectPlayer(g_pGame, *pPlayer, CPlayerDisconnectedPacket::GENERAL_REFUSED);
        return;
    }

    // Tell the console
    CLogger::LogPrintf("CONNECT: %s connected (%s)\n", pPlayer->GetNick(), strIPAndSerial.c_str());

    // Send him the join details
    pPlayer->Send(CPlayerConnectCompletePacket());

    // The player is spawned when he's connected, just the Camera is not faded in/not targetting
    pPlayer->SetSpawned(true);
}

void CGame::Lock(void)
{
    pthread_mutex_lock(&mutexhttp);
}

void CGame::Unlock(void)
{
    pthread_mutex_unlock(&mutexhttp);
}

void CGame::SetGlitchEnabled(const std::string& strGlitch, bool bEnabled)
{
    eGlitchType cGlitch = m_GlitchNames[strGlitch];
    assert(cGlitch >= 0 && cGlitch < NUM_GLITCHES);
    m_Glitches[cGlitch] = bEnabled;
    SendSyncSettings();
    CalculateMinClientRequirement();
}

bool CGame::IsGlitchEnabled(const std::string& strGlitch)
{
    eGlitchType cGlitch = m_GlitchNames[strGlitch];
    assert(cGlitch >= 0 && cGlitch < NUM_GLITCHES);
    return m_Glitches[cGlitch] ? true : false;
}
bool CGame::IsGlitchEnabled(eGlitchType cGlitch)
{
    assert(cGlitch >= 0 && cGlitch < NUM_GLITCHES);
    return m_Glitches[cGlitch] || false;
}

void CGame::SetCloudsEnabled(bool bEnabled)
{
    m_bCloudsEnabled = bEnabled;
}
bool CGame::GetCloudsEnabled(void)
{
    return m_bCloudsEnabled;
}

bool CGame::GetJetpackWeaponEnabled(eWeaponType weaponType)
{
    if (weaponType >= WEAPONTYPE_BRASSKNUCKLE && weaponType < WEAPONTYPE_LAST_WEAPONTYPE)
    {
        return m_JetpackWeapons[weaponType];
    }
    return false;
}

void CGame::SetJetpackWeaponEnabled(eWeaponType weaponType, bool bEnabled)
{
    if (weaponType >= WEAPONTYPE_BRASSKNUCKLE && weaponType < WEAPONTYPE_LAST_WEAPONTYPE)
    {
        m_JetpackWeapons[weaponType] = bEnabled;
    }
}

//
// Handle basic backup of databases and config files
//
void CGame::HandleBackup(void)
{
    // Get backup vars
    SString strBackupPath = PathConform(m_pMainConfig->GetBackupPath()).TrimEnd(PATH_SEPERATOR);
    int     iBackupInterval = m_pMainConfig->GetBackupInterval();
    uint    uiBackupAmount = m_pMainConfig->GetBackupAmount();
    if (iBackupInterval == 0 || uiBackupAmount == 0)
        return;

    // Check if brand new installation
    CModManager* pModManager = g_pServerInterface->GetModManager();
    if (!DirectoryExists(m_pMainConfig->GetSystemDatabasesPath()) && !FileExists(m_pMainConfig->GetLogFile()) &&
        !FileExists(pModManager->GetAbsolutePath("internal.db")))
    {
        return;
    }

    // Determine date now
    time_t secondsNow = time(NULL);

    // Determine last backup date
    std::vector<SString> fileList = FindFiles(strBackupPath + "/", true, false);

    // Check each file name is a valid backup name
    for (uint f = 0; f < fileList.size(); f++)
    {
        SString       strName = fileList[f];
        const SString strCheck = "0000-00-00.zip";
        for (uint i = 0; i < std::min(strCheck.length(), strName.length()); i++)
            if (!isdigit((uchar)strName[i]) || !isdigit((uchar)strCheck[i]))
                if (strName[i] != strCheck[i])
                {
                    ListRemoveIndex(fileList, f--);
                    break;
                }
    }

    // Alpha sort
    std::sort(fileList.rbegin(), fileList.rend());

    // Check date of last backup
    if (!fileList.empty())
    {
        SString strNewest = fileList.front();
        tm      timeinfo;
        memset(&timeinfo, 0, sizeof(timeinfo));
        timeinfo.tm_year = atoi(strNewest.SubStr(0, 4)) - 1900;
        timeinfo.tm_mon = atoi(strNewest.SubStr(5, 2)) - 1;
        timeinfo.tm_mday = atoi(strNewest.SubStr(8, 2));

        time_t timeSinceBackup = secondsNow - mktime(&timeinfo);
        if (timeSinceBackup < iBackupInterval * 86400L)
            return;            // No backup required
    }

    m_pMainConfig->NotifyDidBackup();

    // Make target file name
    tm*  tmp = gmtime(&secondsNow);
    char outstr[200] = {0};
    strftime(outstr, sizeof(outstr), "%Y-%m-%d", tmp);
    SString strDateNow = outstr;
    SString strBackupZip = PathJoin(strBackupPath, strDateNow + ".zip");
    SString strTempZip = PathJoin(strBackupPath, strDateNow + "_temp.zip");

    if (FileExists(strBackupZip))
        return;            // Can't do backup as target file already exists

    MkDir(strBackupPath);

    // Delete previous temp zip if any
    FileDelete(strTempZip);

    CZipMaker zipMaker(strTempZip);
    if (!zipMaker.IsValid())
        return;            // Can't do backup as can't create target zip

    CLogger::LogPrintfNoStamp("Please wait...\n");

    // Backup config files
    zipMaker.InsertFile(pModManager->GetAbsolutePath("mtaserver.conf"), PathJoin("config", "mtaserver.conf"));
    zipMaker.InsertFile(m_pMainConfig->GetAccessControlListFile(), PathJoin("config", "acl.xml"));
    zipMaker.InsertFile(pModManager->GetAbsolutePath(FILENAME_BANLIST), PathJoin("config", "banlist.xml"));
    zipMaker.InsertFile(pModManager->GetAbsolutePath("editor.conf"), PathJoin("config", "editor.conf"));
    zipMaker.InsertFile(pModManager->GetAbsolutePath("editor_acl.xml"), PathJoin("config", "editor_acl.xml"));
    zipMaker.InsertFile(pModManager->GetAbsolutePath("local.conf"), PathJoin("config", "local.conf"));
    zipMaker.InsertFile(m_pMainConfig->GetIdFile(), PathJoin("config", "server-id.keys"));
    zipMaker.InsertFile(pModManager->GetAbsolutePath(FILENAME_SETTINGS), PathJoin("config", "settings.xml"));
    zipMaker.InsertFile(pModManager->GetAbsolutePath("vehiclecolors.conf"), PathJoin("config", "vehiclecolors.conf"));

    // Backup database files
    zipMaker.InsertDirectoryTree(m_pMainConfig->GetGlobalDatabasesPath(), PathJoin("databases", "global"));
    zipMaker.InsertDirectoryTree(m_pMainConfig->GetSystemDatabasesPath(), PathJoin("databases", "system"));
    zipMaker.InsertFile(pModManager->GetAbsolutePath("internal.db"), PathJoin("databases", "other", "internal.db"));
    zipMaker.InsertFile(pModManager->GetAbsolutePath("registry.db"), PathJoin("databases", "other", "registry.db"));

    zipMaker.Close();

    // Rename temp file to final name
    FileRename(strTempZip, strBackupZip);

    // Remove backups over min required
    while (fileList.size() >= uiBackupAmount)
    {
        SString strOldest = fileList.back();
        FileDelete(PathJoin(strBackupPath, strOldest));
        fileList.pop_back();
    }
}

//
// Toggle latent send mode
//
void CGame::EnableLatentSends(bool bEnabled, int iBandwidth, CLuaMain* pLuaMain, ushort usResourceNetId)
{
    m_bLatentSendsEnabled = bEnabled && iBandwidth;
    m_iLatentSendsBandwidth = iBandwidth;
    m_pLatentSendsLuaMain = pLuaMain;
    m_usLatentSendsResourceNetId = usResourceNetId;
}

//
// Optimization for latent sends
//
void CGame::SendPacketBatchBegin(unsigned char ucPacketId, NetBitStreamInterface* pBitStream)
{
    if (m_bLatentSendsEnabled)
        GetLatentTransferManager()->AddSendBatchBegin(ucPacketId, pBitStream);
}

//
// Maybe route though LatentTransferManager
//
bool CGame::SendPacket(unsigned char ucPacketID, const NetServerPlayerID& playerID, NetBitStreamInterface* pBitStream, bool bBroadcast,
                       NetServerPacketPriority packetPriority, NetServerPacketReliability packetReliability, ePacketOrdering packetOrdering)
{
    if (!m_bLatentSendsEnabled)
    {
        if (ucPacketID == PACKET_ID_LUA_ELEMENT_RPC)
        {
            // Get the RPC number in an ugly way
            pBitStream->ResetReadPointer();
            uchar ucRpcId = 0;
            pBitStream->Read(ucRpcId);
            pBitStream->ResetReadPointer();
            CPerfStatRPCPacketUsage::GetSingleton()->UpdatePacketUsageOut(ucRpcId, pBitStream->GetNumberOfBytesUsed());
        }
        return g_pNetServer->SendPacket(ucPacketID, playerID, pBitStream, bBroadcast, packetPriority, packetReliability, packetOrdering);
    }
    else
        GetLatentTransferManager()->AddSend(playerID, pBitStream->Version(), m_iLatentSendsBandwidth, m_pLatentSendsLuaMain, m_usLatentSendsResourceNetId);
    return true;
}

//
// Optimization for latent sends
//
void CGame::SendPacketBatchEnd(void)
{
    if (m_bLatentSendsEnabled)
        GetLatentTransferManager()->AddSendBatchEnd();
}

//////////////////////////////////////////////////////////////////
//
// CGame::IsBulletSyncActive
//
// Determine the state of bullet sync
//
//////////////////////////////////////////////////////////////////
bool CGame::IsBulletSyncActive(void)
{
    bool bConfigSaysEnable = m_pMainConfig->GetBulletSyncEnabled();
#if 0       // No auto bullet sync as there are some problems with it
    bool bGlitchesSayEnable = ( m_Glitches [ GLITCH_FASTFIRE ] || m_Glitches [ GLITCH_CROUCHBUG ] );
#else
    bool bGlitchesSayEnable = false;
#endif
    return bConfigSaysEnable || bGlitchesSayEnable;
}

//////////////////////////////////////////////////////////////////
//
// CGame::SendSyncSettings
//
// Determine and send required state of bullet sync and vehicle extrapolation
// If player is NULL, send to all joined players
//
//////////////////////////////////////////////////////////////////
void CGame::SendSyncSettings(CPlayer* pPlayer)
{
    std::set<eWeaponType> weaponTypesUsingBulletSync;

    if (IsBulletSyncActive())
    {
        // List of weapons to enable bullet sync for. (Minigun causes too many packets)
        eWeaponType weaponList[] = {
            WEAPONTYPE_PISTOL,         WEAPONTYPE_PISTOL_SILENCED, WEAPONTYPE_DESERT_EAGLE, WEAPONTYPE_SHOTGUN, WEAPONTYPE_SAWNOFF_SHOTGUN,
            WEAPONTYPE_SPAS12_SHOTGUN, WEAPONTYPE_MICRO_UZI,       WEAPONTYPE_MP5,          WEAPONTYPE_AK47,    WEAPONTYPE_M4,
            WEAPONTYPE_TEC9,           WEAPONTYPE_COUNTRYRIFLE};

        for (uint i = 0; i < NUMELMS(weaponList); i++)
            MapInsert(weaponTypesUsingBulletSync, weaponList[i]);

        // Add sniper if all clients can handle it
        if (ExtractVersionStringBuildNumber(m_pPlayerManager->GetLowestConnectedPlayerVersion()) >=
            ExtractVersionStringBuildNumber(SNIPER_BULLET_SYNC_MIN_CLIENT_VERSION))
            MapInsert(weaponTypesUsingBulletSync, WEAPONTYPE_SNIPERRIFLE);
    }

    short sVehExtrapolateBaseMs = 5;
    short sVehExtrapolatePercent = m_pMainConfig->GetVehExtrapolatePercent();
    short sVehExtrapolateMaxMs = m_pMainConfig->GetVehExtrapolatePingLimit();
    uchar ucVehExtrapolateEnabled = sVehExtrapolatePercent != 0;
    uchar ucUseAltPulseOrder = m_pMainConfig->GetUseAltPulseOrder() != 0;
    uchar ucAllowFastSprintFix = false;
    uchar ucAllowDrivebyAnimFix = false;
    uchar ucAllowShotgunDamageFix = false;

    // Add sprint fix if all clients can handle it
    if (ExtractVersionStringBuildNumber(m_pPlayerManager->GetLowestConnectedPlayerVersion()) >= ExtractVersionStringBuildNumber(SPRINT_FIX_MIN_CLIENT_VERSION))
        ucAllowFastSprintFix = true;

    // Add driveby animation fix if all clients can handle it
    if (ExtractVersionStringBuildNumber(m_pPlayerManager->GetLowestConnectedPlayerVersion()) >=
        ExtractVersionStringBuildNumber(DRIVEBY_HITBOX_FIX_MIN_CLIENT_VERSION))
        ucAllowDrivebyAnimFix = true;

    // Add shotgun bullet sync damage fix if all clients can handle it
    if (m_pPlayerManager->GetLowestConnectedPlayerVersion() >= SHOTGUN_DAMAGE_FIX_MIN_CLIENT_VERSION)
        ucAllowShotgunDamageFix = true;

    CSyncSettingsPacket packet(weaponTypesUsingBulletSync, ucVehExtrapolateEnabled, sVehExtrapolateBaseMs, sVehExtrapolatePercent, sVehExtrapolateMaxMs,
                               ucUseAltPulseOrder, ucAllowFastSprintFix, ucAllowDrivebyAnimFix, ucAllowShotgunDamageFix);
    if (pPlayer)
        pPlayer->Send(packet);
    else
        m_pPlayerManager->BroadcastOnlyJoined(packet);
}

//////////////////////////////////////////////////////////////////
//
// CGame::IsBelowMinimumClient
//
// Check if supplied version string is below current minimum requirement
//
//////////////////////////////////////////////////////////////////
bool CGame::IsBelowMinimumClient(const SString& strVersion)
{
    return strVersion < CalculateMinClientRequirement();
}

//////////////////////////////////////////////////////////////////
//
// CGame::IsBelowRecommendedClient
//
// Check if supplied version string is below recommended
//
//////////////////////////////////////////////////////////////////
bool CGame::IsBelowRecommendedClient(const SString& strVersion)
{
    return strVersion < m_pMainConfig->GetRecommendedClientVersion();
}

//////////////////////////////////////////////////////////////////
//
// CGame::CalculateMinClientRequirement
//
// Determine min client version setting to apply for connecting players
//
//////////////////////////////////////////////////////////////////
SString CGame::CalculateMinClientRequirement(void)
{
    if (g_pGame->IsBeingDeleted())
        return "";

    // Calc effective min client version
    SString strMinClientRequirementFromConfig = m_pMainConfig->GetMinClientVersion();
    SString strMinClientRequirementFromResources = m_pResourceManager->GetMinClientRequirement();

    SString strNewMin;

    if (strNewMin < strMinClientRequirementFromConfig)
        strNewMin = strMinClientRequirementFromConfig;

    if (strNewMin < strMinClientRequirementFromResources)
        strNewMin = strMinClientRequirementFromResources;

    if (g_pGame->IsBulletSyncActive())
    {
        if (strNewMin < BULLET_SYNC_MIN_CLIENT_VERSION)
            strNewMin = BULLET_SYNC_MIN_CLIENT_VERSION;
    }
    if (m_pMainConfig->GetVehExtrapolatePercent() > 0)
    {
        if (strNewMin < VEH_EXTRAPOLATION_MIN_CLIENT_VERSION)
            strNewMin = VEH_EXTRAPOLATION_MIN_CLIENT_VERSION;
    }
    if (m_pMainConfig->GetUseAltPulseOrder())
    {
        if (strNewMin < ALT_PULSE_ORDER_MIN_CLIENT_VERSION)
            strNewMin = ALT_PULSE_ORDER_MIN_CLIENT_VERSION;
    }
    if (g_pGame->IsGlitchEnabled(GLITCH_HITANIM))
    {
        if (strNewMin < HIT_ANIM_CLIENT_VERSION)
            strNewMin = HIT_ANIM_CLIENT_VERSION;
    }

    // Log effective min client version
    if (strNewMin != m_strPrevMinClientConnectRequirement)
    {
        m_strPrevMinClientConnectRequirement = strNewMin;
        if (!strNewMin.empty())
            CLogger::LogPrintf(SString("Server minclientversion is now %s\n", *strNewMin));
        else
            CLogger::LogPrintf("Server minclientversion is now cleared\n");
    }

    // Handle settings that change depending on the lowest connected player version
    if (m_strPrevLowestConnectedPlayerVersion != m_pPlayerManager->GetLowestConnectedPlayerVersion())
    {
        m_strPrevLowestConnectedPlayerVersion = m_pPlayerManager->GetLowestConnectedPlayerVersion();
        SendSyncSettings();
    }

    // Do version based kick check as well
    {
        SString strKickMin;

        if (g_pGame->IsBulletSyncActive())
        {
            if (strKickMin < BULLET_SYNC_MIN_CLIENT_VERSION)
                strKickMin = BULLET_SYNC_MIN_CLIENT_VERSION;
        }
        if (m_pMainConfig->GetVehExtrapolatePercent() > 0)
        {
            if (strKickMin < VEH_EXTRAPOLATION_MIN_CLIENT_VERSION)
                strKickMin = VEH_EXTRAPOLATION_MIN_CLIENT_VERSION;
        }
        if (m_pMainConfig->GetUseAltPulseOrder())
        {
            if (strKickMin < ALT_PULSE_ORDER_MIN_CLIENT_VERSION)
                strKickMin = ALT_PULSE_ORDER_MIN_CLIENT_VERSION;
        }

        if (strKickMin != m_strPrevMinClientKickRequirement)
        {
            m_strPrevMinClientKickRequirement = strKickMin;

            // Do kicking
            uint uiNumIncompatiblePlayers = 0;
            for (std::list<CPlayer*>::const_iterator iter = g_pGame->GetPlayerManager()->IterBegin(); iter != g_pGame->GetPlayerManager()->IterEnd(); iter++)
            {
                CPlayer* pPlayer = *iter;
                if (strKickMin > pPlayer->GetPlayerVersion())
                {
                    CStaticFunctionDefinitions::RedirectPlayer(pPlayer, "", 0, NULL);
                    uiNumIncompatiblePlayers++;
                }
            }

            if (uiNumIncompatiblePlayers > 0)
                CLogger::LogPrintf(SString("Forced %d player(s) to reconnect so they can update to %s\n", uiNumIncompatiblePlayers, *strKickMin));
        }
    }

    // Also seems a good place to keep this setting synchronized
    g_pBandwidthSettings->NotifyBulletSyncEnabled(g_pGame->IsBulletSyncActive());

#ifndef MTA_DEBUG
    if (strNewMin < RELEASE_MIN_CLIENT_VERSION)
        strNewMin = RELEASE_MIN_CLIENT_VERSION;
#endif

    return strNewMin;
}

//
// Handle encryption of Windows crash dump files
//
void CGame::HandleCrashDumpEncryption(void)
{
#ifdef WIN32
    SString strDumpDirPath = g_pServerInterface->GetAbsolutePath(SERVER_DUMP_PATH);
    SString strDumpDirPrivatePath = PathJoin(strDumpDirPath, "private");
    SString strDumpDirPublicPath = PathJoin(strDumpDirPath, "public");
    MakeSureDirExists(strDumpDirPrivatePath + "/");
    MakeSureDirExists(strDumpDirPublicPath + "/");

    SString strMessage = "Dump files in this directory are encrypted and copied to 'dumps\\public' during server startup\n\n";
    FileSave(PathJoin(strDumpDirPrivatePath, "README.txt"), strMessage);

    // Copy and encrypt private files to public if they don't already exist
    {
        std::vector<SString> privateList = FindFiles(PathJoin(strDumpDirPrivatePath, "*.dmp"), true, false);
        for (uint i = 0; i < privateList.size(); i++)
        {
            const SString& strPrivateFilename = privateList[i];
            SString        strPublicFilename = ExtractBeforeExtension(strPrivateFilename) + ".rsa." + ExtractExtension(strPrivateFilename);
            SString        strPrivatePathFilename = PathJoin(strDumpDirPrivatePath, strPrivateFilename);
            SString        strPublicPathFilename = PathJoin(strDumpDirPublicPath, strPublicFilename);
            if (!FileExists(strPublicPathFilename))
            {
                g_pRealNetServer->EncryptDumpfile(strPrivatePathFilename, strPublicPathFilename);
            }
        }
    }
#endif
}
<|MERGE_RESOLUTION|>--- conflicted
+++ resolved
@@ -1,4418 +1,4384 @@
-/*****************************************************************************
- *
- *  PROJECT:     Multi Theft Auto v1.0
- *  LICENSE:     See LICENSE in the top level directory
- *  FILE:        mods/deathmatch/logic/CGame.cpp
- *  PURPOSE:     Server game class
- *
- *  Multi Theft Auto is available from http://www.multitheftauto.com/
- *
- *****************************************************************************/
-
-#include "StdInc.h"
-#include "../utils/COpenPortsTester.h"
-#include "../utils/CMasterServerAnnouncer.h"
-#include "../utils/CHqComms.h"
-#include "../utils/CFunctionUseLogger.h"
-#include "net/SimHeaders.h"
-#include <signal.h>
-
-#define MAX_BULLETSYNC_DISTANCE 400.0f
-#define MAX_EXPLOSION_SYNC_DISTANCE 400.0f
-#define MAX_PROJECTILE_SYNC_DISTANCE 400.0f
-
-#define RELEASE_MIN_CLIENT_VERSION              "1.4.0-0.00000"
-#define BULLET_SYNC_MIN_CLIENT_VERSION          "1.3.0-9.04311"
-#define VEH_EXTRAPOLATION_MIN_CLIENT_VERSION    "1.3.0-9.04460"
-#define ALT_PULSE_ORDER_MIN_CLIENT_VERSION      "1.3.1-9.04913"
-#define HIT_ANIM_CLIENT_VERSION                 "1.3.2"
-#define SNIPER_BULLET_SYNC_MIN_CLIENT_VERSION   "1.3.5-9.06054"
-#define SPRINT_FIX_MIN_CLIENT_VERSION           "1.3.5-9.06277"
-#define DRIVEBY_HITBOX_FIX_MIN_CLIENT_VERSION   "1.4.0-5.06399"
-#define SHOTGUN_DAMAGE_FIX_MIN_CLIENT_VERSION   "1.5.1"
-
-CGame* g_pGame = NULL;
-
-char          szProgress[4] = {'-', '\\', '|', '/'};
-unsigned char ucProgress = 0;
-unsigned char ucProgressSkip = 0;
-
-pthread_mutex_t mutexhttp;
-
-#ifdef WIN32
-BOOL WINAPI ConsoleEventHandler(DWORD dwCtrlType)
-{
-    if (dwCtrlType == CTRL_CLOSE_EVENT)
-    {
-        // Close button pressed or task ended in task manager
-        if (g_pGame)
-        {
-            // Warning message if server started
-            if (g_pGame->IsServerFullyUp())
-            {
-                printf("\n** TERMINATING SERVER WITHOUT SAVING **\n");
-                printf("\nUse Ctrl-C next time!\n");
-                Sleep(3000);
-            }
-        }
-        // Don't call g_pGame->SetIsFinished() as Windows could terminate the process mid-shutdown
-        return TRUE;
-    }
-    else if (dwCtrlType == CTRL_C_EVENT || dwCtrlType == CTRL_BREAK_EVENT)
-    {
-        if (g_pGame)
-        {
-            // Graceful close on Ctrl-C or Ctrl-Break
-            g_pGame->SetIsFinished(true);
-            return TRUE;
-        }
-    }
-    return FALSE;
-}
-#else
-void sighandler(int sig)
-{
-    if (sig == SIGTERM || sig == SIGINT)
-    {
-        if (g_pGame)
-        {
-            // Graceful close on Ctrl-C or 'kill'
-            g_pGame->SetIsFinished(true);
-        }
-    }
-}
-#endif
-
-CGame::CGame(void) : m_FloodProtect(4, 30000, 30000)            // Max of 4 connections per 30 seconds, then 30 second ignore
-{
-    // Set our global pointer
-    g_pGame = this;
-
-    m_bServerFullyUp = false;
-
-    // Initialize random number generator and time
-    RandomizeRandomSeed();
-
-    m_bBeingDeleted = false;
-    m_pUnoccupiedVehicleSync = NULL;
-    m_pConsole = NULL;
-    m_pMapManager = NULL;
-    m_pHandlingManager = NULL;
-    m_pLuaManager = NULL;
-    m_pPacketTranslator = NULL;
-    m_pMarkerManager = NULL;
-    m_pRadarAreaManager = NULL;
-    m_pPlayerManager = NULL;
-    m_pVehicleManager = NULL;
-    m_pPickupManager = NULL;
-    m_pObjectManager = NULL;
-    m_pColManager = NULL;
-    m_pBlipManager = NULL;
-    m_pClock = NULL;
-    m_pScriptDebugging = NULL;
-    m_pBanManager = NULL;
-    m_pTeamManager = NULL;
-    m_pMainConfig = NULL;
-    m_pDatabaseManager = NULL;
-    m_pLuaCallbackManager = NULL;
-    m_pRegistryManager = NULL;
-    m_pRegistry = NULL;
-    m_pAccountManager = NULL;
-    m_pPedManager = NULL;
-    m_pResourceManager = NULL;
-    m_pLatentTransferManager = NULL;
-    m_pHTTPD = NULL;
-    m_pACLManager = NULL;
-    m_pRegisteredCommands = NULL;
-    m_pZoneNames = NULL;
-    m_pGroups = NULL;
-    m_pSettings = NULL;
-    m_pRemoteCalls = NULL;
-    m_pRPCFunctions = NULL;
-    m_pLanBroadcast = NULL;
-    m_pPedSync = NULL;
-    m_pWaterManager = NULL;
-    m_pWeaponStatsManager = NULL;
-    m_pBuildingRemovalManager = NULL;
-    m_pCustomWeaponManager = NULL;
-    m_pFunctionUseLogger = NULL;
-#ifdef WITH_OBJECT_SYNC
-    m_pObjectSync = NULL;
-#endif
-
-    m_bInteriorSoundsEnabled = true;
-    m_bOverrideRainLevel = false;
-    m_bOverrideSunSize = false;
-    m_bOverrideSunColor = false;
-    m_bOverrideWindVelocity = false;
-    m_bOverrideFarClip = false;
-    m_bOverrideFogDistance = false;
-    m_bOverrideMoonSize = false;
-
-    m_pASE = NULL;
-    ResetMapInfo();
-    m_usFPS = 0;
-    m_usFrames = 0;
-    m_llLastFPSTime = 0;
-    m_szCurrentFileName = NULL;
-    m_pConsoleClient = NULL;
-    m_bIsFinished = false;
-
-    // Setup game glitch defaults ( false = disabled )
-    m_Glitches[GLITCH_QUICKRELOAD] = false;
-    m_Glitches[GLITCH_FASTFIRE] = false;
-    m_Glitches[GLITCH_FASTMOVE] = false;
-    m_Glitches[GLITCH_CROUCHBUG] = false;
-    m_Glitches[GLITCH_CLOSEDAMAGE] = false;
-    m_Glitches[GLITCH_HITANIM] = false;
-    m_Glitches[GLITCH_FASTSPRINT] = false;
-    m_Glitches[GLITCH_BADDRIVEBYHITBOX] = false;
-    m_Glitches[GLITCH_QUICKSTAND] = false;
-    for (int i = 0; i < WEAPONTYPE_LAST_WEAPONTYPE; i++)
-        m_JetpackWeapons[i] = false;
-
-    m_JetpackWeapons[WEAPONTYPE_MICRO_UZI] = true;
-    m_JetpackWeapons[WEAPONTYPE_TEC9] = true;
-    m_JetpackWeapons[WEAPONTYPE_PISTOL] = true;
-    // Glitch names (for Lua interface)
-    m_GlitchNames["quickreload"] = GLITCH_QUICKRELOAD;
-    m_GlitchNames["fastfire"] = GLITCH_FASTFIRE;
-    m_GlitchNames["fastmove"] = GLITCH_FASTMOVE;
-    m_GlitchNames["crouchbug"] = GLITCH_CROUCHBUG;
-    m_GlitchNames["highcloserangedamage"] = GLITCH_CLOSEDAMAGE;
-    m_GlitchNames["hitanim"] = GLITCH_HITANIM;
-    m_GlitchNames["fastsprint"] = GLITCH_FASTSPRINT;
-    m_GlitchNames["baddrivebyhitbox"] = GLITCH_BADDRIVEBYHITBOX;
-    m_GlitchNames["quickstand"] = GLITCH_QUICKSTAND;
-
-    m_bCloudsEnabled = true;
-
-    m_pOpenPortsTester = NULL;
-
-    m_bTrafficLightsLocked = false;
-    m_ucTrafficLightState = 0;
-    m_llLastTrafficUpdate = 0;
-
-    m_bOcclusionsEnabled = true;
-
-    memset(&m_bGarageStates[0], 0, sizeof(m_bGarageStates));
-
-    // init our mutex
-    pthread_mutex_init(&mutexhttp, NULL);
-}
-
-void CGame::ResetMapInfo(void)
-{
-    // Add variables to get reset in resetMapInfo here
-    m_fGravity = 0.008f;
-    m_fGameSpeed = 1.0f;
-    m_fJetpackMaxHeight = 100;
-    m_fAircraftMaxHeight = 800;
-    m_fAircraftMaxVelocity = 1.5f;
-
-    if (m_pWaterManager)
-    {
-        m_pWaterManager->ResetWorldWaterLevel();
-        m_pWaterManager->SetGlobalWaveHeight(0.0f);
-    }
-
-    m_ucSkyGradientTR = 0, m_ucSkyGradientTG = 0, m_ucSkyGradientTB = 0;
-    m_ucSkyGradientBR = 0, m_ucSkyGradientBG = 0, m_ucSkyGradientBB = 0;
-    m_bHasSkyGradient = false;
-    m_HeatHazeSettings = SHeatHazeSettings();
-    m_bHasHeatHaze = false;
-    m_bCloudsEnabled = true;
-
-    m_bTrafficLightsLocked = false;
-    m_ucTrafficLightState = 0;
-    m_llLastTrafficUpdate = 0;
-
-    g_pGame->SetHasWaterColor(false);
-    g_pGame->SetInteriorSoundsEnabled(true);
-    g_pGame->SetHasFarClipDistance(false);
-    g_pGame->SetHasFogDistance(false);
-    g_pGame->SetHasRainLevel(false);
-    g_pGame->SetHasSunColor(false);
-    g_pGame->SetHasSunSize(false);
-    g_pGame->SetHasWindVelocity(false);
-    g_pGame->SetHasMoonSize(false);
-}
-
-CGame::~CGame(void)
-{
-    m_bBeingDeleted = true;
-
-    // Stop the web server first to avoid threading issues
-    if (m_pHTTPD)
-        m_pHTTPD->StopHTTPD();
-
-    // Stop the performance stats modules
-    if (CPerfStatManager::GetSingleton() != NULL)
-        CPerfStatManager::GetSingleton()->Stop();
-
-    // Stop and flush sim packet handling
-    CSimControl::EnableSimSystem(false);
-
-    // Disconnect all players
-    std::list<CPlayer*>::const_iterator iter = m_pPlayerManager->IterBegin();
-    for (; iter != m_pPlayerManager->IterEnd(); iter++)
-        DisconnectPlayer(this, **iter, CPlayerDisconnectedPacket::SHUTDOWN);
-
-    // Stop networking
-    Stop();
-
-    // Stop async task scheduler
-    SAFE_DELETE(m_pAsyncTaskScheduler);
-
-    // Destroy our stuff
-    SAFE_DELETE(m_pResourceManager);
-
-    // Delete everything we have undeleted
-    m_ElementDeleter.DoDeleteAll();
-    SAFE_DELETE(m_pUnoccupiedVehicleSync);
-    SAFE_DELETE(m_pPedSync);
-#ifdef WITH_OBJECT_SYNC
-    SAFE_DELETE(m_pObjectSync);
-#endif
-    SAFE_DELETE(m_pConsole);
-    SAFE_DELETE(m_pLuaManager);
-    SAFE_DELETE(m_pMapManager);
-    SAFE_DELETE(m_pRemoteCalls);
-    SAFE_DELETE(m_pPacketTranslator);
-    SAFE_DELETE(m_pMarkerManager);
-    SAFE_DELETE(m_pRadarAreaManager);
-    SAFE_DELETE(m_pPlayerManager);
-    SAFE_DELETE(m_pVehicleManager);
-    SAFE_DELETE(m_pHandlingManager);
-    SAFE_DELETE(m_pPickupManager);
-    SAFE_DELETE(m_pObjectManager);
-    SAFE_DELETE(m_pColManager);
-    SAFE_DELETE(m_pBlipManager);
-    SAFE_DELETE(m_pClock);
-    SAFE_DELETE(m_pScriptDebugging);
-    SAFE_DELETE(m_pBanManager);
-    SAFE_DELETE(m_pTeamManager);
-    SAFE_DELETE(m_pMainConfig);
-    if (m_pRegistryManager)
-        m_pRegistryManager->CloseRegistry(m_pRegistry);
-    m_pRegistry = NULL;
-<<<<<<< HEAD
-    SAFE_DELETE ( m_pConsoleClient );
-    SAFE_DELETE ( m_pAccountManager );
-    SAFE_DELETE ( m_pRegistryManager );
-    SAFE_DELETE ( m_pDatabaseManager );
-    SAFE_DELETE ( m_pLuaCallbackManager );
-    SAFE_DELETE ( m_pRegisteredCommands );
-    SAFE_DELETE ( m_pPedManager );
-    SAFE_DELETE ( m_pLatentTransferManager );
-    SAFE_DELETE ( m_pDebugHookManager );
-    SAFE_DELETE ( m_pHTTPD );
-    SAFE_DELETE ( m_pACLManager );
-    SAFE_DELETE ( m_pGroups );
-    SAFE_DELETE ( m_pZoneNames );
-    SAFE_DELETE ( m_pASE );
-    SAFE_DELETE ( m_pSettings );
-    SAFE_DELETE ( m_pRPCFunctions );
-    SAFE_DELETE ( m_pWaterManager );
-    SAFE_DELETE ( m_pWeaponStatsManager );
-    SAFE_DELETE ( m_pBuildingRemovalManager );
-    SAFE_DELETE ( m_pCustomWeaponManager );
-    SAFE_DELETE ( m_pTrainTrackManager );
-    SAFE_DELETE ( m_pFunctionUseLogger );
-    SAFE_DELETE ( m_pOpenPortsTester );
-    SAFE_DELETE ( m_pMasterServerAnnouncer );
-    SAFE_DELETE ( m_pASE );
-    SAFE_RELEASE ( m_pHqComms );
-    CSimControl::Shutdown ();
-=======
-    SAFE_DELETE(m_pConsoleClient);
-    SAFE_DELETE(m_pAccountManager);
-    SAFE_DELETE(m_pRegistryManager);
-    SAFE_DELETE(m_pDatabaseManager);
-    SAFE_DELETE(m_pLuaCallbackManager);
-    SAFE_DELETE(m_pRegisteredCommands);
-    SAFE_DELETE(m_pPedManager);
-    SAFE_DELETE(m_pLatentTransferManager);
-    SAFE_DELETE(m_pDebugHookManager);
-    SAFE_DELETE(m_pHTTPD);
-    SAFE_DELETE(m_pACLManager);
-    SAFE_DELETE(m_pGroups);
-    SAFE_DELETE(m_pZoneNames);
-    SAFE_DELETE(m_pASE);
-    SAFE_DELETE(m_pSettings);
-    SAFE_DELETE(m_pRPCFunctions);
-    SAFE_DELETE(m_pWaterManager);
-    SAFE_DELETE(m_pWeaponStatsManager);
-    SAFE_DELETE(m_pBuildingRemovalManager);
-    SAFE_DELETE(m_pCustomWeaponManager);
-    SAFE_DELETE(m_pFunctionUseLogger);
-    SAFE_DELETE(m_pOpenPortsTester);
-    SAFE_DELETE(m_pMasterServerAnnouncer);
-    SAFE_DELETE(m_pASE);
-    SAFE_RELEASE(m_pHqComms);
-    CSimControl::Shutdown();
->>>>>>> 3b68f4c6
-
-    // Clear our global pointer
-    g_pGame = NULL;
-
-    // Remove our console control handler
-    #ifdef WIN32
-    SetConsoleCtrlHandler(ConsoleEventHandler, FALSE);
-    #else
-    signal(SIGTERM, SIG_DFL);
-    signal(SIGINT, SIG_DFL);
-    signal(SIGPIPE, SIG_DFL);
-    #endif
-}
-
-void CGame::GetTag(char* szInfoTag, int iInfoTag)
-{
-    // Construct the info tag
-    SString strInfoTag("%c[%c%c%c] MTA: San Andreas %c:%c: %d/%d players %c:%c: %u resources", 132, 135, szProgress[ucProgress], 132, 130, 130,
-                       m_pPlayerManager->Count(), m_pMainConfig->GetMaxPlayers(), 130, 130, m_pResourceManager->GetResourceLoadedCount());
-
-    if (!GetConfig()->GetThreadNetEnabled())
-    {
-        strInfoTag += SString(" %c:%c: %u fps", 130, 130, g_pGame->GetServerFPS());
-    }
-    else
-    {
-        strInfoTag += SString(" %c:%c: %u fps (%u)", 130, 130, g_pGame->GetSyncFPS(), g_pGame->GetServerFPS());
-    }
-
-    STRNCPY(szInfoTag, *strInfoTag, iInfoTag);
-}
-
-void CGame::HandleInput(char* szCommand)
-{
-    // Lock the critical section so http server won't interrupt in the middle of our pulse
-    Lock();
-    // Handle the input
-    m_pConsole->HandleInput(szCommand, m_pConsoleClient, m_pConsoleClient);
-
-    // Unlock the critical section again
-    Unlock();
-}
-
-void CGame::DoPulse(void)
-{
-    // Lock the critical section so http server won't interrupt in the middle of our pulse
-    Lock();
-
-    UpdateModuleTickCount64();
-
-    // Calculate FPS
-    long long llCurrentTime = SharedUtil::GetModuleTickCount64();
-    long long ulDiff = llCurrentTime - m_llLastFPSTime;
-
-    // Calculate the server-side fps
-    if (ulDiff >= 1000)
-    {
-        m_usFPS = m_usFrames;
-        m_usFrames = 0;
-        m_llLastFPSTime = llCurrentTime;
-    }
-    m_usFrames++;
-
-    // Update the progress rotator
-    uchar  ucDelta = (uchar)llCurrentTime - ucProgressSkip;
-    ushort usReqDelta = 80 - (100 - std::min<ushort>(100, m_usFPS)) / 5;
-
-    if (ucDelta > usReqDelta)
-    {
-        // Clamp ucProgress between 0 and 3
-        ucProgress = (ucProgress + 1) & 3;
-        ucProgressSkip = (uchar)llCurrentTime;
-    }
-
-    // Handle critical things
-    CSimControl::DoPulse();
-    CNetBufferWatchDog::DoPulse();
-
-    CLOCK_SET_SECTION("CGame::DoPulse");
-    CLOCK1("HTTPDownloadManager");
-    GetRemoteCalls()->ProcessQueuedFiles();
-    g_pNetServer->GetHTTPDownloadManager(EDownloadMode::ASE)->ProcessQueuedFiles();
-    UNCLOCK1("HTTPDownloadManager");
-
-    CLOCK_CALL1(m_pPlayerManager->DoPulse(););
-
-    // Pulse the net interface
-    CLOCK_CALL1(g_pNetServer->DoPulse(););
-
-    if (m_pLanBroadcast)
-    {
-        CLOCK_CALL1(m_pLanBroadcast->DoPulse(););
-    }
-
-    // Pulse our stuff
-    CLOCK_CALL1(m_pMapManager->DoPulse(););
-    CLOCK_CALL1(m_pUnoccupiedVehicleSync->DoPulse(););
-    CLOCK_CALL1(m_pPedSync->DoPulse(););
-#ifdef WITH_OBJECT_SYNC
-    CLOCK_CALL1(m_pObjectSync->DoPulse(););
-#endif
-    CLOCK_CALL1(m_pBanManager->DoPulse(););
-    CLOCK_CALL1(m_pAccountManager->DoPulse(););
-    CLOCK_CALL1(m_pRegistryManager->DoPulse(););
-    CLOCK_CALL1(m_pACLManager->DoPulse(););
-
-    // Handle the traffic light sync
-    if (m_bTrafficLightsLocked == false)
-    {
-        CLOCK_CALL1(ProcessTrafficLights(llCurrentTime););
-    }
-
-    // Pulse ASE
-    if (m_pASE)
-    {
-        CLOCK_CALL1(m_pASE->DoPulse(););
-    }
-
-    // Pulse the scripting system
-    if (m_pLuaManager)
-    {
-        CLOCK_CALL1(m_pLuaManager->DoPulse(););
-    }
-
-    CLOCK_CALL1(m_pDatabaseManager->DoPulse(););
-
-    // Process our resource stop/restart queue
-    CLOCK_CALL1(m_pResourceManager->ProcessQueue(););
-
-    // Delete all items requested
-    CLOCK_CALL1(m_ElementDeleter.DoDeleteAll(););
-
-    CLOCK_CALL1(CPerfStatManager::GetSingleton()->DoPulse(););
-
-    if (m_pMasterServerAnnouncer)
-        m_pMasterServerAnnouncer->Pulse();
-
-    if (m_pHqComms)
-        m_pHqComms->Pulse();
-
-    CLOCK_CALL1(m_pFunctionUseLogger->Pulse(););
-    CLOCK_CALL1(m_lightsyncManager.DoPulse(););
-
-    CLOCK_CALL1(m_pLatentTransferManager->DoPulse(););
-
-    CLOCK_CALL1(m_pAsyncTaskScheduler->CollectResults());
-
-    CLOCK_CALL1(m_pMapManager->GetWeather()->DoPulse(););
-
-    PrintLogOutputFromNetModule();
-    m_pScriptDebugging->UpdateLogOutput();
-
-    // Unlock the critical section again
-    Unlock();
-}
-
-bool CGame::Start(int iArgumentCount, char* szArguments[])
-{
-    // Init
-    m_pASE = NULL;
-    IsMainThread();
-
-    // Startup the getElementsByType from root optimizations
-    CElement::StartupEntitiesFromRoot();
-
-    CSimControl::Startup();
-    m_pGroups = new CGroups;
-    m_pClock = new CClock;
-    m_pBlipManager = new CBlipManager;
-    m_pColManager = new CColManager;
-    m_pObjectManager = new CObjectManager;
-    m_pPickupManager = new CPickupManager(m_pColManager);
-    m_pPlayerManager = new CPlayerManager;
-    m_pRadarAreaManager = new CRadarAreaManager;
-    m_pMarkerManager = new CMarkerManager(m_pColManager);
-    m_pHandlingManager = new CHandlingManager;
-    m_pVehicleManager = new CVehicleManager;
-    m_pPacketTranslator = new CPacketTranslator(m_pPlayerManager);
-    m_pBanManager = new CBanManager;
-    m_pTeamManager = new CTeamManager;
-    m_pPedManager = new CPedManager;
-    m_pWaterManager = new CWaterManager;
-    m_pScriptDebugging = new CScriptDebugging(m_pLuaManager);
-    m_pMapManager = new CMapManager(m_pBlipManager, m_pObjectManager, m_pPickupManager, m_pPlayerManager, m_pRadarAreaManager, m_pMarkerManager,
-                                    m_pVehicleManager, m_pTeamManager, m_pPedManager, m_pColManager, m_pWaterManager, m_pClock, m_pLuaManager, m_pGroups,
-                                    &m_Events, m_pScriptDebugging, &m_ElementDeleter);
-    m_pACLManager = new CAccessControlListManager;
-    m_pHqComms = new CHqComms;
-
-    m_pRegisteredCommands = new CRegisteredCommands(m_pACLManager);
-    m_pLuaManager = new CLuaManager(m_pObjectManager, m_pPlayerManager, m_pVehicleManager, m_pBlipManager, m_pRadarAreaManager, m_pRegisteredCommands,
-                                    m_pMapManager, &m_Events);
-    m_pConsole = new CConsole(m_pBlipManager, m_pMapManager, m_pPlayerManager, m_pRegisteredCommands, m_pVehicleManager, m_pLuaManager, &m_WhoWas,
-                              m_pBanManager, m_pACLManager);
-    m_pMainConfig = new CMainConfig(m_pConsole, m_pLuaManager);
-    m_pRPCFunctions = new CRPCFunctions;
-
-    m_pWeaponStatsManager = new CWeaponStatManager();
-    m_pBuildingRemovalManager = new CBuildingRemovalManager;
-<<<<<<< HEAD
-    m_pCustomWeaponManager = new CCustomWeaponManager ();
-    m_pTrainTrackManager = new CTrainTrackManager ();
-=======
-
-    m_pCustomWeaponManager = new CCustomWeaponManager();
->>>>>>> 3b68f4c6
-
-    // Parse the commandline
-    if (!m_CommandLineParser.Parse(iArgumentCount, szArguments))
-    {
-        return false;
-    }
-
-    // Check pcre has been built correctly
-    int iPcreConfigUtf8 = 0;
-    pcre_config(PCRE_CONFIG_UTF8, &iPcreConfigUtf8);
-    if (iPcreConfigUtf8 == 0)
-    {
-        CLogger::ErrorPrintf("PCRE built without UTF8 support\n");
-        return false;
-    }
-
-    // Check json has precision mod - #8853 (toJSON passes wrong floats)
-    json_object* pJsonObject = json_object_new_double(5.12345678901234);
-    SString      strJsonResult = json_object_to_json_string_ext(pJsonObject, JSON_C_TO_STRING_PLAIN);
-    json_object_put(pJsonObject);
-    if (strJsonResult != "5.12345678901234")
-    {
-        CLogger::ErrorPrintf("JSON built without precision modification\n");
-    }
-
-    // Grab the path to the main config
-    SString     strBuffer;
-    const char* szMainConfig;
-    if (m_CommandLineParser.GetMainConfig(szMainConfig))
-    {
-        strBuffer = g_pServerInterface->GetModManager()->GetAbsolutePath(szMainConfig);
-    }
-    else
-    {
-        strBuffer = g_pServerInterface->GetModManager()->GetAbsolutePath("mtaserver.conf");
-        m_bUsingMtaServerConf = true;
-    }
-    m_pMainConfig->SetFileName(strBuffer);
-
-    // Load the main config base
-    if (!m_pMainConfig->Load())
-        return false;
-
-    // Let the main config handle selecting settings from the command line where appropriate
-    m_pMainConfig->SetCommandLineParser(&m_CommandLineParser);
-
-    // Do basic backup
-    HandleBackup();
-
-    // Encrypt crash dumps for uploading
-    HandleCrashDumpEncryption();
-
-    // Check Windows server is using correctly compiled Lua dll
-    #ifndef MTA_DEBUG
-        #ifdef WIN32
-    HMODULE hModule = LoadLibrary("lua5.1.dll");
-    // Release server should not have this function
-    PVOID pFunc = static_cast<PVOID>(GetProcAddress(hModule, "luaX_is_apicheck_enabled"));
-    FreeLibrary(hModule);
-    if (pFunc)
-    {
-        CLogger::ErrorPrintf("Problem with Lua dll\n");
-        return false;
-    }
-        #endif
-    #endif
-
-    // Read some settings
-    m_pACLManager->SetFileName(m_pMainConfig->GetAccessControlListFile().c_str());
-    const SString  strServerIP = m_pMainConfig->GetServerIP();
-    const SString  strServerIPList = m_pMainConfig->GetServerIPList();
-    unsigned short usServerPort = m_pMainConfig->GetServerPort();
-    unsigned int   uiMaxPlayers = m_pMainConfig->GetMaxPlayers();
-
-    // Start async task scheduler
-    m_pAsyncTaskScheduler = new SharedUtil::CAsyncTaskScheduler(2);
-
-    // Create the account manager
-    strBuffer = g_pServerInterface->GetModManager()->GetAbsolutePath("internal.db");
-    m_pDatabaseManager = NewDatabaseManager();
-    m_pDebugHookManager = new CDebugHookManager();
-    m_pLuaCallbackManager = new CLuaCallbackManager();
-    m_pRegistryManager = new CRegistryManager();
-    m_pAccountManager = new CAccountManager(strBuffer);
-
-    // Create and start the HTTP server
-    m_pHTTPD = new CHTTPD;
-    m_pLatentTransferManager = new CLatentTransferManager();
-
-    // Enable it if required
-    if (m_pMainConfig->IsHTTPEnabled())
-    {
-        // Slight hack for internal HTTPD: Listen on all IPs if multiple IPs declared
-        SString strUseIP = (strServerIP == strServerIPList) ? strServerIP : "";
-        if (!m_pHTTPD->StartHTTPD(strUseIP, m_pMainConfig->GetHTTPPort()))
-        {
-            CLogger::ErrorPrintf("Could not start HTTP server on interface '%s' and port '%u'!\n", strUseIP.c_str(), m_pMainConfig->GetHTTPPort());
-            return false;
-        }
-    }
-
-    m_pFunctionUseLogger = new CFunctionUseLogger(m_pMainConfig->GetLoadstringLogFilename());
-
-    // Setup server id
-    if (!g_pNetServer->InitServerId(m_pMainConfig->GetIdFile()))
-    {
-        CLogger::ErrorPrintf("Could not read or create server-id keys file at '%s'\n", *m_pMainConfig->GetIdFile());
-        return false;
-    }
-
-    // Eventually set the logfiles
-    bool bLogFile = CLogger::SetLogFile(m_pMainConfig->GetLogFile().c_str());
-    CLogger::SetAuthFile(m_pMainConfig->GetAuthFile().c_str());
-
-    // Trim the logfile name for the output
-    char  szLogFileNameOutput[MAX_PATH];
-    char* pszLogFileName = szLogFileNameOutput;
-    strncpy(szLogFileNameOutput, m_pMainConfig->GetLogFile().c_str(), MAX_PATH);
-    size_t sizeLogFileName = strlen(szLogFileNameOutput);
-    if (sizeLogFileName > 45)
-    {
-        pszLogFileName += (sizeLogFileName - 45);
-        pszLogFileName[0] = '.';
-        pszLogFileName[1] = '.';
-    }
-
-    // Prepare our voice string
-    SString strVoice = "Disabled";
-    if (m_pMainConfig->IsVoiceEnabled())
-        switch (m_pMainConfig->GetVoiceSampleRate())
-        {
-            case 0:
-                strVoice = SString("Quality [%i];  Sample Rate: [8000Hz]", m_pMainConfig->GetVoiceQuality());
-                break;
-            case 1:
-                strVoice = SString("Quality [%i];  Sample Rate: [16000Hz]", m_pMainConfig->GetVoiceQuality());
-                break;
-            case 2:
-                strVoice = SString("Quality [%i];  Sample Rate: [32000Hz]", m_pMainConfig->GetVoiceQuality());
-                break;
-            default:
-                break;
-        }
-    if (m_pMainConfig->GetVoiceBitrate())
-        strVoice += SString(";  Bitrate: [%ibps]", m_pMainConfig->GetVoiceBitrate());
-
-    // Make bandwidth reduction string
-    SString strBandwidthSaving = m_pMainConfig->GetSetting("bandwidth_reduction");
-    strBandwidthSaving = strBandwidthSaving.Left(1).ToUpper() + strBandwidthSaving.SubStr(1);
-    if (g_pBandwidthSettings->bLightSyncEnabled)
-        strBandwidthSaving += SString(" with lightweight sync rate of %dms", g_TickRateSettings.iLightSync);
-
-    // Show the server header
-    CLogger::LogPrintfNoStamp(
-        "==================================================================\n"
-        "= Multi Theft Auto: San Andreas v%s\n"
-        "==================================================================\n"
-        "= Server name      : %s\n"
-        "= Server IP address: %s\n"
-        "= Server port      : %u\n"
-        "= \n"
-        "= Log file         : %s\n"
-        "= Maximum players  : %u\n"
-        "= HTTP port        : %u\n"
-        "= Voice Chat       : %s\n"
-        "= Bandwidth saving : %s\n"
-        "==================================================================\n",
-
-        MTA_DM_BUILDTAG_SHORT
-#ifdef ANY_x64
-        " [64 bit]"
-#endif
-        ,
-        m_pMainConfig->GetServerName().c_str(), strServerIPList.empty() ? "auto" : strServerIPList.c_str(), usServerPort, pszLogFileName, uiMaxPlayers,
-        m_pMainConfig->IsHTTPEnabled() ? m_pMainConfig->GetHTTPPort() : 0, strVoice.c_str(), *strBandwidthSaving);
-
-    if (!bLogFile)
-        CLogger::ErrorPrintf("Unable to save logfile to '%s'\n", m_pMainConfig->GetLogFile().c_str());
-
-    // Show startup messages from net module
-    PrintLogOutputFromNetModule();
-
-    // Show some warnings if applicable
-    if (m_pMainConfig->IsFakeLagCommandEnabled())
-    {
-        CLogger::LogPrintf("WARNING: ase disabled due to fakelag command\n");
-    }
-
-    if (m_pMainConfig->GetAseInternetListenEnabled())
-    {
-        // Check if IP is one of the most common private IP addresses
-        in_addr serverIp;
-        serverIp.s_addr = inet_addr(strServerIP);
-        uchar a = ((uchar*)&serverIp.s_addr)[0];
-        uchar b = ((uchar*)&serverIp.s_addr)[1];
-        if (a == 10 || a == 127 || (a == 169 && b == 254) || (a == 192 && b == 168))
-        {
-            CLogger::LogPrintf("WARNING: Private IP '%s' with ase enabled! Use: <serverip>auto</serverip>\n", *strServerIP);
-        }
-    }
-
-    // Check accounts database and print message if there is a problem
-    if (!m_pAccountManager->IntegrityCheck())
-        return false;
-
-    // Setup resource-cache directory
-    {
-        SString strResourceCachePath("%s/resource-cache", g_pServerInterface->GetServerModPath());
-        SString strResourceCacheUnzippedPath("%s/unzipped", strResourceCachePath.c_str());
-        SString strResourceCacheHttpClientFilesPath("%s/http-client-files", strResourceCachePath.c_str());
-        SString strResourceCacheHttpClientFilesNoClientCachePath("%s/http-client-files-no-client-cache", strResourceCachePath.c_str());
-
-        // Make sure the resource-cache directories exists
-        MakeSureDirExists((strResourceCacheUnzippedPath + "/").c_str());
-        MakeSureDirExists((strResourceCacheHttpClientFilesPath + "/").c_str());
-        MakeSureDirExists((strResourceCacheHttpClientFilesNoClientCachePath + "/").c_str());
-
-        // Rename old dirs to show that they are no longer used
-        FileRename(PathJoin(g_pServerInterface->GetServerModPath(), "resourcecache"), strResourceCachePath + "/_old_resourcecache.delete-me");
-        FileRename(strResourceCachePath + "/http-client-files-protected", strResourceCachePath + "/_old_http-client-files-protected.delete-me");
-
-        // Create cache readme
-        SString strReadmeFilename("%s/DO_NOT_MODIFY_Readme.txt", strResourceCachePath.c_str());
-        FILE*   fh = File::Fopen(strReadmeFilename, "w");
-        if (fh)
-        {
-            fprintf(fh, "---------------------------------------------------------------------------\n");
-            fprintf(fh, "The content of this directory is automatically generated by the server.\n\n");
-            fprintf(fh, "Do not modify or delete anything in here while the server is running.\n\n");
-            fprintf(fh, "When the server is not running, you can do what you want, including clearing\n");
-            fprintf(fh, "out all the cached files by deleting the resource-cache directory.\n");
-            fprintf(fh, "(It will get recreated when the server is next started)\n");
-            fprintf(fh, "---------------------------------------------------------------------------\n\n");
-            fprintf(fh, "The 'http-client-files' directory always contains the correct client files\n");
-            fprintf(fh, "for hosting on a web server.\n");
-            fprintf(fh, "* If the web server is on the same machine, you can simply link the appropriate\n");
-            fprintf(fh, "  web server directory to 'http-client-files'.\n");
-            fprintf(fh, "* If the web server is on a separate machine, ensure it has access to\n");
-            fprintf(fh, "  'http-client-files' via a network path, or maintain a remote copy using\n");
-            fprintf(fh, "  synchronization software.\n");
-            fprintf(fh, "---------------------------------------------------------------------------\n\n");
-            fclose(fh);
-        }
-    }
-
-    // Load the ACL's
-    if (!m_pACLManager->Load())
-        return false;
-
-    m_pRemoteCalls = new CRemoteCalls();
-    m_pRegistry = m_pRegistryManager->OpenRegistry("");
-
-    m_pResourceManager = new CResourceManager;
-    m_pSettings = new CSettings(m_pResourceManager);
-    if (!m_pResourceManager->Refresh())
-        return false;            // Load cancelled
-    m_pUnoccupiedVehicleSync = new CUnoccupiedVehicleSync(m_pPlayerManager, m_pVehicleManager);
-    m_pPedSync = new CPedSync(m_pPlayerManager, m_pPedManager);
-#ifdef WITH_OBJECT_SYNC
-    m_pObjectSync = new CObjectSync(m_pPlayerManager, m_pObjectManager);
-#endif
-    // Must be created before all clients
-    m_pConsoleClient = new CConsoleClient(m_pConsole);
-
-    m_pZoneNames = new CZoneNames;
-
-    CStaticFunctionDefinitions(this);
-    CLuaFunctionDefs::Initialize(m_pLuaManager, this);
-    CLuaDefs::Initialize(this);
-
-    m_pPlayerManager->SetScriptDebugging(m_pScriptDebugging);
-
-    // Set our console control handler
-    #ifdef WIN32
-    SetConsoleCtrlHandler(ConsoleEventHandler, TRUE);
-    // Hide the close box
-    // DeleteMenu ( GetSystemMenu ( GetConsoleWindow(), FALSE ), SC_CLOSE, MF_BYCOMMAND );
-    #else
-    signal(SIGTERM, &sighandler);
-    signal(SIGINT, &sighandler);
-    signal(SIGPIPE, SIG_IGN);
-    #endif
-
-    // Add our builtin events
-    AddBuiltInEvents();
-
-    // Load the vehicle colors before the main config
-    strBuffer = g_pServerInterface->GetModManager()->GetAbsolutePath("vehiclecolors.conf");
-    if (!m_pVehicleManager->GetColorManager()->Load(strBuffer))
-    {
-        // Try to generate a new one and load it again
-        if (m_pVehicleManager->GetColorManager()->Generate(strBuffer))
-        {
-            if (!m_pVehicleManager->GetColorManager()->Load(strBuffer))
-            {
-                CLogger::ErrorPrintf("%s", "Loading 'vehiclecolors.conf' failed\n ");
-            }
-        }
-        else
-        {
-            CLogger::ErrorPrintf("%s", "Generating a new 'vehiclecolors.conf' failed\n ");
-        }
-    }
-
-    // Load the registry
-    strBuffer = g_pServerInterface->GetModManager()->GetAbsolutePath("registry.db");
-    m_pRegistry->Load(strBuffer);
-    // Check accounts database and print a message if there is a problem
-    m_pRegistry->IntegrityCheck();
-
-    // Load the accounts
-    m_pAccountManager->Load();
-
-    // Register our packethandler
-    g_pNetServer->RegisterPacketHandler(CGame::StaticProcessPacket);
-
-    // Try to start the network
-    if (!g_pNetServer->StartNetwork(strServerIPList, usServerPort, uiMaxPlayers, m_pMainConfig->GetServerName().c_str()))
-    {
-        CLogger::ErrorPrintf("Could not bind the server on interface '%s' and port '%u'!\n", strServerIPList.c_str(), usServerPort);
-        return false;
-    }
-
-    // Load the banlist
-    m_pBanManager->LoadBanList();
-
-    // If the server is passworded
-    if (m_pMainConfig->HasPassword())
-    {
-        // Check it for validity
-        const char* szPassword = m_pMainConfig->GetPassword().c_str();
-        if (m_pMainConfig->IsValidPassword(szPassword))
-        {
-            // Store the server password
-            CLogger::LogPrintf("Server password set to '%s'\n", szPassword);
-        }
-        else
-        {
-            CLogger::LogPrint("Invalid password in config, no password is used\n");
-        }
-    }
-
-    // If ASE is enabled
-    m_pASE = new ASE(m_pMainConfig, m_pPlayerManager, static_cast<int>(usServerPort), strServerIPList);
-    if (m_pMainConfig->GetSerialVerificationEnabled())
-        m_pASE->SetRuleValue("SerialVerification", "yes");
-    ApplyAseSetting();
-    m_pMasterServerAnnouncer = new CMasterServerAnnouncer();
-    m_pMasterServerAnnouncer->Pulse();
-
-    // Now load the rest of the config
-    if (!m_pMainConfig->LoadExtended())
-        return false;            // Fail or cancelled
-
-    // Is the script debug log enabled?
-    if (m_pMainConfig->GetScriptDebugLogEnabled())
-    {
-        if (!m_pScriptDebugging->SetLogfile(m_pMainConfig->GetScriptDebugLogFile().c_str(), m_pMainConfig->GetScriptDebugLogLevel()))
-        {
-            CLogger::LogPrint("WARNING: Unable to open the given script debug logfile\n");
-        }
-    }
-
-    // Run startup commands
-    strBuffer = g_pServerInterface->GetModManager()->GetAbsolutePath("autoexec.conf");
-    CCommandFile Autoexec(strBuffer, *m_pConsole, *m_pConsoleClient);
-    if (Autoexec.IsValid())
-    {
-        CLogger::LogPrintf("autoexec.conf file found! Executing...\n");
-        Autoexec.Run();
-    }
-
-    // Flush any pending master server announce messages
-    g_pNetServer->GetHTTPDownloadManager(EDownloadMode::ASE)->ProcessQueuedFiles();
-
-    // Warnings only if not editor or local server
-    if (IsUsingMtaServerConf())
-    {
-        // Authorized serial account protection
-        if (m_pMainConfig->GetAuthSerialEnabled())
-        {
-            CLogger::LogPrintf(
-                "Authorized serial account protection is enabled for the ACL group(s): `%s`  See http:"
-                "//mtasa.com/authserial\n",
-                *SString::Join(",", m_pMainConfig->GetAuthSerialGroupList()));
-        }
-        else
-        {
-            CLogger::LogPrint(
-                "Authorized serial account protection is DISABLED. See http:"
-                "//mtasa.com/authserial\n");
-        }
-
-        // Owner email address
-        if (m_pMainConfig->GetOwnerEmailAddressList().empty())
-        {
-            CLogger::LogPrintf("WARNING: <owner_email_address> not set\n");
-        }
-    }
-
-    // Done
-    // If you're ever going to change this message, update the "server ready" determination
-    // inside CServer.cpp in deathmatch mod aswell.
-    CLogger::LogPrint("Server started and is ready to accept connections!\n");
-
-    // Create port tester
-    m_pOpenPortsTester = new COpenPortsTester();
-
-    // Add help hint
-    CLogger::LogPrint("To stop the server, type 'shutdown' or press Ctrl-C\n");
-    CLogger::LogPrint("Type 'help' for a list of commands.\n");
-
-    m_bServerFullyUp = true;
-    return true;
-}
-
-void CGame::Stop(void)
-{
-    m_bServerFullyUp = false;
-
-    // Tell the log
-    CLogger::LogPrint("Server stopped!\n");
-
-    // Stop our network
-    g_pNetServer->StopNetwork();
-
-    // Unregister our packethandler
-    g_pNetServer->RegisterPacketHandler(NULL);
-}
-
-// Handle logging output from the net module
-void CGame::PrintLogOutputFromNetModule(void)
-{
-    std::vector<SString> lineList;
-    SStringX(g_pRealNetServer->GetLogOutput()).Split("\n", lineList);
-    for (std::vector<SString>::iterator iter = lineList.begin(); iter != lineList.end(); ++iter)
-        if (!iter->empty())
-            CLogger::LogPrint(*iter + "\n");
-}
-
-void CGame::StartOpenPortsTest(void)
-{
-    if (m_pOpenPortsTester)
-        m_pOpenPortsTester->Start();
-}
-
-bool CGame::StaticProcessPacket(unsigned char ucPacketID, const NetServerPlayerID& Socket, NetBitStreamInterface* pBitStream, SNetExtraInfo* pNetExtraInfo)
-{
-    // Is it a join packet? Pass it to the handler immediately
-    if (ucPacketID == PACKET_ID_PLAYER_JOIN)
-    {
-        g_pGame->Packet_PlayerJoin(Socket);
-        return true;
-    }
-
-    // Is it an rpc call?
-    if (ucPacketID == PACKET_ID_RPC)
-    {
-        g_pGame->m_pRPCFunctions->ProcessPacket(Socket, *pBitStream);
-        return true;
-    }
-
-    // Is it this?
-    if (ucPacketID == PACKET_ID_LATENT_TRANSFER)
-    {
-        g_pGame->GetLatentTransferManager()->OnReceive(Socket, pBitStream);
-        return true;
-    }
-
-    // Translate the packet
-    CPacket* pPacket = g_pGame->m_pPacketTranslator->Translate(Socket, static_cast<ePacketID>(ucPacketID), *pBitStream, pNetExtraInfo);
-    if (pPacket)
-    {
-        // Handle it
-        bool bHandled = g_pGame->ProcessPacket(*pPacket);
-
-        // Destroy the packet and return whether it could handle it or not
-        delete pPacket;
-        return bHandled;
-    }
-
-    // Failed to handle it
-    return false;
-}
-
-bool CGame::ProcessPacket(CPacket& Packet)
-{
-    // Can we handle it?
-    ePacketID PacketID = Packet.GetPacketID();
-    switch ((int)PacketID)
-    {
-        case PACKET_ID_PLAYER_JOINDATA:
-        {
-            Packet_PlayerJoinData(static_cast<CPlayerJoinDataPacket&>(Packet));
-            return true;
-        }
-
-        case PACKET_ID_PED_WASTED:
-        {
-            Packet_PedWasted(static_cast<CPedWastedPacket&>(Packet));
-            return true;
-        }
-
-        case PACKET_ID_PLAYER_WASTED:
-        {
-            Packet_PlayerWasted(static_cast<CPlayerWastedPacket&>(Packet));
-            return true;
-        }
-
-        case PACKET_ID_PLAYER_QUIT:
-        {
-            Packet_PlayerQuit(static_cast<CPlayerQuitPacket&>(Packet));
-            return true;
-        }
-
-        case PACKET_ID_PLAYER_TIMEOUT:
-        {
-            Packet_PlayerTimeout(static_cast<CPlayerTimeoutPacket&>(Packet));
-            return true;
-        }
-
-        case PACKET_ID_PLAYER_PURESYNC:
-        {
-            Packet_PlayerPuresync(static_cast<CPlayerPuresyncPacket&>(Packet));
-            return true;
-        }
-
-        case PACKET_ID_PLAYER_VEHICLE_PURESYNC:
-        {
-            Packet_VehiclePuresync(static_cast<CVehiclePuresyncPacket&>(Packet));
-            return true;
-        }
-
-        case PACKET_ID_PLAYER_KEYSYNC:
-        {
-            Packet_Keysync(static_cast<CKeysyncPacket&>(Packet));
-            return true;
-        }
-
-        case PACKET_ID_PLAYER_BULLETSYNC:
-        {
-            Packet_Bulletsync(static_cast<CBulletsyncPacket&>(Packet));
-            return true;
-        }
-
-        case PACKET_ID_WEAPON_BULLETSYNC:
-        {
-            Packet_WeaponBulletsync(static_cast<CCustomWeaponBulletSyncPacket&>(Packet));
-            return true;
-        }
-
-        case PACKET_ID_PED_TASK:
-        {
-            Packet_PedTask(static_cast<CPedTaskPacket&>(Packet));
-            return true;
-        }
-
-        case PACKET_ID_DETONATE_SATCHELS:
-        {
-            Packet_DetonateSatchels(static_cast<CDetonateSatchelsPacket&>(Packet));
-            return true;
-        }
-
-        case PACKET_ID_DESTROY_SATCHELS:
-        {
-            Packet_DestroySatchels(static_cast<CDestroySatchelsPacket&>(Packet));
-            return true;
-        }
-
-        case PACKET_ID_EXPLOSION:
-            Packet_ExplosionSync(static_cast<CExplosionSyncPacket&>(Packet));
-            return true;
-
-        case PACKET_ID_PROJECTILE:
-            Packet_ProjectileSync(static_cast<CProjectileSyncPacket&>(Packet));
-            return true;
-
-        case PACKET_ID_COMMAND:
-        {
-            Packet_Command(static_cast<CCommandPacket&>(Packet));
-            return true;
-        }
-
-        case PACKET_ID_VEHICLE_DAMAGE_SYNC:
-        {
-            Packet_VehicleDamageSync(static_cast<CVehicleDamageSyncPacket&>(Packet));
-            return true;
-        }
-
-        case PACKET_ID_VEHICLE_INOUT:
-        {
-            Packet_Vehicle_InOut(static_cast<CVehicleInOutPacket&>(Packet));
-            return true;
-        }
-
-        case PACKET_ID_LUA_EVENT:
-        {
-            Packet_LuaEvent(static_cast<CLuaEventPacket&>(Packet));
-            return true;
-        }
-
-        case PACKET_ID_CUSTOM_DATA:
-        {
-            Packet_CustomData(static_cast<CCustomDataPacket&>(Packet));
-            return true;
-        }
-
-        case PACKET_ID_VOICE_DATA:
-        {
-            Packet_Voice_Data(static_cast<CVoiceDataPacket&>(Packet));
-            return true;
-        }
-
-        case PACKET_ID_VOICE_END:
-        {
-            Packet_Voice_End(static_cast<CVoiceEndPacket&>(Packet));
-            return true;
-        }
-
-        case PACKET_ID_CAMERA_SYNC:
-        {
-            Packet_CameraSync(static_cast<CCameraSyncPacket&>(Packet));
-            return true;
-        }
-
-        case PACKET_ID_PLAYER_TRANSGRESSION:
-        {
-            Packet_PlayerTransgression(static_cast<CPlayerTransgressionPacket&>(Packet));
-            return true;
-        }
-
-        case PACKET_ID_PLAYER_DIAGNOSTIC:
-        {
-            Packet_PlayerDiagnostic(static_cast<CPlayerDiagnosticPacket&>(Packet));
-            return true;
-        }
-
-        case PACKET_ID_PLAYER_MODINFO:
-        {
-            Packet_PlayerModInfo(static_cast<CPlayerModInfoPacket&>(Packet));
-            return true;
-        }
-
-        case PACKET_ID_PLAYER_ACINFO:
-        {
-            Packet_PlayerACInfo(static_cast<CPlayerACInfoPacket&>(Packet));
-            return true;
-        }
-
-        case PACKET_ID_PLAYER_SCREENSHOT:
-        {
-            Packet_PlayerScreenShot(static_cast<CPlayerScreenShotPacket&>(Packet));
-            return true;
-        }
-
-        case PACKET_ID_PLAYER_NO_SOCKET:
-        {
-            Packet_PlayerNoSocket(static_cast<CPlayerNoSocketPacket&>(Packet));
-            return true;
-        }
-
-        case PACKET_ID_PLAYER_NETWORK_STATUS:
-        {
-            Packet_PlayerNetworkStatus(static_cast<CPlayerNetworkStatusPacket&>(Packet));
-            return true;
-        }
-
-        default:
-            break;
-    }
-
-    // Let the unoccupied vehicle sync manager handle it
-    if (m_pUnoccupiedVehicleSync->ProcessPacket(Packet))
-    {
-        return true;
-    }
-    else if (m_pPedSync->ProcessPacket(Packet))
-    {
-        return true;
-    }
-#ifdef WITH_OBJECT_SYNC
-    else if (m_pObjectSync->ProcessPacket(Packet))
-    {
-        return true;
-    }
-#endif
-    return false;
-}
-
-void CGame::JoinPlayer(CPlayer& Player)
-{
-    CTimeUsMarker<20> marker;
-    marker.Set("Start");
-
-    // Let him join
-    Player.Send(CPlayerJoinCompletePacket(
-        Player.GetID(), m_pPlayerManager->Count(), m_pMapManager->GetRootElement()->GetID(), m_pMainConfig->GetHTTPDownloadType(), m_pMainConfig->GetHTTPPort(),
-        m_pMainConfig->GetHTTPDownloadURL().c_str(), m_pMainConfig->GetHTTPMaxConnectionsPerClient(), m_pMainConfig->GetEnableClientChecks(),
-        m_pMainConfig->IsVoiceEnabled(), m_pMainConfig->GetVoiceSampleRate(), m_pMainConfig->GetVoiceQuality(), m_pMainConfig->GetVoiceBitrate()));
-
-    marker.Set("CPlayerJoinCompletePacket");
-
-    // Add debug info if wanted
-    if (CPerfStatDebugInfo::GetSingleton()->IsActive("PlayerInGameNotice"))
-        CPerfStatDebugInfo::GetSingleton()->AddLine("PlayerInGameNotice", marker.GetString());
-}
-
-void CGame::InitialDataStream(CPlayer& Player)
-{
-    CTimeUsMarker<20> marker;
-    marker.Set("Start");
-
-    // Set the root element as his parent
-    // NOTE: Make sure he doesn't get any entities sent to him because we're sending him soon
-    Player.SetDoNotSendEntities(true);
-    Player.SetParentObject(m_pMapManager->GetRootElement());
-    Player.SetDoNotSendEntities(false);
-
-    marker.Set("SetParentObject");
-
-    // He's joined now
-    Player.SetJoined();
-    m_pPlayerManager->OnPlayerJoin(&Player);
-
-    // Console
-    CLogger::LogPrintf("JOIN: %s joined the game (IP: %s)\n", Player.GetNick(), Player.GetSourceIP());
-
-    // Tell him current sync rates
-    CStaticFunctionDefinitions::SendSyncIntervals(&Player);
-
-    // Tell him current bullet sync enabled weapons and vehicle extrapolation settings
-    SendSyncSettings(&Player);
-
-    // Tell the other players about him
-    CPlayerListPacket PlayerNotice;
-    PlayerNotice.AddPlayer(&Player);
-    PlayerNotice.SetShowInChat(true);
-    m_pPlayerManager->BroadcastOnlyJoined(PlayerNotice, &Player);
-
-    marker.Set("PlayerNotice");
-
-    // Tell the map manager
-    m_pMapManager->OnPlayerJoin(Player);            // This sends the elements that are needed before the resources start
-
-    marker.Set("SendMapElements");
-
-    // Write all players connected right now to a playerlist packet except the one we got the ingame notice from
-    CPlayerListPacket PlayerList;
-    // Entity add packet might as well be generated
-    CEntityAddPacket EntityPacket;
-    PlayerList.SetShowInChat(false);
-    list<CPlayer*>::const_iterator iter = m_pPlayerManager->IterBegin();
-    for (; iter != m_pPlayerManager->IterEnd(); iter++)
-    {
-        CPlayer* pPlayer = *iter;
-        if (&Player != *iter && (*iter)->IsJoined() && !(*iter)->IsBeingDeleted())
-        {
-            PlayerList.AddPlayer(*iter);
-        }
-        if (pPlayer != &Player)
-        {
-            EntityPacket.Add(pPlayer);
-        }
-    }
-
-    // Send it to the player we got this ingame notice from
-    Player.Send(PlayerList);
-
-    marker.Set("PlayerList");
-
-    Player.Send(EntityPacket);
-
-    marker.Set("SendPlayerElements");
-
-    // Tell him about the blips (needs to be done after all the entities it can be attached to)
-    m_pMapManager->SendBlips(Player);
-
-    marker.Set("SendBlips");
-
-    // Send him the current info of the current players ( stats, clothes, etc )
-    iter = m_pPlayerManager->IterBegin();
-    for (; iter != m_pPlayerManager->IterEnd(); iter++)
-    {
-        if (&Player != *iter && (*iter)->IsJoined())
-        {
-            CPlayerStatsPacket PlayerStats = *(*iter)->GetPlayerStatsPacket();
-            PlayerStats.SetSourceElement(*iter);
-            if (PlayerStats.GetSize() > 0)
-                Player.Send(PlayerStats);
-
-            CPlayerClothesPacket PlayerClothes;
-            PlayerClothes.SetSourceElement(*iter);
-            PlayerClothes.Add((*iter)->GetClothes());
-            if (PlayerClothes.Count() > 0)
-                Player.Send(PlayerClothes);
-        }
-    }
-
-    marker.Set("PlayerStats");
-
-    // Send the root element custom data
-    m_pMapManager->GetRootElement()->SendAllCustomData(&Player);
-
-    // Tell the resource manager
-    m_pResourceManager->OnPlayerJoin(Player);
-
-    marker.Set("ResourceStartPacket");
-
-    // Tell our scripts the player has joined
-    CLuaArguments Arguments;
-    Player.CallEvent("onPlayerJoin", Arguments);
-
-    marker.Set("onPlayerJoin");
-
-    // Register them on the lightweight sync manager.
-    m_lightsyncManager.RegisterPlayer(&Player);
-
-    // Add debug info if wanted
-    if (CPerfStatDebugInfo::GetSingleton()->IsActive("InitialDataStream"))
-        CPerfStatDebugInfo::GetSingleton()->AddLine("InitialDataStream", marker.GetString());
-}
-
-void CGame::QuitPlayer(CPlayer& Player, CClient::eQuitReasons Reason, bool bSayInConsole, const char* szKickReason, const char* szResponsiblePlayer)
-{
-    // Grab quit reaason
-    const char* szReason = "Unknown";
-    switch (Reason)
-    {
-        case CClient::QUIT_QUIT:
-            szReason = "Quit";
-            break;
-        case CClient::QUIT_KICK:
-            szReason = "Kicked";
-            break;
-        case CClient::QUIT_BAN:
-            szReason = "Banned";
-            break;
-        case CClient::QUIT_CONNECTION_DESYNC:
-            szReason = "Bad Connection";
-            break;
-        case CClient::QUIT_TIMEOUT:
-            szReason = "Timed out";
-            break;
-    }
-
-    // Output
-    const char* szNick = Player.GetNick();
-    if (bSayInConsole && szNick && szNick[0] && !m_bBeingDeleted)
-    {
-        CLogger::LogPrintf("QUIT: %s left the game [%s]%s\n", szNick, szReason, *Player.GetQuitReasonForLog());
-    }
-
-    // If he had joined
-    if (Player.IsJoined())
-    {
-        // Tell our scripts the player has quit, but only if the scripts got told he joined
-        CLuaArguments Arguments;
-        Arguments.PushString(szReason);
-        if ((Reason == CClient::QUIT_BAN || Reason == CClient::QUIT_KICK))
-        {
-            if (szKickReason && szKickReason[0])
-                Arguments.PushString(szKickReason);
-            else
-                Arguments.PushBoolean(false);
-            // Arguments.PushUserData ( strResponsiblePlayer != "Console" ? m_pPlayerManager->Get ( strResponsiblePlayer, true ) : static_cast < CConsoleClient*
-            // > (m_pConsoleClient) );
-            if (strcmp(szResponsiblePlayer, "Console") == 0)
-                Arguments.PushElement(m_pConsoleClient);
-            else
-                Arguments.PushElement(m_pPlayerManager->Get(szResponsiblePlayer, true));
-        }
-        else
-        {
-            Arguments.PushBoolean(false);
-            Arguments.PushBoolean(false);
-        }
-
-        Player.CallEvent("onPlayerQuit", Arguments);
-
-        // Tell the map manager
-        m_pMapManager->OnPlayerQuit(Player);
-
-        if (!m_bBeingDeleted)
-        {
-            // Tell all the players except the parting one (we don't tell them if he hadn't joined because the players don't know about him)
-            CPlayerQuitPacket Packet;
-            Packet.SetPlayer(Player.GetID());
-            Packet.SetQuitReason(static_cast<unsigned char>(Reason));
-            m_pPlayerManager->BroadcastOnlyJoined(Packet, &Player);
-        }
-    }
-
-    // Tell net module connection version info will no longer be required
-    g_pNetServer->ClearClientBitStreamVersion(Player.GetSocket());
-
-    // Remove from any latent transfers
-    GetLatentTransferManager()->RemoveRemote(Player.GetSocket());
-
-    // Delete it, don't unlink yet, we could be inside the player-manager's iteration
-    m_ElementDeleter.Delete(&Player, false);
-
-    // Unregister them from the lightweight sync manager
-    m_lightsyncManager.UnregisterPlayer(&Player);
-}
-
-void CGame::AddBuiltInEvents(void)
-{
-    // Resource events
-    m_Events.AddEvent("onResourcePreStart", "resource", NULL, false);
-    m_Events.AddEvent("onResourceStart", "resource", NULL, false);
-    m_Events.AddEvent("onResourceStop", "resource, deleted", NULL, false);
-
-    // Blip events
-
-    // Marker events
-    m_Events.AddEvent("onMarkerHit", "player, matchingDimension", NULL, false);
-    m_Events.AddEvent("onMarkerLeave", "player, matchingDimension", NULL, false);
-
-    // Voice events
-    m_Events.AddEvent("onPlayerVoiceStart", "", NULL, false);
-    m_Events.AddEvent("onPlayerVoiceStop", "", NULL, false);
-
-    // Object events
-
-    // Pickup events
-    m_Events.AddEvent("onPickupHit", "player", NULL, false);
-    m_Events.AddEvent("onPickupLeave", "player", NULL, false);
-    m_Events.AddEvent("onPickupUse", "player", NULL, false);
-    m_Events.AddEvent("onPickupSpawn", "", NULL, false);
-
-    // Player events
-    m_Events.AddEvent("onPlayerConnect", "player", NULL, false);
-    m_Events.AddEvent("onPlayerChat", "text", NULL, false);
-    m_Events.AddEvent("onPlayerDamage", "attacker, weapon, bodypart, loss", NULL, false);
-    m_Events.AddEvent("onPlayerVehicleEnter", "vehicle, seat, jacked", NULL, false);
-    m_Events.AddEvent("onPlayerVehicleExit", "vehicle, reason, jacker", NULL, false);
-    m_Events.AddEvent("onPlayerJoin", "", NULL, false);
-    m_Events.AddEvent("onPlayerQuit", "reason", NULL, false);
-    m_Events.AddEvent("onPlayerSpawn", "spawnpoint, team", NULL, false);
-    m_Events.AddEvent("onPlayerTarget", "target", NULL, false);
-    m_Events.AddEvent("onPlayerWasted", "ammo, killer, weapon, bodypart", NULL, false);
-    m_Events.AddEvent("onPlayerWeaponSwitch", "previous, current", NULL, false);
-    m_Events.AddEvent("onPlayerMarkerHit", "marker, matchingDimension", NULL, false);
-    m_Events.AddEvent("onPlayerMarkerLeave", "marker, matchingDimension", NULL, false);
-    m_Events.AddEvent("onPlayerPickupHit", "pickup", NULL, false);
-    m_Events.AddEvent("onPlayerPickupLeave", "pickup", NULL, false);
-    m_Events.AddEvent("onPlayerPickupUse", "pickup", NULL, false);
-    m_Events.AddEvent("onPlayerClick", "button, state, element, posX, posY, posZ", NULL, false);
-    m_Events.AddEvent("onPlayerContact", "previous, current", NULL, false);
-    m_Events.AddEvent("onPlayerBan", "ban", NULL, false);
-    m_Events.AddEvent("onPlayerLogin", "guest_account, account, auto-login", NULL, false);
-    m_Events.AddEvent("onPlayerLogout", "account, guest_account", NULL, false);
-    m_Events.AddEvent("onPlayerChangeNick", "oldnick, newnick, manuallyChanged", NULL, false);
-    m_Events.AddEvent("onPlayerPrivateMessage", "text, player", NULL, false);
-    m_Events.AddEvent("onPlayerStealthKill", "target", NULL, false);
-    m_Events.AddEvent("onPlayerMute", "", NULL, false);
-    m_Events.AddEvent("onPlayerUnmute", "", NULL, false);
-    m_Events.AddEvent("onPlayerCommand", "command", NULL, false);
-    m_Events.AddEvent("onPlayerModInfo", "filename, itemlist", NULL, false);
-    m_Events.AddEvent("onPlayerACInfo", "aclist, size, md5, sha256", NULL, false);
-    m_Events.AddEvent("onPlayerNetworkStatus", "type, ticks", NULL, false);
-    m_Events.AddEvent("onPlayerScreenShot", "resource, status, file_data, timestamp, tag", NULL, false);
-
-    // Ped events
-    m_Events.AddEvent("onPedWasted", "ammo, killer, weapon, bodypart", NULL, false);
-    m_Events.AddEvent("onPedWeaponSwitch", "previous, current", NULL, false);
-
-    // Element events
-    m_Events.AddEvent("onElementColShapeHit", "colshape, matchingDimension", NULL, false);
-    m_Events.AddEvent("onElementColShapeLeave", "colshape, matchingDimension", NULL, false);
-    m_Events.AddEvent("onElementClicked", "button, state, clicker, posX, posY, posZ", NULL, false);
-    m_Events.AddEvent("onElementDataChange", "key, oldValue", NULL, false);
-    m_Events.AddEvent("onElementDestroy", "", NULL, false);
-    m_Events.AddEvent("onElementStartSync", "newSyncer", NULL, false);
-    m_Events.AddEvent("onElementStopSync", "oldSyncer", NULL, false);
-    m_Events.AddEvent("onElementModelChange", "oldModel, newModel", NULL, false);
-
-    // Radar area events
-
-    // Shape events
-    m_Events.AddEvent("onColShapeHit", "entity, matchingDimension", NULL, false);
-    m_Events.AddEvent("onColShapeLeave", "entity, matchingDimension", NULL, false);
-
-    // Vehicle events
-    m_Events.AddEvent("onVehicleDamage", "loss", NULL, false);
-    m_Events.AddEvent("onVehicleRespawn", "exploded", NULL, false);
-    m_Events.AddEvent("onTrailerAttach", "towedBy", NULL, false);
-    m_Events.AddEvent("onTrailerDetach", "towedBy", NULL, false);
-    m_Events.AddEvent("onVehicleStartEnter", "player, seat, jacked", NULL, false);
-    m_Events.AddEvent("onVehicleStartExit", "player, seat, jacker", NULL, false);
-    m_Events.AddEvent("onVehicleEnter", "player, seat, jacked", NULL, false);
-    m_Events.AddEvent("onVehicleExit", "player, seat, jacker", NULL, false);
-    m_Events.AddEvent("onVehicleExplode", "", NULL, false);
-
-    // Console events
-    m_Events.AddEvent("onConsole", "text", NULL, false);
-
-    // Debug events
-    m_Events.AddEvent("onDebugMessage", "message, level, file, line", NULL, false);
-
-    // Ban events
-    m_Events.AddEvent("onBan", "ip", NULL, false);
-    m_Events.AddEvent("onUnban", "ip", NULL, false);
-
-    // Account events
-    m_Events.AddEvent("onAccountDataChange", "account, key, value", NULL, false);
-
-    // Other events
-    m_Events.AddEvent("onSettingChange", "setting, oldValue, newValue", NULL, false);
-    m_Events.AddEvent("onChatMessage", "message, element", NULL, false);
-
-    // Weapon events
-    m_Events.AddEvent("onWeaponFire", "", NULL, false);
-    m_Events.AddEvent("onPlayerWeaponFire", "weapon, endX, endY, endZ, hitElement, startX, startY, startZ", NULL, false);
-}
-
-void CGame::ProcessTrafficLights(long long llCurrentTime)
-{
-    long long     ulDiff = static_cast<long long>((llCurrentTime - m_llLastTrafficUpdate) * m_fGameSpeed);
-    unsigned char ucNewState = 0xFF;
-
-    if (ulDiff >= 1000)
-    {
-        if ((m_ucTrafficLightState == 0 || m_ucTrafficLightState == 3) && ulDiff >= 8000)            // green
-        {
-            ucNewState = m_ucTrafficLightState + 1;
-        }
-        else if ((m_ucTrafficLightState == 1 || m_ucTrafficLightState == 4) && ulDiff >= 3000)            // orange
-        {
-            ucNewState = (m_ucTrafficLightState == 4) ? 0 : 2;
-        }
-        else if (m_ucTrafficLightState == 2 && ulDiff >= 2000)            // red
-        {
-            ucNewState = 3;
-        }
-
-        if (ucNewState != 0xFF)
-        {
-            CStaticFunctionDefinitions::SetTrafficLightState(ucNewState);
-            m_llLastTrafficUpdate = SharedUtil::GetModuleTickCount64();
-        }
-    }
-}
-
-void CGame::Packet_PlayerJoin(const NetServerPlayerID& Source)
-{
-    // Reply with the mod this server is running
-    NetBitStreamInterface* pBitStream = g_pNetServer->AllocateNetServerBitStream(0);
-    if (pBitStream)
-    {
-        // Write the mod name to the bitstream
-        pBitStream->Write(static_cast<unsigned short>(MTA_DM_BITSTREAM_VERSION));
-        pBitStream->WriteString("deathmatch");
-
-        // Send and destroy the bitstream
-        g_pNetServer->SendPacket(PACKET_ID_MOD_NAME, Source, pBitStream, false, PACKET_PRIORITY_HIGH, PACKET_RELIABILITY_RELIABLE_ORDERED);
-        g_pNetServer->DeallocateNetServerBitStream(pBitStream);
-    }
-}
-
-void CGame::Packet_PlayerJoinData(CPlayerJoinDataPacket& Packet)
-{
-    // Grab the nick
-    const char* szNick = Packet.GetNick();
-    if (szNick && szNick[0] != 0)
-    {
-        // Is the server passworded?
-        bool bPasswordIsValid = true;
-        if (m_pMainConfig->HasPassword())
-        {
-            // Grab the password hash from the packet
-            const MD5& PacketHash = Packet.GetPassword();
-
-            // Hash our password
-            const std::string& strPassword = m_pMainConfig->GetPassword();
-            MD5                ConfigHash;
-            CMD5Hasher         Hasher;
-            if (!strPassword.empty() && Hasher.Calculate(strPassword.c_str(), strPassword.length(), ConfigHash))
-            {
-                // Compare the hashes
-                if (memcmp(&ConfigHash, &PacketHash, sizeof(MD5)) != 0)
-                {
-                    bPasswordIsValid = false;
-                }
-            }
-        }
-
-        // Add the player
-        CPlayer* pPlayer = m_pPlayerManager->Create(Packet.GetSourceSocket());
-        if (pPlayer)
-        {
-            // Set the bitstream version number for this connection
-            pPlayer->SetBitStreamVersion(Packet.GetBitStreamVersion());
-            g_pNetServer->SetClientBitStreamVersion(Packet.GetSourceSocket(), Packet.GetBitStreamVersion());
-
-            // Get the serial number from the packet source
-            NetServerPlayerID p = Packet.GetSourceSocket();
-            SString           strSerial;
-            SString           strExtra;
-            SString           strPlayerVersion;
-            {
-                SFixedString<32> strSerialTemp;
-                SFixedString<64> strExtraTemp;
-                SFixedString<32> strPlayerVersionTemp;
-                g_pNetServer->GetClientSerialAndVersion(p, strSerialTemp, strExtraTemp, strPlayerVersionTemp);
-                strSerial = SStringX(strSerialTemp);
-                strExtra = SStringX(strExtraTemp);
-                strPlayerVersion = SStringX(strPlayerVersionTemp);
-            }
-        #if MTASA_VERSION_TYPE < VERSION_TYPE_UNSTABLE
-            if (atoi(ExtractVersionStringBuildNumber(Packet.GetPlayerVersion())) != 0)
-            {
-                // Use player version from packet if it contains a valid build number
-                strPlayerVersion = Packet.GetPlayerVersion();
-            }
-        #endif
-
-            SString strIP = pPlayer->GetSourceIP();
-            SString strIPAndSerial("IP: %s  Serial: %s  Version: %s", strIP.c_str(), strSerial.c_str(), strPlayerVersion.c_str());
-            if (!CheckNickProvided(szNick))            // check the nick is valid
-            {
-                // Tell the console
-                CLogger::LogPrintf("CONNECT: %s failed to connect (Invalid nickname) (%s)\n", szNick, strIPAndSerial.c_str());
-
-                // Tell the player the problem
-                DisconnectPlayer(this, *pPlayer, CPlayerDisconnectedPacket::INVALID_NICKNAME);
-                return;
-            }
-
-            // Check the size of the nick
-            size_t sizeNick = strlen(szNick);
-            if (sizeNick >= MIN_PLAYER_NICK_LENGTH && sizeNick <= MAX_PLAYER_NICK_LENGTH)
-            {
-                // Someone here with the same name?
-                CPlayer* pTempPlayer = m_pPlayerManager->Get(szNick);
-                if (pTempPlayer)
-                {
-                    // Same person? Quit the first and let this one join
-                    if (strcmp(pPlayer->GetSourceIP(), pTempPlayer->GetSourceIP()) == 0)
-                    {
-                        // Two players could have the same IP, so see if the old player appears inactive before quitting them
-                        if (pTempPlayer->UhOhNetworkTrouble())
-                        {
-                            pTempPlayer->Send(CPlayerDisconnectedPacket(SString("Supplanted by %s from %s", szNick, pPlayer->GetSourceIP())));
-                            // Tell the console
-                            CLogger::LogPrintf("DISCONNECT: %s Supplanted by (%s)\n", szNick, pTempPlayer->GetNick());
-                            QuitPlayer(*pTempPlayer, CClient::QUIT_QUIT);
-                            pTempPlayer = NULL;
-                        }
-                    }
-                }
-                if (pTempPlayer == NULL)
-                {
-                    // Correct version?
-                    if (Packet.GetNetVersion() == MTA_DM_NETCODE_VERSION)
-                    {
-                        // If the password is valid
-                        if (bPasswordIsValid)
-                        {
-                            // If he's not join flooding
-                            if (!m_pMainConfig->GetJoinFloodProtectionEnabled() || !m_FloodProtect.AddConnect(SString("%x", Packet.GetSourceIP())))
-                            {
-                                // Set the nick and the game version
-                                pPlayer->SetNick(szNick);
-                                pPlayer->SetGameVersion(Packet.GetGameVersion());
-                                pPlayer->SetMTAVersion(Packet.GetMTAVersion());
-                                pPlayer->SetSerialUser(Packet.GetSerialUser());
-                                pPlayer->SetSerial(strSerial, 0);
-                                pPlayer->SetSerial(strExtra, 1);
-                                pPlayer->SetPlayerVersion(strPlayerVersion);
-
-                                // Check if client must update
-                                if (IsBelowMinimumClient(pPlayer->GetPlayerVersion()))
-                                {
-                                    // Tell the console
-                                    CLogger::LogPrintf("CONNECT: %s failed to connect (Client version is below minimum) (%s)\n", szNick,
-                                                       strIPAndSerial.c_str());
-
-                                    // Tell the player
-                                    pPlayer->Send(CUpdateInfoPacket("Mandatory", CalculateMinClientRequirement()));
-                                    DisconnectPlayer(this, *pPlayer, CPlayerDisconnectedPacket::NO_REASON);
-                                    return;
-                                }
-
-                                // Check if client should optionally update
-                                if (Packet.IsOptionalUpdateInfoRequired() && IsBelowRecommendedClient(pPlayer->GetPlayerVersion()))
-                                {
-                                    // Tell the console
-                                    CLogger::LogPrintf("CONNECT: %s advised to update (Client version is below recommended) (%s)\n", szNick,
-                                                       strIPAndSerial.c_str());
-
-                                    // Tell the player
-                                    pPlayer->Send(CUpdateInfoPacket("Optional", GetConfig()->GetRecommendedClientVersion()));
-                                    DisconnectPlayer(this, *pPlayer, "");
-                                    return;
-                                }
-
-                                // Check the serial for validity
-                                if (CBan* pBan = m_pBanManager->GetBanFromSerial(pPlayer->GetSerial().c_str()))
-                                {
-                                    time_t  Duration = pBan->GetBanTimeRemaining();
-                                    SString strBanMessage = "Serial is banned";
-                                    SString strDurationDesc = pBan->GetDurationDesc();
-                                    if (strDurationDesc.length())
-                                        strBanMessage += " (" + strDurationDesc + ")";
-
-                                    // Tell the console
-                                    CLogger::LogPrintf("CONNECT: %s failed to connect (%s) (%s)\n", szNick, strBanMessage.c_str(), strIPAndSerial.c_str());
-
-                                    // Tell the player he's banned
-                                    DisconnectPlayer(this, *pPlayer, CPlayerDisconnectedPacket::BANNED_SERIAL, Duration, pBan->GetReason().c_str());
-                                    return;
-                                }
-
-                                // Check the ip for banness
-                                if (CBan* pBan = m_pBanManager->GetBanFromIP(strIP))
-                                {
-                                    time_t  Duration = pBan->GetBanTimeRemaining();
-                                    SString strBanMessage;            // = "Serial is banned";
-                                    SString strDurationDesc = pBan->GetDurationDesc();
-                                    if (strDurationDesc.length())
-                                        strBanMessage += " (" + strDurationDesc + ")";
-
-                                    // Tell the console
-                                    CLogger::LogPrintf("CONNECT: %s failed to connect (IP is banned%s) (%s)\n", szNick, strBanMessage.c_str(),
-                                                       strIPAndSerial.c_str());
-
-                                    // Tell the player he's banned
-                                    DisconnectPlayer(this, *pPlayer, CPlayerDisconnectedPacket::BANNED_IP, Duration, pBan->GetReason().c_str());
-                                    return;
-                                }
-
-                                if (!pPlayer->GetSerialUser().empty() && m_pBanManager->IsAccountBanned(pPlayer->GetSerialUser().c_str()))
-                                {
-                                    // Tell the console
-                                    CLogger::LogPrintf("CONNECT: %s failed to connect (Account is banned) (%s)\n", szNick, strIPAndSerial.c_str());
-
-                                    CBan*   pBan = m_pBanManager->GetBanFromAccount(pPlayer->GetSerialUser().c_str());
-                                    time_t  Duration = 0;
-                                    SString strReason;
-                                    if (pBan)
-                                    {
-                                        strReason = pBan->GetReason();
-                                        Duration = pBan->GetBanTimeRemaining();
-                                    }
-
-                                    // Tell the player he's banned
-                                    DisconnectPlayer(this, *pPlayer, CPlayerDisconnectedPacket::BANNED_ACCOUNT, Duration, strReason.c_str());
-                                    return;
-                                }
-
-                            #if MTASA_VERSION_TYPE > VERSION_TYPE_UNSTABLE
-                                if (Packet.GetPlayerVersion().length() > 0 && Packet.GetPlayerVersion() != pPlayer->GetPlayerVersion())
-                                {
-                                    // Tell the console
-                                    CLogger::LogPrintf("CONNECT: %s failed to connect (Version mismatch) (%s)\n", szNick, strIPAndSerial.c_str());
-
-                                    // Tell the player
-                                    DisconnectPlayer(this, *pPlayer, CPlayerDisconnectedPacket::VERSION_MISMATCH);
-                                    return;
-                                }
-                            #endif
-
-                                // Add him to the whowas list
-                                m_WhoWas.Add(szNick, Packet.GetSourceIP(), pPlayer->GetSerial(), pPlayer->GetPlayerVersion(), pPlayer->GetAccount()->GetName());
-
-                                PlayerCompleteConnect(pPlayer);
-                            }
-                            else
-                            {
-                                // Tell the console
-                                CLogger::LogPrintf("CONNECT: %s failed to connect (Join flood) (%s)\n", szNick, strIPAndSerial.c_str());
-
-                                // Tell the player the problem
-                                DisconnectPlayer(this, *pPlayer, CPlayerDisconnectedPacket::JOIN_FLOOD);
-                            }
-                        }
-                        else
-                        {
-                            // Tell the console
-                            CLogger::LogPrintf("CONNECT: %s failed to connect (Wrong password) (%s)\n", szNick, strIPAndSerial.c_str());
-
-                            // Tell the player the password was wrong
-                            DisconnectPlayer(this, *pPlayer, CPlayerDisconnectedPacket::INVALID_PASSWORD);
-                        }
-                    }
-                    else
-                    {
-                        // Tell the console
-                        CLogger::LogPrintf("CONNECT: %s failed to connect (Bad version) (%s)\n", szNick, strIPAndSerial.c_str());
-
-                        // Tell the player the problem
-                        SString strMessage;
-                        ushort  usClientNetVersion = Packet.GetNetVersion();
-                        ushort  usServerNetVersion = MTA_DM_NETCODE_VERSION;
-                        ushort  usClientBranchId = usClientNetVersion >> 12;
-                        ushort  usServerBranchId = usServerNetVersion >> 12;
-
-                        CPlayerDisconnectedPacket::ePlayerDisconnectType eType;
-
-                        if (usClientBranchId != usServerBranchId)
-                        {
-                            eType = CPlayerDisconnectedPacket::DIFFERENT_BRANCH;
-                            strMessage = SString("(client: %X, server: %X)\n", usClientBranchId, usServerBranchId);
-                        }
-                        else if (MTASA_VERSION_BUILD == 0)
-                        {
-                            eType = CPlayerDisconnectedPacket::BAD_VERSION;
-                            strMessage = SString("(client: %X, server: %X)\n", usClientNetVersion, usServerNetVersion);
-                        }
-                        else
-                        {
-                            if (usClientNetVersion < usServerNetVersion)
-                            {
-                                eType = CPlayerDisconnectedPacket::SERVER_NEWER;
-                                strMessage = SString("(%d)\n", MTASA_VERSION_BUILD);
-                            }
-                            else
-                            {
-                                eType = CPlayerDisconnectedPacket::SERVER_OLDER;
-                                strMessage = SString("(%d)\n", MTASA_VERSION_BUILD);
-                            }
-                        }
-                        DisconnectPlayer(this, *pPlayer, eType, strMessage);
-                    }
-                }
-                else
-                {
-                    // Tell the console
-                    CLogger::LogPrintf("CONNECT: %s failed to connect (Nick already in use) (%s)\n", szNick, strIPAndSerial.c_str());
-
-                    // Tell the player the problem
-                    DisconnectPlayer(this, *pPlayer, CPlayerDisconnectedPacket::NICK_CLASH);
-                }
-            }
-            else
-            {
-                // Tell the console
-                CLogger::LogPrintf("CONNECT: %s failed to connect (Invalid nickname)\n", pPlayer->GetSourceIP());
-
-                // Tell the player the problem
-                DisconnectPlayer(this, *pPlayer, CPlayerDisconnectedPacket::INVALID_NICKNAME);
-            }
-        }
-        else
-        {
-            // Tell the console
-            CLogger::LogPrintf("CONNECT: %s failed to connect (Player Element Could not be created.)\n", szNick);
-        }
-    }
-}
-
-void CGame::Packet_PedWasted(CPedWastedPacket& Packet)
-{
-    CPed* pPed = GetElementFromId<CPed>(Packet.m_PedID);
-    if (pPed && !pPed->IsDead())
-    {
-        pPed->SetIsDead(true);
-        pPed->SetPosition(Packet.m_vecPosition);
-        // Remove him from any occupied vehicle
-        pPed->SetVehicleAction(CPlayer::VEHICLEACTION_NONE);
-        CVehicle* pVehicle = pPed->GetOccupiedVehicle();
-        if (pVehicle)
-        {
-            pVehicle->SetOccupant(NULL, pPed->GetOccupiedVehicleSeat());
-            pPed->SetOccupiedVehicle(NULL, 0);
-        }
-
-        CElement* pKiller = (Packet.m_Killer != INVALID_ELEMENT_ID) ? CElementIDs::GetElement(Packet.m_Killer) : NULL;
-
-        // Create a new packet to send to everyone
-        CPedWastedPacket ReturnWastedPacket(pPed, pKiller, Packet.m_ucKillerWeapon, Packet.m_ucBodyPart, false, Packet.m_AnimGroup, Packet.m_AnimID);
-        m_pPlayerManager->BroadcastOnlyJoined(ReturnWastedPacket);
-
-        // Tell our scripts the player has died
-        CLuaArguments Arguments;
-        Arguments.PushNumber(Packet.m_usAmmo);
-        if (pKiller)
-            Arguments.PushElement(pKiller);
-        else
-            Arguments.PushBoolean(false);
-        if (Packet.m_ucKillerWeapon != 0xFF)
-            Arguments.PushNumber(Packet.m_ucKillerWeapon);
-        else
-            Arguments.PushBoolean(false);
-        if (Packet.m_ucBodyPart != 0xFF)
-            Arguments.PushNumber(Packet.m_ucBodyPart);
-        else
-            Arguments.PushBoolean(false);
-        Arguments.PushBoolean(false);
-        pPed->CallEvent("onPedWasted", Arguments);
-
-        // Reset the weapons list, because a ped loses his weapons on death
-        for (unsigned int slot = 0; slot < WEAPON_SLOTS; ++slot)
-        {
-            pPed->SetWeaponType(0, slot);
-            pPed->SetWeaponAmmoInClip(0, slot);
-            pPed->SetWeaponTotalAmmo(0, slot);
-        }
-    }
-}
-void CGame::Packet_PlayerWasted(CPlayerWastedPacket& Packet)
-{
-    CPlayer* pPlayer = Packet.GetSourcePlayer();
-    if (pPlayer && !pPlayer->IsDead())
-    {
-        pPlayer->SetSpawned(false);
-        pPlayer->SetIsDead(true);
-        pPlayer->SetPosition(Packet.m_vecPosition);
-
-        // Remove him from any occupied vehicle
-        pPlayer->SetVehicleAction(CPlayer::VEHICLEACTION_NONE);
-        CVehicle* pVehicle = pPlayer->GetOccupiedVehicle();
-        if (pVehicle)
-        {
-            pVehicle->SetOccupant(NULL, pPlayer->GetOccupiedVehicleSeat());
-            pPlayer->SetOccupiedVehicle(NULL, 0);
-        }
-
-        CElement* pKiller = (Packet.m_Killer != INVALID_ELEMENT_ID) ? CElementIDs::GetElement(Packet.m_Killer) : NULL;
-
-        // Create a new packet to send to everyone
-        CPlayerWastedPacket ReturnWastedPacket(pPlayer, pKiller, Packet.m_ucKillerWeapon, Packet.m_ucBodyPart, false, Packet.m_AnimGroup, Packet.m_AnimID);
-        // Caz: send this to the local player to avoid issue #8148 - "Desync when calling spawnPlayer from an event handler remotely triggered from within
-        // onClientPlayerWasted"
-        m_pPlayerManager->BroadcastOnlyJoined(ReturnWastedPacket);
-
-        // Tell our scripts the player has died
-        CLuaArguments Arguments;
-        Arguments.PushNumber(Packet.m_usAmmo);
-        if (pKiller)
-            Arguments.PushElement(pKiller);
-        else
-            Arguments.PushBoolean(false);
-        if (Packet.m_ucKillerWeapon != 0xFF)
-            Arguments.PushNumber(Packet.m_ucKillerWeapon);
-        else
-            Arguments.PushBoolean(false);
-        if (Packet.m_ucBodyPart != 0xFF)
-            Arguments.PushNumber(Packet.m_ucBodyPart);
-        else
-            Arguments.PushBoolean(false);
-        Arguments.PushBoolean(false);
-        pPlayer->CallEvent("onPlayerWasted", Arguments);
-
-        // Reset the weapons list, because a player loses his weapons on death
-        for (unsigned int slot = 0; slot < WEAPON_SLOTS; ++slot)
-        {
-            pPlayer->SetWeaponType(0, slot);
-            pPlayer->SetWeaponAmmoInClip(0, slot);
-            pPlayer->SetWeaponTotalAmmo(0, slot);
-        }
-    }
-}
-
-void CGame::Packet_PlayerQuit(CPlayerQuitPacket& Packet)
-{
-    // Grab the player
-    CPlayer* pPlayer = Packet.GetSourcePlayer();
-    if (pPlayer)
-    {
-        // Quit him
-        QuitPlayer(*pPlayer);
-    }
-}
-
-void CGame::Packet_PlayerTimeout(CPlayerTimeoutPacket& Packet)
-{
-    // Grab the player
-    CPlayer* pPlayer = Packet.GetSourcePlayer();
-    if (pPlayer)
-    {
-        // Quit him
-        QuitPlayer(*pPlayer, CClient::QUIT_TIMEOUT);
-    }
-}
-
-// Relay this (pure sync) packet to all the other players using distance rules
-void CGame::RelayPlayerPuresync(CPacket& Packet)
-{
-    // No need to update tick counter every call
-    static uint uiUpdateCounter = 0;
-    if ((++uiUpdateCounter & 7) == 0)
-        UpdateModuleTickCount64();
-
-    // Make a list of players to send this packet to
-    CSendList sendList;
-    bool      bUseSimSendList = CSimControl::IsSimSystemEnabled();
-
-    CPlayer* pPlayer = Packet.GetSourcePlayer();
-
-    //
-    // Process far sync (only if light sync is not active)
-    //
-    if (pPlayer->IsTimeForPuresyncFar())
-    {
-        long long llTickCountNow = GetModuleTickCount64();
-
-        // Use this players far list
-        SViewerMapType& farList = pPlayer->GetFarPlayerList();
-
-        // For each far player
-        for (SViewerMapType ::iterator it = farList.begin(); it != farList.end(); ++it)
-        {
-            CPlayer*     pSendPlayer = it->first;
-            SViewerInfo& nearInfo = it->second;
-
-            nearInfo.llLastUpdateTime = llTickCountNow;
-            sendList.push_back(pSendPlayer);
-        }
-    }
-
-    //
-    // Process near sync
-    //
-    {
-        // Insert into other players puresync near list if appropriate
-        pPlayer->MaybeUpdateOthersNearList();
-
-        CLOCK("RelayPlayerPuresync", "ProcessNearList");
-        // Use this players puresync near list for sending packets
-        SViewerMapType& nearList = pPlayer->GetNearPlayerList();
-
-        // Array for holding players that need moving to the puresync far list
-        static std::vector<CPlayer*> moveToFarListList;            // static to help reduce memory allocations
-        moveToFarListList.clear();
-
-        // For each puresync near player
-        for (SViewerMapType ::iterator it = nearList.begin(); it != nearList.end(); ++it)
-        {
-            CPlayer*     pSendPlayer = it->first;
-            SViewerInfo& nearInfo = it->second;
-            dassert(MapContains(pPlayer->m_PureSyncSimSendList, pSendPlayer) == nearInfo.bInPureSyncSimSendList);
-
-            if (--nearInfo.iMoveToFarCountDown < 1)
-            {
-                // Remove player from puresync near list (Has to be not near for 5 calls to get removed (The delay ensures timely updates of players moving far
-                // away))
-                if (!pPlayer->ShouldPlayerBeInNearList(pSendPlayer))            // Double check remove is required.
-                {
-                    moveToFarListList.push_back(pSendPlayer);
-                    continue;
-                }
-                nearInfo.iMoveToFarCountDown = 5;
-            }
-
-            {
-                bool bTimeForSync = pSendPlayer->IsTimeToReceivePuresyncNearFrom(pPlayer, nearInfo);
-                if (!bUseSimSendList)
-                {
-                    // Standard sending
-                    if (bTimeForSync)
-                        sendList.push_back(pSendPlayer);
-                }
-                else
-                {
-                    //
-                    // Sim sync relays pure sync packets to the other player when he is in zone 0 (as seen from this player)
-                    // Enabling/disabling sim puresync will only take effect for the next pure sync packet, so:
-                    //
-                    if (nearInfo.iZone > 0)
-                    {
-                        ////////////////////////////////////////////////
-                        // Don't use sim sync for this player
-                        ////////////////////////////////////////////////
-                        if (!nearInfo.bInPureSyncSimSendList)
-                        {
-                            // If not in sim list, do send here
-                            if (bTimeForSync)
-                                sendList.push_back(pSendPlayer);
-                        }
-                        else if (nearInfo.bInPureSyncSimSendList)
-                        {
-                            // If in sim list, sim send has already been done.
-                            // So don't send here as well - Just remove from sim list
-                            MapRemove(pPlayer->m_PureSyncSimSendList, pSendPlayer);
-                            pPlayer->m_bPureSyncSimSendListDirty = true;
-                            nearInfo.bInPureSyncSimSendList = false;
-                        }
-                    }
-                    else
-                    {
-                        ////////////////////////////////////////////////
-                        // Use sim sync for this player
-                        ////////////////////////////////////////////////
-                        if (!nearInfo.bInPureSyncSimSendList)
-                        {
-                            // If not in sim list yet, do send here
-                            if (bTimeForSync)
-                                sendList.push_back(pSendPlayer);
-
-                            // and add it to sim list for next time
-                            MapInsert(pPlayer->m_PureSyncSimSendList, pSendPlayer);
-                            pPlayer->m_bPureSyncSimSendListDirty = true;
-                            nearInfo.bInPureSyncSimSendList = true;
-                        }
-                    }
-                }
-            }
-        }
-        UNCLOCK("RelayPlayerPuresync", "ProcessNearList");
-
-        // Do pending near->far list moves
-        for (std::vector<CPlayer*>::const_iterator iter = moveToFarListList.begin(); iter != moveToFarListList.end(); ++iter)
-        {
-            pPlayer->MovePlayerToFarList(*iter);
-        }
-    }
-
-    // Relay packet
-    if (!sendList.empty())
-    {
-        CLOCK("RelayPlayerPuresync", "Broadcast");
-        CPlayerManager::Broadcast(Packet, sendList);
-        UNCLOCK("RelayPlayerPuresync", "Broadcast");
-    }
-
-    CLOCK("RelayPlayerPuresync", "UpdatePuresyncSimPlayer");
-    // Update sim data
-    CSimControl::UpdateSimPlayer(pPlayer);
-    UNCLOCK("RelayPlayerPuresync", "UpdatePuresyncSimPlayer");
-}
-
-void CGame::Packet_PlayerPuresync(CPlayerPuresyncPacket& Packet)
-{
-    // Grab the source player
-    CPlayer* pPlayer = Packet.GetSourcePlayer();
-    if (pPlayer && pPlayer->IsJoined())
-    {
-        pPlayer->NotifyReceivedSync();
-        pPlayer->IncrementPuresync();
-
-        // Ignore this packet if he should be in a vehicle
-        if (!pPlayer->GetOccupiedVehicle())
-        {
-            // Send a returnsync packet to the player that sent it
-            // Only every 4 packets.
-            if ((pPlayer->GetPuresyncCount() % 4) == 0)
-                pPlayer->Send(CReturnSyncPacket(pPlayer));
-
-            CLOCK("PlayerPuresync", "RelayPlayerPuresync");
-            // Relay to other players
-            RelayPlayerPuresync(Packet);
-            UNCLOCK("PlayerPuresync", "RelayPlayerPuresync");
-
-            CLOCK("PlayerPuresync", "DoHitDetection");
-            // Run colpoint checks
-            m_pColManager->DoHitDetection(pPlayer->GetPosition(), pPlayer);
-            UNCLOCK("PlayerPuresync", "DoHitDetection");
-        }
-    }
-}
-
-void CGame::Packet_Command(CCommandPacket& Packet)
-{
-    // Grab the source player
-    CPlayer* pPlayer = Packet.GetSourcePlayer();
-    if (pPlayer && pPlayer->IsJoined())
-    {
-        // Tell the console
-        m_pConsole->HandleInput(Packet.GetCommand(), pPlayer, pPlayer);
-    }
-}
-
-void CGame::Packet_VehicleDamageSync(CVehicleDamageSyncPacket& Packet)
-{
-    // Grab the source player
-    CPlayer* pPlayer = Packet.GetSourcePlayer();
-    if (pPlayer && pPlayer->IsJoined())
-    {
-        // Grab the vehicle
-        CElement* pVehicleElement = CElementIDs::GetElement(Packet.m_Vehicle);
-        if (pVehicleElement && IS_VEHICLE(pVehicleElement))
-        {
-            CVehicle* pVehicle = static_cast<CVehicle*>(pVehicleElement);
-
-            // Is this guy the driver or syncer?
-            if (pVehicle->GetSyncer() == pPlayer || pVehicle->GetOccupant(0) == pPlayer)
-            {
-                // Set the new damage model
-                for (unsigned int i = 0; i < MAX_DOORS; ++i)
-                {
-                    if (Packet.m_damage.data.bDoorStatesChanged[i])
-                        pVehicle->m_ucDoorStates[i] = Packet.m_damage.data.ucDoorStates[i];
-                }
-                for (unsigned int i = 0; i < MAX_WHEELS; ++i)
-                {
-                    if (Packet.m_damage.data.bWheelStatesChanged[i])
-                        pVehicle->m_ucWheelStates[i] = Packet.m_damage.data.ucWheelStates[i];
-                }
-                for (unsigned int i = 0; i < MAX_PANELS; ++i)
-                {
-                    if (Packet.m_damage.data.bPanelStatesChanged[i])
-                        pVehicle->m_ucPanelStates[i] = Packet.m_damage.data.ucPanelStates[i];
-                }
-                for (unsigned int i = 0; i < MAX_LIGHTS; ++i)
-                {
-                    if (Packet.m_damage.data.bLightStatesChanged[i])
-                        pVehicle->m_ucLightStates[i] = Packet.m_damage.data.ucLightStates[i];
-                }
-
-                // Make a list of players to relay this packet to
-                CSendList                      sendList;
-                list<CPlayer*>::const_iterator iter = m_pPlayerManager->IterBegin();
-                for (; iter != m_pPlayerManager->IterEnd(); iter++)
-                {
-                    CPlayer* pOther = *iter;
-                    if (pOther != pPlayer && pOther->IsJoined())
-                    {
-                        if (pOther->GetDimension() == pPlayer->GetDimension())
-                        {
-                            // Newer clients only need sync if vehicle has no driver
-                            if (pOther->GetBitStreamVersion() < 0x5D || pVehicle->GetOccupant(0) == NULL)
-                            {
-                                sendList.push_back(pOther);
-                            }
-                        }
-                    }
-                }
-
-                CPlayerManager::Broadcast(Packet, sendList);
-            }
-        }
-    }
-}
-
-void CGame::Packet_VehiclePuresync(CVehiclePuresyncPacket& Packet)
-{
-    // Grab the source player
-    CPlayer* pPlayer = Packet.GetSourcePlayer();
-    if (pPlayer && pPlayer->IsJoined())
-    {
-        pPlayer->NotifyReceivedSync();
-
-        // Grab the vehicle
-        CVehicle* pVehicle = pPlayer->GetOccupiedVehicle();
-        if (pVehicle)
-        {
-            // Send a returnsync packet to the player that sent it
-            pPlayer->Send(CReturnSyncPacket(pPlayer));
-
-            // Increment counter to spread out damage info sends
-            pVehicle->m_uiDamageInfoSendPhase++;
-
-            // Increment counter to spread out damage info sends
-            pVehicle->m_uiDamageInfoSendPhase++;
-
-            CLOCK("VehiclePuresync", "RelayPlayerPuresync");
-            // Relay to other players
-            RelayPlayerPuresync(Packet);
-            UNCLOCK("VehiclePuresync", "RelayPlayerPuresync");
-
-            CVehicle* pTrailer = pVehicle->GetTowedVehicle();
-
-            // Run colpoint checks
-            CLOCK("VehiclePuresync", "DoHitDetection");
-            m_pColManager->DoHitDetection(pPlayer->GetPosition(), pPlayer);
-            m_pColManager->DoHitDetection(pVehicle->GetPosition(), pVehicle);
-            while (pTrailer)
-            {
-                m_pColManager->DoHitDetection(pTrailer->GetPosition(), pTrailer);
-                pTrailer = pTrailer->GetTowedVehicle();
-            }
-            UNCLOCK("VehiclePuresync", "DoHitDetection");
-        }
-    }
-}
-
-void CGame::Packet_Keysync(CKeysyncPacket& Packet)
-{
-    // Grab the source player
-    CPlayer* pPlayer = Packet.GetSourcePlayer();
-    if (pPlayer && pPlayer->IsJoined())
-    {
-        // Relay to other players
-        RelayNearbyPacket(Packet);
-    }
-}
-
-void CGame::Packet_Bulletsync(CBulletsyncPacket& Packet)
-{
-    // Grab the source player
-    CPlayer* pPlayer = Packet.GetSourcePlayer();
-    if (pPlayer && pPlayer->IsJoined())
-    {
-        // Relay to other players
-        RelayNearbyPacket(Packet);
-
-        // Call event
-        CLuaArguments Arguments;
-        Arguments.PushNumber(Packet.m_WeaponType);
-        Arguments.PushNumber(Packet.m_vecEnd.fX);
-        Arguments.PushNumber(Packet.m_vecEnd.fY);
-        Arguments.PushNumber(Packet.m_vecEnd.fZ);
-
-        if (Packet.m_DamagedPlayerID == INVALID_ELEMENT_ID)
-        {
-            Arguments.PushNil();
-        }
-        else
-        {
-            Arguments.PushElement(CElementIDs::GetElement(Packet.m_DamagedPlayerID));
-        }
-
-        Arguments.PushNumber(Packet.m_vecStart.fX);
-        Arguments.PushNumber(Packet.m_vecStart.fY);
-        Arguments.PushNumber(Packet.m_vecStart.fZ);
-        pPlayer->CallEvent("onPlayerWeaponFire", Arguments);
-    }
-}
-
-void CGame::Packet_WeaponBulletsync(CCustomWeaponBulletSyncPacket& Packet)
-{
-    // Grab the source player
-    CPlayer*       pPlayer = Packet.GetSourcePlayer();
-    CCustomWeapon* pWeapon = Packet.GetWeapon();
-    if (pPlayer && pPlayer->IsJoined() && pPlayer == Packet.GetWeaponOwner())
-    {
-        // Tell our scripts the player has fired
-        CLuaArguments Arguments;
-        Arguments.PushElement(pPlayer);
-
-        if (pWeapon->CallEvent("onWeaponFire", Arguments))
-        {
-            // Relay to other players
-            m_pPlayerManager->BroadcastOnlyJoined(Packet, pPlayer);
-        }
-    }
-}
-
-void CGame::Packet_PedTask(CPedTaskPacket& Packet)
-{
-    // Grab the source player
-    CPlayer* pPlayer = Packet.GetSourcePlayer();
-    if (pPlayer && pPlayer->IsJoined())
-    {
-        // Relay to other players
-        RelayNearbyPacket(Packet);
-    }
-}
-
-// Relay this packet to other nearby players
-void CGame::RelayNearbyPacket(CPacket& Packet)
-{
-    // Make a list of players to send this packet to
-    CSendList sendList;
-    bool      bUseSimSendList = CSimControl::IsSimSystemEnabled() && Packet.HasSimHandler();
-
-    CPlayer* pPlayer = Packet.GetSourcePlayer();
-
-    //
-    // Process near sync
-    //
-    {
-        // Update list of players who need the packet
-        pPlayer->MaybeUpdateOthersNearList();
-
-        // Use this player's near list for sending packets
-        SViewerMapType& nearList = pPlayer->GetNearPlayerList();
-
-        // For each near player
-        for (SViewerMapType ::iterator it = nearList.begin(); it != nearList.end(); ++it)
-        {
-            CPlayer* pSendPlayer = it->first;
-            if (!bUseSimSendList)
-            {
-                // Standard sending
-                sendList.push_back(pSendPlayer);
-            }
-            else
-            {
-                const SViewerInfo& nearInfo = it->second;
-                dassert(MapContains(pPlayer->m_PureSyncSimSendList, pSendPlayer) == nearInfo.bInPureSyncSimSendList);
-
-                if (!nearInfo.bInPureSyncSimSendList)
-                {
-                    // If not in sim send list, do send here
-                    sendList.push_back(pSendPlayer);
-                }
-            }
-        }
-    }
-
-    // Relay packet
-    if (!sendList.empty())
-        CPlayerManager::Broadcast(Packet, sendList);
-}
-
-void CGame::Packet_LuaEvent(CLuaEventPacket& Packet)
-{
-    // Grab the source player, even name, element id and the arguments passed
-    CPlayer*       pCaller = Packet.GetSourcePlayer();
-    const char*    szName = Packet.GetName();
-    ElementID      ElementID = Packet.GetElementID();
-    CLuaArguments* pArguments = Packet.GetArguments();
-
-    // Grab the element
-    CElement* pElement = CElementIDs::GetElement(ElementID);
-    if (pElement)
-    {
-        // Make sure the event exists and that it allows clientside triggering
-        SEvent* pEvent = m_Events.Get(szName);
-        if (pEvent)
-        {
-            if (pEvent->bAllowRemoteTrigger)
-            {
-                pElement->CallEvent(szName, *pArguments, pCaller);
-            }
-            else
-                m_pScriptDebugging->LogError(NULL, "Client (%s) triggered serverside event %s, but event is not marked as remotly triggerable",
-                                             pCaller->GetNick(), szName);
-        }
-        else
-            m_pScriptDebugging->LogError(NULL, "Client (%s) triggered serverside event %s, but event is not added serverside", pCaller->GetNick(), szName);
-    }
-}
-
-void CGame::Packet_CustomData(CCustomDataPacket& Packet)
-{
-    // Got a valid source?
-    CPlayer* pSourcePlayer = Packet.GetSourcePlayer();
-    if (pSourcePlayer)
-    {
-        // Grab the element
-        ElementID ID = Packet.GetElementID();
-        CElement* pElement = CElementIDs::GetElement(ID);
-        if (pElement)
-        {
-            // Change the data
-            const char*   szName = Packet.GetName();
-            CLuaArgument& Value = Packet.GetValue();
-
-            // Ignore if the wrong length
-            if (strlen(szName) > MAX_CUSTOMDATA_NAME_LENGTH)
-            {
-                CLogger::ErrorPrintf("Received oversized custom data name from %s (%s)", Packet.GetSourcePlayer()->GetNick(),
-                                     *SStringX(szName).Left(MAX_CUSTOMDATA_NAME_LENGTH + 1));
-                return;
-            }
-
-            // Tell our clients to update their data. Send to everyone but the one we got this packet from.
-            unsigned short usNameLength = static_cast<unsigned short>(strlen(szName));
-            CBitStream     BitStream;
-            BitStream.pBitStream->WriteCompressed(usNameLength);
-            BitStream.pBitStream->Write(szName, usNameLength);
-            Value.WriteToBitStream(*BitStream.pBitStream);
-            m_pPlayerManager->BroadcastOnlyJoined(CElementRPCPacket(pElement, SET_ELEMENT_DATA, *BitStream.pBitStream), pSourcePlayer);
-
-            CPerfStatEventPacketUsage::GetSingleton()->UpdateElementDataUsageRelayed(szName, m_pPlayerManager->Count(),
-                                                                                     BitStream.pBitStream->GetNumberOfBytesUsed());
-
-            pElement->SetCustomData(szName, Value, true, pSourcePlayer);
-        }
-    }
-}
-
-void CGame::Packet_DetonateSatchels(CDetonateSatchelsPacket& Packet)
-{
-    // Grab the source player
-    CPlayer* pPlayer = Packet.GetSourcePlayer();
-    if (pPlayer && pPlayer->IsJoined())
-    {
-        // Tell everyone to blow up this guy's satchels
-        m_pPlayerManager->BroadcastOnlyJoined(Packet);
-        // Take away their detonator
-        CStaticFunctionDefinitions::TakeWeapon(pPlayer, 40);
-    }
-}
-
-void CGame::Packet_DestroySatchels(CDestroySatchelsPacket& Packet)
-{
-    // Grab the source player
-    CPlayer* pPlayer = Packet.GetSourcePlayer();
-    if (pPlayer && pPlayer->IsJoined())
-    {
-        // Tell everyone to destroy up this player's satchels
-        m_pPlayerManager->BroadcastOnlyJoined(Packet);
-        // Take away their detonator
-        CStaticFunctionDefinitions::TakeWeapon(pPlayer, 40);
-    }
-}
-
-void CGame::Packet_ExplosionSync(CExplosionSyncPacket& Packet)
-{
-    // Grab the source player
-    CPlayer* pPlayer = Packet.GetSourcePlayer();
-    if (pPlayer && pPlayer->IsJoined())
-    {
-        bool          bBroadcast = true;
-        ElementID     OriginID = Packet.m_OriginID;
-        unsigned char ucType = Packet.m_ucType;
-        CVector       vecPosition = Packet.m_vecPosition;
-        if (OriginID != INVALID_ELEMENT_ID)
-        {
-            CElement* pOrigin = CElementIDs::GetElement(OriginID);
-            // Do we have an origin source?
-            if (pOrigin)
-            {
-                // Is the source of the explosion a vehicle?
-                switch (pOrigin->GetType())
-                {
-                    case CElement::PLAYER:
-                    {
-                        // Correct our position vector
-                        CVehicle* pVehicle = static_cast<CPlayer*>(pOrigin)->GetOccupiedVehicle();
-                        if (pVehicle)
-                        {
-                            // Use the vehicle's position?
-                            vecPosition += pVehicle->GetPosition();
-                        }
-                        else
-                        {
-                            // Use the player's position
-                            vecPosition += pOrigin->GetPosition();
-                        }
-                        break;
-                    }
-                    case CElement::VEHICLE:
-                    {
-                        // Correct our position vector
-                        vecPosition += pOrigin->GetPosition();
-
-                        // Has the vehicle blown up?
-                        switch (ucType)
-                        {
-                            case 4:             // EXP_TYPE_CAR
-                            case 5:             // EXP_TYPE_CAR_QUICK
-                            case 6:             // EXP_TYPE_BOAT
-                            case 7:             // EXP_TYPE_HELI
-                            case 12:            // EXP_TYPE_TINY - RC Vehicles
-                            {
-                                CVehicle* pVehicle = static_cast<CVehicle*>(pOrigin);
-                                // Is this vehicle not already blown?
-                                if (pVehicle->GetIsBlown() == false)
-                                {
-                                    pVehicle->SetIsBlown(true);
-
-                                    // Call the onVehicleExplode event
-                                    CLuaArguments Arguments;
-                                    pVehicle->CallEvent("onVehicleExplode", Arguments);
-                                    // Update our engine State
-                                    pVehicle->SetEngineOn(false);
-                                }
-                                else
-                                {
-                                    bBroadcast = false;
-                                }
-                            }
-                        }
-                        break;
-                    }
-                    default:
-                        break;
-                }
-            }
-        }
-
-        if (bBroadcast)
-        {
-            // Make a list of players to send this packet to
-            CSendList sendList;
-
-            // Loop through all the players
-            std::list<CPlayer*>::const_iterator iter = m_pPlayerManager->IterBegin();
-            for (; iter != m_pPlayerManager->IterEnd(); iter++)
-            {
-                CPlayer* pSendPlayer = *iter;
-
-                // We tell the reporter to create the explosion too
-                // Grab this player's camera position
-                CVector vecCameraPosition;
-                pSendPlayer->GetCamera()->GetPosition(vecCameraPosition);
-
-                // Is this players camera close enough to send?
-                if (IsPointNearPoint3D(vecPosition, vecCameraPosition, MAX_EXPLOSION_SYNC_DISTANCE))
-                {
-                    // Send the packet to him
-                    sendList.push_back(pSendPlayer);
-                }
-            }
-
-            CPlayerManager::Broadcast(Packet, sendList);
-        }
-    }
-}
-
-void CGame::Packet_ProjectileSync(CProjectileSyncPacket& Packet)
-{
-    // Grab the source player
-    CPlayer* pPlayer = Packet.GetSourcePlayer();
-    if (pPlayer && pPlayer->IsJoined())
-    {
-        CVector vecPosition = Packet.m_vecOrigin;
-        if (Packet.m_OriginID != INVALID_ELEMENT_ID)
-        {
-            CElement* pOriginSource = CElementIDs::GetElement(Packet.m_OriginID);
-            if (pOriginSource)
-                vecPosition += pOriginSource->GetPosition();
-        }
-
-        // Make a list of players to send this packet to
-        CSendList sendList;
-
-        // Loop through all the players
-        std::list<CPlayer*>::const_iterator iter = m_pPlayerManager->IterBegin();
-        for (; iter != m_pPlayerManager->IterEnd(); iter++)
-        {
-            CPlayer* pSendPlayer = *iter;
-
-            // Not the player we got the packet from?
-            if (pSendPlayer != pPlayer)
-            {
-                // Grab this player's camera position
-                CVector vecCameraPosition;
-                pSendPlayer->GetCamera()->GetPosition(vecCameraPosition);
-
-                // Is this players camera close enough to send?
-                if (IsPointNearPoint3D(vecPosition, vecCameraPosition, MAX_PROJECTILE_SYNC_DISTANCE))
-                {
-                    // Send the packet to him
-                    sendList.push_back(pSendPlayer);
-                }
-            }
-        }
-        CPlayerManager::Broadcast(Packet, sendList);
-    }
-}
-
-void CGame::Packet_Vehicle_InOut(CVehicleInOutPacket& Packet)
-{
-    // Grab the source player
-    CPlayer* pPlayer = Packet.GetSourcePlayer();
-    if (pPlayer)
-    {
-        // Joined?
-        if (pPlayer->IsJoined())
-        {
-            // Grab the vehicle with the chosen ID
-            ElementID     ID = Packet.GetID();
-            unsigned char ucAction = Packet.GetAction();
-
-            // Spawned?
-            if (pPlayer->IsSpawned())
-            {
-                CElement* pVehicleElement = CElementIDs::GetElement(ID);
-                if (pVehicleElement && IS_VEHICLE(pVehicleElement))
-                {
-                    CVehicle* pVehicle = static_cast<CVehicle*>(pVehicleElement);
-
-                    // Handle it depending on the action
-                    switch (ucAction)
-                    {
-                        // Vehicle get in request?
-                        case VEHICLE_REQUEST_IN:
-                        {
-                            bool bFailed = true;
-                            enum eFailReasons
-                            {
-                                FAIL_INVALID = 0,
-                                FAIL_SCRIPT,
-                                FAIL_SCRIPT_2,
-                                FAIL_JACKED_ACTION,
-                                FAIL_SEAT,
-                                FAIL_DISTANCE,
-                                FAIL_IN_VEHICLE,
-                                FAIL_ACTION,
-                                FAIL_TRAILER,
-                            } failReason = FAIL_INVALID;
-
-                            // Is this vehicle enterable? (not a trailer)
-                            unsigned short usVehicleModel = pVehicle->GetModel();
-                            if (!CVehicleManager::IsTrailer(usVehicleModel))
-                            {
-                                // He musn't already be doing something
-                                if (pPlayer->GetVehicleAction() == CPlayer::VEHICLEACTION_NONE)
-                                {
-                                    // He musn't already be in a vehicle
-                                    if (!pPlayer->GetOccupiedVehicle())
-                                    {
-                                        float fCutoffDistance = 50.0f;
-                                        bool  bWarpIn = false;
-                                        // Jax: is he in water and trying to get in a floating vehicle
-                                        // Cazomino05: changed to check if the vehicle is in water not player
-                                        if ((pPlayer->IsInWater() || Packet.GetOnWater()) && (usVehicleModel == VT_SKIMMER || usVehicleModel == VT_SEASPAR ||
-                                                                                              usVehicleModel == VT_LEVIATHN || usVehicleModel == VT_VORTEX))
-                                        {
-                                            fCutoffDistance = 10.0f;
-                                            bWarpIn = true;
-                                        }
-                                        if (usVehicleModel == VT_RCBARON)
-                                        {            // warp in for rc baron.
-                                            fCutoffDistance = 10.0f;
-                                            bWarpIn = true;
-                                        }
-
-                                        CPed* pOccupant = pVehicle->GetOccupant(0);
-                                        // If he's going to be jacking this vehicle, lets make sure he's very close to it
-                                        if (pOccupant)
-                                            fCutoffDistance = 10.0f;
-
-                                        // Is he close enough to the vehicle?
-                                        if (IsPointNearPoint3D(pPlayer->GetPosition(), pVehicle->GetPosition(), fCutoffDistance))
-                                        {
-                                            unsigned char ucSeat = Packet.GetSeat();
-                                            unsigned char ucDoor = Packet.GetDoor();
-
-                                            // Temp fix: Disable driver seat for train carriages since the whole vehicle sync logic is based on the the player
-                                            // on the first seat being the vehicle syncer (Todo)
-                                            if (pVehicle->GetVehicleType() == VEHICLE_TRAIN && ucSeat == 0 && pVehicle->GetTowedByVehicle())
-                                                ucSeat++;
-
-                                            // Going for driver?
-                                            if (ucSeat == 0)
-                                            {
-                                                // Does it already have an occupant/occupying?
-                                                if (!pOccupant)
-                                                {
-                                                    // Mark him as entering the vehicle
-                                                    pPlayer->SetOccupiedVehicle(pVehicle, 0);
-                                                    pPlayer->SetVehicleAction(CPlayer::VEHICLEACTION_ENTERING);
-                                                    pVehicle->m_bOccupantChanged = false;
-
-                                                    // Call the entering vehicle event
-                                                    CLuaArguments Arguments;
-                                                    Arguments.PushElement(pPlayer);            // player
-                                                    Arguments.PushNumber(0);                   // seat
-                                                    Arguments.PushBoolean(false);              // jacked
-                                                    Arguments.PushNumber(ucDoor);              // Door
-                                                    if (pVehicle->CallEvent("onVehicleStartEnter", Arguments))
-                                                    {
-                                                        // HACK?: check the player's vehicle-action is still the same (not warped in?)
-                                                        if (pPlayer->GetVehicleAction() == CPlayer::VEHICLEACTION_ENTERING)
-                                                        {
-                                                            // Force the player as the syncer of the vehicle to which they are entering
-                                                            m_pUnoccupiedVehicleSync->OverrideSyncer(pVehicle, pPlayer);
-
-                                                            if (bWarpIn)
-                                                            {
-                                                                // Unmark him as entering the vehicle so WarpPedIntoVehicle will work
-                                                                if (!pVehicle->m_bOccupantChanged)
-                                                                {
-                                                                    pPlayer->SetOccupiedVehicle(NULL, 0);
-                                                                    pVehicle->SetOccupant(NULL, 0);
-                                                                }
-
-                                                                if (CStaticFunctionDefinitions::WarpPedIntoVehicle(pPlayer, pVehicle, 0))
-                                                                {
-                                                                    bFailed = false;
-                                                                }
-                                                                else
-                                                                {
-                                                                    // Warp failed
-                                                                    pPlayer->SetVehicleAction(CPlayer::VEHICLEACTION_NONE);
-                                                                    failReason = FAIL_SCRIPT;
-                                                                }
-                                                            }
-                                                            else
-                                                            {
-                                                                // Tell everyone he can start entering the vehicle from his current position
-                                                                CVehicleInOutPacket Reply(ID, 0, VEHICLE_REQUEST_IN_CONFIRMED, ucDoor);
-                                                                Reply.SetSourceElement(pPlayer);
-                                                                m_pPlayerManager->BroadcastOnlyJoined(Reply);
-                                                                bFailed = false;
-                                                            }
-                                                        }
-                                                    }
-                                                    else
-                                                    {
-                                                        if (!pVehicle->m_bOccupantChanged)
-                                                        {
-                                                            pPlayer->SetOccupiedVehicle(NULL, 0);
-                                                            pVehicle->SetOccupant(NULL, 0);
-                                                        }
-                                                        pPlayer->SetVehicleAction(CPlayer::VEHICLEACTION_NONE);
-                                                        failReason = FAIL_SCRIPT;
-                                                    }
-                                                }
-                                                else
-                                                {
-                                                    // TODO: support jacking peds (not simple!)
-                                                    // Is the jacked person a player and stationary in the car (ie not getting in or out)
-                                                    if (IS_PLAYER(pOccupant) && pOccupant->GetVehicleAction() == CPlayer::VEHICLEACTION_NONE)
-                                                    {
-                                                        // He's now jacking the car and the occupant is getting jacked
-                                                        pPlayer->SetVehicleAction(CPlayer::VEHICLEACTION_JACKING);
-                                                        pPlayer->SetJackingVehicle(pVehicle);
-                                                        pVehicle->SetJackingPlayer(pPlayer);
-                                                        pOccupant->SetVehicleAction(CPlayer::VEHICLEACTION_JACKED);
-
-                                                        // Call the entering vehicle event
-                                                        CLuaArguments EnterArguments;
-                                                        EnterArguments.PushElement(pPlayer);              // player
-                                                        EnterArguments.PushNumber(0);                     // seat
-                                                        EnterArguments.PushElement(pOccupant);            // jacked
-                                                        EnterArguments.PushNumber(ucDoor);                // Door
-                                                        if (pVehicle->CallEvent("onVehicleStartEnter", EnterArguments))
-                                                        {
-                                                            // HACK?: check the player's vehicle-action is still the same (not warped in?)
-                                                            if (pPlayer->GetVehicleAction() == CPlayer::VEHICLEACTION_JACKING)
-                                                            {
-                                                                // Call the exiting vehicle event
-                                                                CLuaArguments ExitArguments;
-                                                                ExitArguments.PushElement(pOccupant);            // player
-                                                                ExitArguments.PushNumber(ucSeat);                // seat
-                                                                ExitArguments.PushElement(pPlayer);              // jacker
-                                                                if (pVehicle->CallEvent("onVehicleStartExit", ExitArguments))
-                                                                {
-                                                                    // HACK?: check the player's vehicle-action is still the same (not warped out?)
-                                                                    if (pOccupant->GetVehicleAction() == CPlayer::VEHICLEACTION_JACKED)
-                                                                    {
-                                                                        /* Jax: we don't need to worry about a syncer if we already have and will have a driver
-                                                                        // Force the player as the syncer of the vehicle to which they are entering
-                                                                        m_pUnoccupiedVehicleSync->OverrideSyncer ( pVehicle, pPlayer );
-                                                                        */
-
-                                                                        // Broadcast a jack message (tells him he can get in, but he must jack it)
-                                                                        CVehicleInOutPacket Reply(ID, 0, VEHICLE_REQUEST_JACK_CONFIRMED, ucDoor);
-                                                                        Reply.SetSourceElement(pPlayer);
-                                                                        m_pPlayerManager->BroadcastOnlyJoined(Reply);
-
-                                                                        bFailed = false;
-                                                                    }
-                                                                }
-                                                            }
-                                                        }
-                                                        else
-                                                        {
-                                                            pPlayer->SetVehicleAction(CPlayer::VEHICLEACTION_NONE);
-                                                            pOccupant->SetVehicleAction(CPlayer::VEHICLEACTION_NONE);
-                                                            failReason = FAIL_SCRIPT_2;
-                                                        }
-                                                    }
-                                                    else
-                                                        failReason = FAIL_JACKED_ACTION;
-                                                }
-                                            }
-                                            else
-                                            {
-                                                CPed* pCurrentOccupant = pVehicle->GetOccupant(ucSeat);
-                                                if (pCurrentOccupant || ucSeat > pVehicle->GetMaxPassengers())
-                                                {
-                                                    // Grab a free passenger spot in the vehicle
-                                                    ucSeat = pVehicle->GetFreePassengerSeat();
-                                                }
-                                                if (ucSeat <= 8)
-                                                {
-                                                    // Mark him as entering the vehicle
-                                                    pPlayer->SetOccupiedVehicle(pVehicle, ucSeat);
-                                                    pPlayer->SetVehicleAction(CPlayer::VEHICLEACTION_ENTERING);
-                                                    pVehicle->m_bOccupantChanged = false;
-
-                                                    // Call the entering vehicle event
-                                                    CLuaArguments Arguments;
-                                                    Arguments.PushElement(pPlayer);            // player
-                                                    Arguments.PushNumber(ucSeat);              // seat
-                                                    Arguments.PushBoolean(false);              // jacked
-                                                    Arguments.PushNumber(ucDoor);              // Door
-                                                    if (pVehicle->CallEvent("onVehicleStartEnter", Arguments))
-                                                    {
-                                                        // HACK?: check the player's vehicle-action is still the same (not warped in?)
-                                                        if (pPlayer->GetVehicleAction() == CPlayer::VEHICLEACTION_ENTERING)
-                                                        {
-                                                            if (bWarpIn)
-                                                            {
-                                                                // Unmark him as entering the vehicle so WarpPedIntoVehicle will work
-                                                                if (!pVehicle->m_bOccupantChanged)
-                                                                {
-                                                                    pPlayer->SetOccupiedVehicle(NULL, 0);
-                                                                    pVehicle->SetOccupant(NULL, ucSeat);
-                                                                }
-
-                                                                if (CStaticFunctionDefinitions::WarpPedIntoVehicle(pPlayer, pVehicle, ucSeat))
-                                                                {
-                                                                    bFailed = false;
-                                                                }
-                                                                else
-                                                                {
-                                                                    // Warp failed
-                                                                    pPlayer->SetVehicleAction(CPlayer::VEHICLEACTION_NONE);
-                                                                    failReason = FAIL_SCRIPT;
-                                                                }
-                                                            }
-                                                            else
-                                                            {
-                                                                // Tell everyone he can start entering the vehicle from his current position
-                                                                CVehicleInOutPacket Reply(ID, ucSeat, VEHICLE_REQUEST_IN_CONFIRMED, ucDoor);
-                                                                Reply.SetSourceElement(pPlayer);
-                                                                m_pPlayerManager->BroadcastOnlyJoined(Reply);
-                                                                bFailed = false;
-                                                            }
-                                                        }
-                                                    }
-                                                    else
-                                                    {
-                                                        if (!pVehicle->m_bOccupantChanged)
-                                                        {
-                                                            pPlayer->SetOccupiedVehicle(NULL, 0);
-                                                            pVehicle->SetOccupant(NULL, ucSeat);
-                                                        }
-                                                        pPlayer->SetVehicleAction(CPlayer::VEHICLEACTION_NONE);
-                                                        failReason = FAIL_SCRIPT;
-                                                    }
-                                                }
-                                                else
-                                                    failReason = FAIL_SEAT;
-                                            }
-                                        }
-                                        else
-                                            failReason = FAIL_DISTANCE;
-                                    }
-                                    else
-                                        failReason = FAIL_IN_VEHICLE;
-                                }
-                                else
-                                    failReason = FAIL_ACTION;
-                            }
-                            else
-                                failReason = FAIL_TRAILER;
-
-                            if (bFailed)
-                            {
-                                // He can't get in
-                                CVehicleInOutPacket Reply(ID, 0, VEHICLE_ATTEMPT_FAILED);
-                                Reply.SetSourceElement(pPlayer);
-                                Reply.SetFailReason((unsigned char)failReason);
-                                // Was he too far away from the vehicle?
-                                if (failReason == FAIL_DISTANCE)
-                                {
-                                    // Correct the vehicles position
-                                    Reply.SetCorrectVector(pVehicle->GetPosition());
-                                }
-                                pPlayer->Send(Reply);
-                            }
-
-                            break;
-                        }
-
-                        // Vehicle in notification?
-                        case VEHICLE_NOTIFY_IN:
-                        {
-                            // Is he entering?
-                            if (pPlayer->GetVehicleAction() == CPlayer::VEHICLEACTION_ENTERING)
-                            {
-                                // Is he the occupant? (he must unless the client has fucked up)
-                                unsigned char ucOccupiedSeat = pPlayer->GetOccupiedVehicleSeat();
-                                if (pPlayer == pVehicle->GetOccupant(ucOccupiedSeat))
-                                {
-                                    // Mark him as successfully entered
-                                    pPlayer->SetVehicleAction(CPlayer::VEHICLEACTION_NONE);
-
-                                    // Update our engine State
-                                    pVehicle->SetEngineOn(true);
-
-                                    // Tell everyone he's in (they should warp him in)
-                                    CVehicleInOutPacket Reply(ID, ucOccupiedSeat, VEHICLE_NOTIFY_IN_RETURN);
-                                    Reply.SetSourceElement(pPlayer);
-                                    m_pPlayerManager->BroadcastOnlyJoined(Reply);
-
-                                    // Call the player->vehicle event
-                                    CLuaArguments Arguments;
-                                    Arguments.PushElement(pVehicle);                 // vehice
-                                    Arguments.PushNumber(ucOccupiedSeat);            // seat
-                                    Arguments.PushBoolean(false);                    // jacked
-                                    pPlayer->CallEvent("onPlayerVehicleEnter", Arguments);
-
-                                    // Call the vehicle->player event
-                                    CLuaArguments Arguments2;
-                                    Arguments2.PushElement(pPlayer);                  // player
-                                    Arguments2.PushNumber(ucOccupiedSeat);            // seat
-                                    Arguments2.PushBoolean(false);                    // jacked
-                                    pVehicle->CallEvent("onVehicleEnter", Arguments2);
-                                }
-                            }
-
-                            break;
-                        }
-
-                        // Vehicle in aborted notification?
-                        case VEHICLE_NOTIFY_IN_ABORT:
-                        {
-                            // Is he entering?
-                            if (pPlayer->GetVehicleAction() == CPlayer::VEHICLEACTION_ENTERING)
-                            {
-                                // Is he the occupant? (he must unless the client has fucked up)
-                                unsigned char ucOccupiedSeat = pPlayer->GetOccupiedVehicleSeat();
-                                if (pPlayer == pVehicle->GetOccupant(ucOccupiedSeat))
-                                {
-                                    unsigned char ucDoor = Packet.GetDoor();
-                                    float         fDoorAngle = Packet.GetDoorAngle();
-
-                                    // Mark that he's in no vehicle
-                                    pPlayer->SetVehicleAction(CPlayer::VEHICLEACTION_NONE);
-                                    pPlayer->SetOccupiedVehicle(NULL, 0);
-                                    pVehicle->SetOccupant(NULL, ucOccupiedSeat);
-
-                                    // Update the door angle.
-                                    pVehicle->SetDoorOpenRatio(ucDoor + 2, fDoorAngle);
-
-                                    // Tell everyone he's in (they should warp him in)
-                                    CVehicleInOutPacket Reply(ID, ucOccupiedSeat, VEHICLE_NOTIFY_IN_ABORT_RETURN, ucDoor);
-                                    Reply.SetSourceElement(pPlayer);
-                                    Reply.SetDoorAngle(fDoorAngle);
-                                    m_pPlayerManager->BroadcastOnlyJoined(Reply);
-                                }
-                            }
-
-                            break;
-                        }
-
-                        // Vehicle get out request?
-                        case VEHICLE_REQUEST_OUT:
-                        {
-                            // Is he getting jacked?
-                            if (pPlayer->GetVehicleAction() == CPlayer::VEHICLEACTION_NONE)
-                            {
-                                // Does it have an occupant and is the occupant the requesting player?
-                                unsigned ucOccupiedSeat = pPlayer->GetOccupiedVehicleSeat();
-                                if (pPlayer == pVehicle->GetOccupant(ucOccupiedSeat))
-                                {
-                                    // Call the exiting vehicle event
-                                    CLuaArguments Arguments;
-                                    Arguments.PushElement(pPlayer);                    // player
-                                    Arguments.PushNumber(ucOccupiedSeat);              // seat
-                                    Arguments.PushBoolean(false);                      // jacked
-                                    Arguments.PushNumber(Packet.GetDoor());            // door being used
-                                    if (pVehicle->CallEvent("onVehicleStartExit", Arguments) && pPlayer->GetOccupiedVehicle() == pVehicle)
-                                    {
-                                        // Mark him as exiting the vehicle
-                                        pPlayer->SetVehicleAction(CPlayer::VEHICLEACTION_EXITING);
-
-                                        // Tell everyone he can start exiting the vehicle
-                                        CVehicleInOutPacket Reply(ID, ucOccupiedSeat, VEHICLE_REQUEST_OUT_CONFIRMED, Packet.GetDoor());
-                                        Reply.SetSourceElement(pPlayer);
-                                        m_pPlayerManager->BroadcastOnlyJoined(Reply);
-                                    }
-                                    else
-                                    {
-                                        // Tell him he can't exit (script denied it or he was
-                                        // already warped out)
-                                        CVehicleInOutPacket Reply(ID, 0, VEHICLE_ATTEMPT_FAILED);
-                                        Reply.SetSourceElement(pPlayer);
-                                        pPlayer->Send(Reply);
-                                    }
-                                }
-                                else
-                                {
-                                    // Tell him he can't exit
-                                    CVehicleInOutPacket Reply(ID, 0, VEHICLE_ATTEMPT_FAILED);
-                                    Reply.SetSourceElement(pPlayer);
-                                    pPlayer->Send(Reply);
-                                }
-                            }
-                            else
-                            {
-                                // Tell him he can't exit
-                                CVehicleInOutPacket Reply(ID, 0, VEHICLE_ATTEMPT_FAILED);
-                                Reply.SetSourceElement(pPlayer);
-                                pPlayer->Send(Reply);
-                            }
-
-                            break;
-                        }
-
-                        // Vehicle out notify?
-                        case VEHICLE_NOTIFY_OUT:
-                        {
-                            // Is he already getting out?
-                            if (pPlayer->GetVehicleAction() == CPlayer::VEHICLEACTION_EXITING)
-                            {
-                                // Does it have an occupant and is the occupant the requesting player?
-                                unsigned char ucOccupiedSeat = pPlayer->GetOccupiedVehicleSeat();
-                                if (pPlayer == pVehicle->GetOccupant(ucOccupiedSeat))
-                                {
-                                    // Mark the player/vehicle as empty
-                                    pVehicle->SetOccupant(NULL, ucOccupiedSeat);
-                                    pPlayer->SetOccupiedVehicle(NULL, 0);
-                                    pPlayer->SetVehicleAction(CPlayer::VEHICLEACTION_NONE);
-
-                                    // Force the player that just left the vehicle as the syncer
-                                    m_pUnoccupiedVehicleSync->OverrideSyncer(pVehicle, pPlayer);
-
-                                    // Tell everyone he can start exiting the vehicle
-                                    CVehicleInOutPacket Reply(ID, ucOccupiedSeat, VEHICLE_NOTIFY_OUT_RETURN);
-                                    Reply.SetSourceElement(pPlayer);
-                                    m_pPlayerManager->BroadcastOnlyJoined(Reply);
-
-                                    // Call the player->vehicle event
-                                    CLuaArguments Arguments;
-                                    Arguments.PushElement(pVehicle);                 // vehicle
-                                    Arguments.PushNumber(ucOccupiedSeat);            // seat
-                                    Arguments.PushBoolean(false);                    // jacker
-                                    Arguments.PushBoolean(false);                    // forcedByScript
-                                    pPlayer->CallEvent("onPlayerVehicleExit", Arguments);
-
-                                    // Call the vehicle->player event
-                                    CLuaArguments Arguments2;
-                                    Arguments2.PushElement(pPlayer);                  // player
-                                    Arguments2.PushNumber(ucOccupiedSeat);            // seat
-                                    Arguments2.PushBoolean(false);                    // jacker
-                                    Arguments2.PushBoolean(false);                    // forcedByScript
-                                    pVehicle->CallEvent("onVehicleExit", Arguments2);
-                                }
-                            }
-
-                            break;
-                        }
-
-                        // Vehicle out aborted notification?
-                        case VEHICLE_NOTIFY_OUT_ABORT:
-                        {
-                            // Is he entering?
-                            if (pPlayer->GetVehicleAction() == CPlayer::VEHICLEACTION_EXITING)
-                            {
-                                // Is he the occupant?
-                                unsigned char ucOccupiedSeat = pPlayer->GetOccupiedVehicleSeat();
-                                if (pPlayer == pVehicle->GetOccupant(ucOccupiedSeat))
-                                {
-                                    // Mark that he's in no vehicle
-                                    pPlayer->SetVehicleAction(CPlayer::VEHICLEACTION_NONE);
-
-                                    // Tell everyone he's in (they should warp him in)
-                                    CVehicleInOutPacket Reply(ID, ucOccupiedSeat, VEHICLE_NOTIFY_OUT_ABORT_RETURN);
-                                    Reply.SetSourceElement(pPlayer);
-                                    m_pPlayerManager->BroadcastOnlyJoined(Reply);
-                                }
-                            }
-
-                            break;
-                        }
-
-                        case VEHICLE_NOTIFY_FELL_OFF:
-                        {
-                            // Check that the player is in the given vehicle
-                            unsigned char ucOccupiedSeat = pPlayer->GetOccupiedVehicleSeat();
-                            if (pVehicle->GetOccupant(ucOccupiedSeat) == pPlayer)
-                            {
-                                // Remove him from the vehicle
-                                pPlayer->SetOccupiedVehicle(NULL, 0);
-                                pVehicle->SetOccupant(NULL, ucOccupiedSeat);
-
-                                // Force the player that just left the vehicle as the syncer
-                                m_pUnoccupiedVehicleSync->OverrideSyncer(pVehicle, pPlayer);
-
-                                pPlayer->SetVehicleAction(CPlayer::VEHICLEACTION_NONE);
-                                // Tell the other players about it
-                                CVehicleInOutPacket Reply(ID, ucOccupiedSeat, VEHICLE_NOTIFY_FELL_OFF_RETURN);
-                                Reply.SetSourceElement(pPlayer);
-                                m_pPlayerManager->BroadcastOnlyJoined(Reply);
-
-                                // Call the player->vehicle event
-                                CLuaArguments Arguments;
-                                Arguments.PushElement(pVehicle);                 // vehicle
-                                Arguments.PushNumber(ucOccupiedSeat);            // seat
-                                Arguments.PushBoolean(false);                    // jacker
-                                Arguments.PushBoolean(false);                    // forcedByScript
-                                pPlayer->CallEvent("onPlayerVehicleExit", Arguments);
-
-                                // Call the vehicle->player event
-                                CLuaArguments Arguments2;
-                                Arguments2.PushElement(pPlayer);                  // player
-                                Arguments2.PushNumber(ucOccupiedSeat);            // seat
-                                Arguments2.PushBoolean(false);                    // jacker
-                                Arguments2.PushBoolean(false);                    // forcedByScript
-                                pVehicle->CallEvent("onVehicleExit", Arguments2);
-                            }
-
-                            break;
-                        }
-
-                        case VEHICLE_NOTIFY_JACK:            // Finished jacking him
-                        {
-                            // Is the sender jacking?
-                            if (pPlayer->GetVehicleAction() == CPlayer::VEHICLEACTION_JACKING)
-                            {
-                                // Grab the jacked player
-                                CPed* pJacked = pVehicle->GetOccupant(0);
-                                if (pJacked)
-                                {
-                                    // TODO! CHECK THE CAR ID
-                                    // Throw the jacked player out
-                                    pJacked->SetOccupiedVehicle(NULL, 0);
-                                    pJacked->SetVehicleAction(CPlayer::VEHICLEACTION_NONE);
-
-                                    // Put the jacking player into it
-                                    pPlayer->SetOccupiedVehicle(pVehicle, 0);
-                                    pPlayer->SetVehicleAction(CPlayer::VEHICLEACTION_NONE);
-                                    pPlayer->SetJackingVehicle(NULL);
-                                    pVehicle->SetJackingPlayer(NULL);
-
-                                    // Tell everyone about it
-                                    ElementID           PlayerID = pPlayer->GetID();
-                                    ElementID           JackedID = pJacked->GetID();
-                                    CVehicleInOutPacket Reply(ID, 0, VEHICLE_NOTIFY_JACK_RETURN, PlayerID, JackedID);
-                                    Reply.SetSourceElement(pPlayer);
-                                    m_pPlayerManager->BroadcastOnlyJoined(Reply);
-
-                                    // Execute the player->vehicle script function for the jacked player
-                                    CLuaArguments ArgumentsExit;
-                                    ArgumentsExit.PushElement(pVehicle);            // vehicle
-                                    ArgumentsExit.PushNumber(0);                    // seat
-                                    ArgumentsExit.PushElement(pPlayer);             // jacker
-                                    ArgumentsExit.PushBoolean(false);               // forcedByScript
-                                    pJacked->CallEvent("onPlayerVehicleExit", ArgumentsExit);
-
-                                    // Execute the vehicle->vehicle script function for the jacked player
-                                    CLuaArguments ArgumentsExit2;
-                                    ArgumentsExit2.PushElement(pJacked);            // player
-                                    ArgumentsExit2.PushNumber(0);                   // seat
-                                    ArgumentsExit2.PushElement(pPlayer);            // jacker
-                                    ArgumentsExit2.PushBoolean(false);              // forcedByScript
-                                    pVehicle->CallEvent("onVehicleExit", ArgumentsExit2);
-
-                                    // Execute the player->vehicle script function
-                                    CLuaArguments ArgumentsEnter;
-                                    ArgumentsEnter.PushElement(pVehicle);            // vehicle
-                                    ArgumentsEnter.PushNumber(0);                    // seat
-                                    ArgumentsEnter.PushElement(pJacked);             // jacked
-                                    pPlayer->CallEvent("onPlayerVehicleEnter", ArgumentsEnter);
-
-                                    // Execute the vehicle->player script function
-                                    CLuaArguments ArgumentsEnter2;
-                                    ArgumentsEnter2.PushElement(pPlayer);            // player
-                                    ArgumentsEnter2.PushNumber(0);                   // seat
-                                    ArgumentsEnter2.PushElement(pJacked);            // jacked
-                                    pVehicle->CallEvent("onVehicleEnter", ArgumentsEnter2);
-                                }
-                                else
-                                {
-                                    // Put the jacking player into it
-                                    pPlayer->SetOccupiedVehicle(pVehicle, 0);
-                                    pPlayer->SetVehicleAction(CPlayer::VEHICLEACTION_NONE);
-                                    pPlayer->SetJackingVehicle(NULL);
-                                    pVehicle->SetJackingPlayer(NULL);
-
-                                    // Tell everyone about it
-                                    CVehicleInOutPacket Reply(ID, 0, VEHICLE_NOTIFY_IN_RETURN);
-                                    Reply.SetSourceElement(pPlayer);
-                                    m_pPlayerManager->BroadcastOnlyJoined(Reply);
-
-                                    // Execute the player->vehicle script function
-                                    CLuaArguments Arguments;
-                                    Arguments.PushElement(pVehicle);            // vehice
-                                    Arguments.PushNumber(0);                    // seat
-                                    Arguments.PushBoolean(false);               // jacked
-                                    pPlayer->CallEvent("onPlayerVehicleEnter", Arguments);
-
-                                    // Execute the vehicle->player script function
-                                    CLuaArguments Arguments2;
-                                    Arguments2.PushElement(pPlayer);            // player
-                                    Arguments2.PushNumber(0);                   // seat
-                                    Arguments2.PushBoolean(false);              // jacked
-                                    pVehicle->CallEvent("onVehicleEnter", Arguments2);
-                                }
-                            }
-
-                            break;
-                        }
-
-                        case VEHICLE_NOTIFY_JACK_ABORT:
-                        {
-                            // Is the sender jacking?
-                            if (pPlayer->GetVehicleAction() == CPlayer::VEHICLEACTION_JACKING)
-                            {
-                                unsigned char ucDoor = Packet.GetDoor();
-                                float         fAngle = Packet.GetDoorAngle();
-                                CPed*         pJacked = pVehicle->GetOccupant(0);
-
-                                // Mark that the jacker is in no vehicle
-                                pPlayer->SetVehicleAction(CPlayer::VEHICLEACTION_NONE);
-                                pPlayer->SetOccupiedVehicle(NULL, 0);
-                                pPlayer->SetJackingVehicle(NULL);
-                                pVehicle->SetJackingPlayer(NULL);
-
-                                // Set the door angle.
-                                pVehicle->SetDoorOpenRatio(ucDoor, fAngle);
-
-                                // Tell everyone he aborted
-                                CVehicleInOutPacket Reply(ID, 0, VEHICLE_NOTIFY_IN_ABORT_RETURN, ucDoor);
-                                Reply.SetSourceElement(pPlayer);
-                                Reply.SetDoorAngle(fAngle);
-                                m_pPlayerManager->BroadcastOnlyJoined(Reply);
-
-                                // The jacked is still inside?
-                                if (pJacked)
-                                {
-                                    // Did he already start jacking him? (we're trusting the client here!)
-                                    if (Packet.GetStartedJacking() == 1)
-                                    {
-                                        // Get the jacked out
-                                        pJacked->SetOccupiedVehicle(NULL, 0);
-
-                                        // No driver in this vehicle
-                                        pVehicle->SetOccupant(NULL, 0);
-
-                                        // Tell everyone to get the jacked person out
-                                        CVehicleInOutPacket JackedReply(ID, 0, VEHICLE_NOTIFY_OUT_RETURN);
-                                        JackedReply.SetSourceElement(pJacked);
-                                        m_pPlayerManager->BroadcastOnlyJoined(JackedReply);
-                                    }
-                                    pJacked->SetVehicleAction(CPlayer::VEHICLEACTION_NONE);
-                                }
-                            }
-
-                            break;
-                        }
-
-                        default:
-                        {
-                            DisconnectConnectionDesync(this, *pPlayer, 2);
-                            return;
-                        }
-                    }
-                }
-                else
-                {
-                    CVehicleInOutPacket Reply(ID, 0, VEHICLE_ATTEMPT_FAILED);
-                    Reply.SetSourceElement(pPlayer);
-                    pPlayer->Send(Reply);
-                }
-            }
-            else
-            {
-                CVehicleInOutPacket Reply(ID, 0, VEHICLE_ATTEMPT_FAILED);
-                Reply.SetSourceElement(pPlayer);
-                pPlayer->Send(Reply);
-            }
-        }
-        else
-        {
-            DisconnectConnectionDesync(this, *pPlayer, 5);
-            return;
-        }
-    }
-}
-
-void CGame::Packet_VehicleTrailer(CVehicleTrailerPacket& Packet)
-{
-    CPlayer* pPlayer = Packet.GetSourcePlayer();
-    if (pPlayer && pPlayer->IsJoined())
-    {
-        // Spawned?
-        if (pPlayer->IsSpawned())
-        {
-            // Grab the vehicle with the chosen ID
-            ElementID ID = Packet.GetVehicle();
-            ElementID TrailerID = Packet.GetAttachedVehicle();
-            bool      bAttached = Packet.GetAttached();
-
-            CElement* pVehicleElement = CElementIDs::GetElement(ID);
-            if (pVehicleElement && IS_VEHICLE(pVehicleElement))
-            {
-                CVehicle* pVehicle = static_cast<CVehicle*>(pVehicleElement);
-
-                pVehicleElement = CElementIDs::GetElement(TrailerID);
-                if (pVehicleElement && IS_VEHICLE(pVehicleElement))
-                {
-                    CVehicle* pTrailer = static_cast<CVehicle*>(pVehicleElement);
-
-                    // If we're attaching
-                    if (bAttached)
-                    {
-                        // Do we already have a trailer?
-                        CVehicle* pPresentTrailer = pVehicle->GetTowedVehicle();
-                        if (pPresentTrailer)
-                        {
-                            pPresentTrailer->SetTowedByVehicle(NULL);
-                            pVehicle->SetTowedVehicle(NULL);
-
-                            // Detach this one
-                            CVehicleTrailerPacket DetachPacket(pVehicle, pPresentTrailer, false);
-                            DetachPacket.SetSourceElement(pPlayer);
-                            m_pPlayerManager->BroadcastOnlyJoined(DetachPacket);
-                        }
-
-                        // Is our trailer already attached to something?
-                        CVehicle* pPresentVehicle = pTrailer->GetTowedByVehicle();
-                        if (pPresentVehicle)
-                        {
-                            pTrailer->SetTowedByVehicle(NULL);
-                            pPresentVehicle->SetTowedVehicle(NULL);
-
-                            // Detach from this one
-                            CVehicleTrailerPacket DetachPacket(pPresentVehicle, pTrailer, false);
-                            DetachPacket.SetSourceElement(pPlayer);
-                            m_pPlayerManager->BroadcastOnlyJoined(DetachPacket);
-                        }
-
-                        // Attach them
-                        pVehicle->SetTowedVehicle(pTrailer);
-                        pTrailer->SetTowedByVehicle(pVehicle);
-
-                        // Make sure the un-occupied syncer of the trailer is this driver
-                        m_pUnoccupiedVehicleSync->OverrideSyncer(pTrailer, pPlayer);
-
-                        // Broadcast this packet to everyone else
-                        m_pPlayerManager->BroadcastOnlyJoined(Packet, pPlayer);
-
-                        // Execute the attach trailer script function
-                        CLuaArguments Arguments;
-                        Arguments.PushElement(pVehicle);
-                        bool bContinue = pTrailer->CallEvent("onTrailerAttach", Arguments);
-
-                        if (!bContinue)
-                        {
-                            // Detach them
-                            CVehicleTrailerPacket DetachPacket(pVehicle, pTrailer, false);
-                            DetachPacket.SetSourceElement(pPlayer);
-                            m_pPlayerManager->BroadcastOnlyJoined(DetachPacket);
-                        }
-                    }
-                    else            // If we're detaching
-                    {
-                        // Make sure they're attached
-                        if (pVehicle->GetTowedVehicle() == pTrailer && pTrailer->GetTowedByVehicle() == pVehicle)
-                        {
-                            // Detach them
-                            pVehicle->SetTowedVehicle(NULL);
-                            pTrailer->SetTowedByVehicle(NULL);
-
-                            // Tell everyone else to detach them
-                            m_pPlayerManager->BroadcastOnlyJoined(Packet, pPlayer);
-
-                            // Execute the detach trailer script function
-                            CLuaArguments Arguments;
-                            Arguments.PushElement(pVehicle);
-                            pTrailer->CallEvent("onTrailerDetach", Arguments);
-                        }
-                    }
-                }
-            }
-        }
-    }
-}
-
-void CGame::Packet_Voice_Data(CVoiceDataPacket& Packet)
-{
-    unsigned short usDataLength = 0;
-
-    if (m_pMainConfig->IsVoiceEnabled())            // Shouldn't really be receiving voice packets at all if voice is disabled
-    {
-        usDataLength = Packet.GetDataLength();
-
-        if (usDataLength > 0)
-        {
-            CPlayer* pPlayer = Packet.GetSourcePlayer();
-
-            if (pPlayer)
-            {
-                if (pPlayer->IsVoiceMuted())            // Shouldn't be receiving voice packets, player should be muted client side
-                    return;
-
-                // Is it the start of the voice stream?
-                if (pPlayer->GetVoiceState() == VOICESTATE_IDLE)
-                {
-                    // Trigger the related event
-                    CLuaArguments Arguments;
-                    bool          bEventTriggered = pPlayer->CallEvent("onPlayerVoiceStart", Arguments, pPlayer);
-
-                    if (!bEventTriggered)            // Was the event cancelled?
-                    {
-                        pPlayer->SetVoiceState(VOICESTATE_TRANSMITTING_IGNORED);
-                        return;
-                    }
-
-                    // Our voice state has changed
-                    pPlayer->SetVoiceState(VOICESTATE_TRANSMITTING);
-                }
-
-                if (pPlayer->GetVoiceState() ==
-                    VOICESTATE_TRANSMITTING)            // If we reach here, and we're still in idle state, then the event was cancelled
-                {
-                    const unsigned char* pBuffer = Packet.GetData();
-                    CVoiceDataPacket     VoicePacket(pPlayer, pBuffer, usDataLength);
-
-                    // Make list of players to send the voice packet to
-                    std::set<CPlayer*> playerSendMap;
-
-                    list<CElement*>::const_iterator iter = pPlayer->IterBroadcastListBegin();
-                    for (; iter != pPlayer->IterBroadcastListEnd(); iter++)
-                    {
-                        CElement* pBroadcastElement = *iter;
-                        if (IS_TEAM(pBroadcastElement))
-                        {
-                            // Add team members
-                            CTeam*                         pTeam = static_cast<CTeam*>(pBroadcastElement);
-                            list<CPlayer*>::const_iterator iter = pTeam->PlayersBegin();
-                            for (; iter != pTeam->PlayersEnd(); iter++)
-                                playerSendMap.insert(*iter);
-                        }
-                        else if (IS_PLAYER(pBroadcastElement))
-                        {
-                            // Add a player
-                            playerSendMap.insert(static_cast<CPlayer*>(pBroadcastElement));
-                        }
-                        else
-                        {
-                            // Add element decendants
-                            std::vector<CPlayer*> descendantList;
-                            pBroadcastElement->GetDescendantsByType(descendantList, CElement::PLAYER);
-                            for (std::vector<CPlayer*>::const_iterator iter = descendantList.begin(); iter != descendantList.end(); ++iter)
-                            {
-                                playerSendMap.insert(*iter);
-                            }
-                        }
-                    }
-
-                    // Filter out ourselves and ignored
-                    for (std::set<CPlayer*>::iterator iter = playerSendMap.begin(); iter != playerSendMap.end();)
-                    {
-                        if (*iter == pPlayer || (*iter)->IsPlayerIgnoringElement(pPlayer))
-                            playerSendMap.erase(iter++);
-                        else
-                            ++iter;
-                    }
-
-                    // Send to all players in the send list
-                    CPlayerManager::Broadcast(VoicePacket, playerSendMap);
-                }
-            }
-        }
-    }
-}
-
-void CGame::Packet_Voice_End(CVoiceEndPacket& Packet)
-{
-    if (m_pMainConfig->IsVoiceEnabled())            // Shouldn't really be receiving voice packets at all if voice is disabled
-    {
-        CPlayer* pPlayer = Packet.GetSourcePlayer();
-
-        if (pPlayer)
-        {
-            CLuaArguments Arguments;
-            pPlayer->CallEvent("onPlayerVoiceStop", Arguments, pPlayer);
-
-            // Reset our voice state
-            pPlayer->SetVoiceState(VOICESTATE_IDLE);
-
-            CVoiceEndPacket EndPacket(pPlayer);
-
-            // Make list of players to send the voice packet to
-            std::set<CPlayer*> playerSendMap;
-
-            list<CElement*>::const_iterator iter = pPlayer->IterBroadcastListBegin();
-            for (; iter != pPlayer->IterBroadcastListEnd(); iter++)
-            {
-                CElement* pBroadcastElement = *iter;
-                if (IS_TEAM(pBroadcastElement))
-                {
-                    // Add team members
-                    CTeam*                         pTeam = static_cast<CTeam*>(pBroadcastElement);
-                    list<CPlayer*>::const_iterator iter = pTeam->PlayersBegin();
-                    for (; iter != pTeam->PlayersEnd(); iter++)
-                        playerSendMap.insert(*iter);
-                }
-                else if (IS_PLAYER(pBroadcastElement))
-                {
-                    // Add a player
-                    playerSendMap.insert(static_cast<CPlayer*>(pBroadcastElement));
-                }
-                else
-                {
-                    // Add element decendants
-                    std::vector<CPlayer*> descendantList;
-                    pBroadcastElement->GetDescendantsByType(descendantList, CElement::PLAYER);
-                    for (std::vector<CPlayer*>::const_iterator iter = descendantList.begin(); iter != descendantList.end(); ++iter)
-                    {
-                        playerSendMap.insert(*iter);
-                    }
-                }
-            }
-
-            // Filter out ourselves and ignored
-            for (std::set<CPlayer*>::iterator iter = playerSendMap.begin(); iter != playerSendMap.end();)
-            {
-                if (*iter == pPlayer || (*iter)->IsPlayerIgnoringElement(pPlayer))
-                    playerSendMap.erase(iter++);
-                else
-                    ++iter;
-            }
-
-            // Send to all players in the send list
-            CPlayerManager::Broadcast(EndPacket, playerSendMap);
-        }
-    }
-}
-
-void CGame::Packet_CameraSync(CCameraSyncPacket& Packet)
-{
-    CPlayer* pPlayer = Packet.GetSourcePlayer();
-    if (pPlayer && pPlayer->IsJoined())
-    {
-        pPlayer->NotifyReceivedSync();
-
-        CPlayerCamera* pCamera = pPlayer->GetCamera();
-
-        if (Packet.m_bFixed)
-        {
-            pCamera->SetMode(CAMERAMODE_FIXED);
-            pCamera->SetPosition(Packet.m_vecPosition);
-            pCamera->SetLookAt(Packet.m_vecLookAt);
-        }
-        else
-        {
-            CPlayer* pTarget = GetElementFromId<CPlayer>(Packet.m_TargetID);
-            if (!pTarget)
-                pTarget = pPlayer;
-
-            pCamera->SetMode(CAMERAMODE_PLAYER);
-            pCamera->SetTarget(pTarget);
-        }
-    }
-}
-
-void CGame::Packet_PlayerTransgression(CPlayerTransgressionPacket& Packet)
-{
-    CPlayer* pPlayer = Packet.GetSourcePlayer();
-    if (pPlayer)
-    {
-        // If ac# not disabled on this server, do a kick
-        if (!g_pGame->GetConfig()->IsDisableAC(SString("%d", Packet.m_uiLevel)))
-        {
-            CStaticFunctionDefinitions::KickPlayer(pPlayer, NULL, Packet.m_strMessage);
-        }
-    }
-}
-
-void CGame::Packet_PlayerDiagnostic(CPlayerDiagnosticPacket& Packet)
-{
-    CPlayer* pPlayer = Packet.GetSourcePlayer();
-    if (pPlayer && pPlayer->IsJoined())
-    {
-        if (Packet.m_uiLevel == 236)
-        {
-            // Handle special info
-            std::vector<SString> parts;
-            Packet.m_strMessage.Split(",", parts);
-            if (parts.size() > 2)
-            {
-                pPlayer->m_strDetectedAC = parts[0].Replace("|", ",");
-                pPlayer->m_uiD3d9Size = atoi(parts[1]);
-                pPlayer->m_strD3d9Md5 = parts[2];
-                pPlayer->m_strD3d9Sha256 = parts[3];
-            }
-        }
-        else if (Packet.m_uiLevel >= 1000 || g_pGame->GetConfig()->IsEnableDiagnostic(SString("%d", Packet.m_uiLevel)))
-        {
-            // If diagnosticis enabled on this server, log it
-            SString strMessageCombo("DIAGNOSTIC: %s #%d %s\n", pPlayer->GetNick(), Packet.m_uiLevel, Packet.m_strMessage.c_str());
-            CLogger::LogPrint(strMessageCombo);
-        }
-    }
-}
-
-void CGame::Packet_PlayerScreenShot(CPlayerScreenShotPacket& Packet)
-{
-    CPlayer* pPlayer = Packet.GetSourcePlayer();
-    if (pPlayer && pPlayer->IsJoined())
-    {
-        if (Packet.m_ucStatus != EPlayerScreenShotResult::SUCCESS)
-        {
-            // disabled, minimized or error
-            if (Packet.m_pResource)
-            {
-                CLuaArguments Arguments;
-                Arguments.PushResource(Packet.m_pResource);
-                Arguments.PushString(EnumToString((EPlayerScreenShotResultType)Packet.m_ucStatus));
-                Arguments.PushBoolean(false);
-                Arguments.PushNumber(static_cast<double>(Packet.m_llServerGrabTime));
-                Arguments.PushString(Packet.m_strTag);
-                Arguments.PushString(Packet.m_strError);
-                pPlayer->CallEvent("onPlayerScreenShot", Arguments);
-            }
-        }
-        else if (Packet.m_ucStatus == EPlayerScreenShotResult::SUCCESS)
-        {
-            // Get in-progress info
-            SScreenShotInfo& info = pPlayer->GetScreenShotInfo();
-
-            // Validate
-            if (!info.bInProgress || info.usNextPartNumber != Packet.m_usPartNumber || info.usScreenShotId != Packet.m_usScreenShotId)
-            {
-                info.bInProgress = false;
-                info.buffer.Clear();
-
-                // Check if new start
-                if (Packet.m_usPartNumber == 0)
-                {
-                    info.bInProgress = true;
-                    info.usNextPartNumber = 0;
-                    info.usScreenShotId = Packet.m_usScreenShotId;
-
-                    info.llTimeStamp = Packet.m_llServerGrabTime;
-                    info.uiTotalBytes = Packet.m_uiTotalBytes;
-                    info.usTotalParts = Packet.m_usTotalParts;
-                    info.usResourceNetId = Packet.m_pResource ? Packet.m_pResource->GetNetID() : INVALID_RESOURCE_NET_ID;
-                    info.strTag = Packet.m_strTag;
-                }
-            }
-
-            // Add data if valid
-            if (info.bInProgress)
-            {
-                info.buffer += Packet.m_buffer;
-                info.usNextPartNumber++;
-
-                // Finished?
-                if (info.usNextPartNumber == info.usTotalParts)
-                {
-                    CResource* pResource = g_pGame->GetResourceManager()->GetResourceFromNetID(info.usResourceNetId);
-                    if (pResource && info.uiTotalBytes == info.buffer.GetSize())
-                    {
-                        CLuaArguments Arguments;
-                        Arguments.PushResource(pResource);
-                        Arguments.PushString("ok");
-                        Arguments.PushString(std::string(info.buffer.GetData(), info.buffer.GetSize()));
-                        Arguments.PushNumber(static_cast<double>(info.llTimeStamp));
-                        Arguments.PushString(info.strTag);
-                        pPlayer->CallEvent("onPlayerScreenShot", Arguments);
-                    }
-
-                    info.bInProgress = false;
-                    info.buffer.Clear();
-                }
-            }
-        }
-    }
-}
-
-void CGame::Packet_PlayerNoSocket(CPlayerNoSocketPacket& Packet)
-{
-    CPlayer* pPlayer = Packet.GetSourcePlayer();
-    if (pPlayer)
-    {
-        // If we are getting 'no socket' warnings from the network layer, and sync has not been received for ages, assume some sort of problem and quit the
-        // player
-        if (pPlayer->GetTimeSinceReceivedSync() > 20000)
-        {
-            CLogger::LogPrintf("INFO: Dead connection detected for %s\n", pPlayer->GetNick());
-            pPlayer->Send(CPlayerDisconnectedPacket(CPlayerDisconnectedPacket::KICK, "Worrying message"));
-            g_pGame->QuitPlayer(*pPlayer, CClient::QUIT_TIMEOUT);
-        }
-    }
-}
-
-void CGame::Packet_PlayerNetworkStatus(CPlayerNetworkStatusPacket& Packet)
-{
-    CPlayer* pPlayer = Packet.GetSourcePlayer();
-    if (pPlayer)
-    {
-        CLuaArguments Arguments;
-        Arguments.PushNumber(Packet.m_ucType);             // 0-interruption began  1-interruption end
-        Arguments.PushNumber(Packet.m_uiTicks);            // Ticks since interruption start
-        pPlayer->CallEvent("onPlayerNetworkStatus", Arguments, NULL);
-    }
-}
-
-void CGame::Packet_PlayerModInfo(CPlayerModInfoPacket& Packet)
-{
-    CPlayer* pPlayer = Packet.GetSourcePlayer();
-    if (pPlayer)
-    {
-        // Make itemList table
-        CLuaArguments resultItemList;
-        for (std::vector<SModInfoItem>::iterator iter = Packet.m_ModInfoItemList.begin(); iter != Packet.m_ModInfoItemList.end(); ++iter)
-        {
-            const SModInfoItem& in = *iter;
-
-            // Make item table
-            CLuaArguments resultItem;
-
-            resultItem.PushString("id");
-            resultItem.PushNumber(in.usId);
-
-            resultItem.PushString("name");
-            resultItem.PushString(in.strName);
-
-            resultItem.PushString("hash");
-            resultItem.PushNumber(in.uiHash);
-
-            if (in.bHasSize)
-            {
-                resultItem.PushString("sizeX");
-                resultItem.PushNumber(in.vecSize.fX - fmod((double)in.vecSize.fX, 0.01));
-
-                resultItem.PushString("sizeY");
-                resultItem.PushNumber(in.vecSize.fY - fmod((double)in.vecSize.fY, 0.01));
-
-                resultItem.PushString("sizeZ");
-                resultItem.PushNumber(in.vecSize.fZ - fmod((double)in.vecSize.fZ, 0.01));
-
-                resultItem.PushString("originalSizeX");
-                resultItem.PushNumber(in.vecOriginalSize.fX - fmod((double)in.vecOriginalSize.fX, 0.01));
-
-                resultItem.PushString("originalSizeY");
-                resultItem.PushNumber(in.vecOriginalSize.fY - fmod((double)in.vecOriginalSize.fY, 0.01));
-
-                resultItem.PushString("originalSizeZ");
-                resultItem.PushNumber(in.vecOriginalSize.fZ - fmod((double)in.vecOriginalSize.fZ, 0.01));
-            }
-
-            if (in.bHasHashInfo)
-            {
-                resultItem.PushString("length");
-                resultItem.PushNumber(in.uiShortBytes);
-
-                resultItem.PushString("md5");
-                resultItem.PushString(in.strShortMd5);
-
-                resultItem.PushString("sha256");
-                resultItem.PushString(in.strShortSha256);
-
-                resultItem.PushString("paddedLength");
-                resultItem.PushNumber(in.uiLongBytes);
-
-                resultItem.PushString("paddedMd5");
-                resultItem.PushString(in.strLongMd5);
-
-                resultItem.PushString("paddedSha256");
-                resultItem.PushString(in.strLongSha256);
-            }
-
-            resultItemList.PushNumber(resultItemList.Count() / 2 + 1);
-            resultItemList.PushTable(&resultItem);
-        }
-
-        CLuaArguments Arguments;
-        Arguments.PushString(Packet.m_strInfoType);
-        Arguments.PushTable(&resultItemList);
-        pPlayer->CallEvent("onPlayerModInfo", Arguments);
-    }
-}
-
-void CGame::Packet_PlayerACInfo(CPlayerACInfoPacket& Packet)
-{
-    CPlayer* pPlayer = Packet.GetSourcePlayer();
-    if (pPlayer)
-    {
-        CLuaArguments acList;
-        for (uint i = 0; i < Packet.m_IdList.size(); i++)
-        {
-            acList.PushNumber(i + 1);
-            acList.PushNumber(Packet.m_IdList[i]);
-        }
-
-        CLuaArguments Arguments;
-        Arguments.PushTable(&acList);
-        Arguments.PushNumber(Packet.m_uiD3d9Size);
-        Arguments.PushString(Packet.m_strD3d9MD5);
-        Arguments.PushString(Packet.m_strD3d9SHA256);
-        pPlayer->CallEvent("onPlayerACInfo", Arguments);
-    }
-}
-
-void CGame::PlayerCompleteConnect(CPlayer* pPlayer)
-{
-    SString strIPAndSerial("IP: %s  Serial: %s  Version: %s", pPlayer->GetSourceIP(), pPlayer->GetSerial().c_str(), pPlayer->GetPlayerVersion().c_str());
-    // Call the onPlayerConnect event. If it returns false, disconnect the player
-    CLuaArguments Arguments;
-    Arguments.PushString(pPlayer->GetNick());
-    Arguments.PushString(pPlayer->GetSourceIP());
-    Arguments.PushString(pPlayer->GetSerialUser().c_str());
-    Arguments.PushString(pPlayer->GetSerial().c_str());
-    Arguments.PushNumber(pPlayer->GetMTAVersion());
-    Arguments.PushString(pPlayer->GetPlayerVersion());
-    if (!g_pGame->GetMapManager()->GetRootElement()->CallEvent("onPlayerConnect", Arguments))
-    {
-        // event cancelled, disconnect the player
-        CLogger::LogPrintf("CONNECT: %s failed to connect. (onPlayerConnect event cancelled) (%s)\n", pPlayer->GetNick(), strIPAndSerial.c_str());
-        const char* szError = g_pGame->GetEvents()->GetLastError();
-        if (szError && szError[0])
-        {
-            DisconnectPlayer(g_pGame, *pPlayer, szError);
-            return;
-        }
-        DisconnectPlayer(g_pGame, *pPlayer, CPlayerDisconnectedPacket::GENERAL_REFUSED);
-        return;
-    }
-
-    // Tell the console
-    CLogger::LogPrintf("CONNECT: %s connected (%s)\n", pPlayer->GetNick(), strIPAndSerial.c_str());
-
-    // Send him the join details
-    pPlayer->Send(CPlayerConnectCompletePacket());
-
-    // The player is spawned when he's connected, just the Camera is not faded in/not targetting
-    pPlayer->SetSpawned(true);
-}
-
-void CGame::Lock(void)
-{
-    pthread_mutex_lock(&mutexhttp);
-}
-
-void CGame::Unlock(void)
-{
-    pthread_mutex_unlock(&mutexhttp);
-}
-
-void CGame::SetGlitchEnabled(const std::string& strGlitch, bool bEnabled)
-{
-    eGlitchType cGlitch = m_GlitchNames[strGlitch];
-    assert(cGlitch >= 0 && cGlitch < NUM_GLITCHES);
-    m_Glitches[cGlitch] = bEnabled;
-    SendSyncSettings();
-    CalculateMinClientRequirement();
-}
-
-bool CGame::IsGlitchEnabled(const std::string& strGlitch)
-{
-    eGlitchType cGlitch = m_GlitchNames[strGlitch];
-    assert(cGlitch >= 0 && cGlitch < NUM_GLITCHES);
-    return m_Glitches[cGlitch] ? true : false;
-}
-bool CGame::IsGlitchEnabled(eGlitchType cGlitch)
-{
-    assert(cGlitch >= 0 && cGlitch < NUM_GLITCHES);
-    return m_Glitches[cGlitch] || false;
-}
-
-void CGame::SetCloudsEnabled(bool bEnabled)
-{
-    m_bCloudsEnabled = bEnabled;
-}
-bool CGame::GetCloudsEnabled(void)
-{
-    return m_bCloudsEnabled;
-}
-
-bool CGame::GetJetpackWeaponEnabled(eWeaponType weaponType)
-{
-    if (weaponType >= WEAPONTYPE_BRASSKNUCKLE && weaponType < WEAPONTYPE_LAST_WEAPONTYPE)
-    {
-        return m_JetpackWeapons[weaponType];
-    }
-    return false;
-}
-
-void CGame::SetJetpackWeaponEnabled(eWeaponType weaponType, bool bEnabled)
-{
-    if (weaponType >= WEAPONTYPE_BRASSKNUCKLE && weaponType < WEAPONTYPE_LAST_WEAPONTYPE)
-    {
-        m_JetpackWeapons[weaponType] = bEnabled;
-    }
-}
-
-//
-// Handle basic backup of databases and config files
-//
-void CGame::HandleBackup(void)
-{
-    // Get backup vars
-    SString strBackupPath = PathConform(m_pMainConfig->GetBackupPath()).TrimEnd(PATH_SEPERATOR);
-    int     iBackupInterval = m_pMainConfig->GetBackupInterval();
-    uint    uiBackupAmount = m_pMainConfig->GetBackupAmount();
-    if (iBackupInterval == 0 || uiBackupAmount == 0)
-        return;
-
-    // Check if brand new installation
-    CModManager* pModManager = g_pServerInterface->GetModManager();
-    if (!DirectoryExists(m_pMainConfig->GetSystemDatabasesPath()) && !FileExists(m_pMainConfig->GetLogFile()) &&
-        !FileExists(pModManager->GetAbsolutePath("internal.db")))
-    {
-        return;
-    }
-
-    // Determine date now
-    time_t secondsNow = time(NULL);
-
-    // Determine last backup date
-    std::vector<SString> fileList = FindFiles(strBackupPath + "/", true, false);
-
-    // Check each file name is a valid backup name
-    for (uint f = 0; f < fileList.size(); f++)
-    {
-        SString       strName = fileList[f];
-        const SString strCheck = "0000-00-00.zip";
-        for (uint i = 0; i < std::min(strCheck.length(), strName.length()); i++)
-            if (!isdigit((uchar)strName[i]) || !isdigit((uchar)strCheck[i]))
-                if (strName[i] != strCheck[i])
-                {
-                    ListRemoveIndex(fileList, f--);
-                    break;
-                }
-    }
-
-    // Alpha sort
-    std::sort(fileList.rbegin(), fileList.rend());
-
-    // Check date of last backup
-    if (!fileList.empty())
-    {
-        SString strNewest = fileList.front();
-        tm      timeinfo;
-        memset(&timeinfo, 0, sizeof(timeinfo));
-        timeinfo.tm_year = atoi(strNewest.SubStr(0, 4)) - 1900;
-        timeinfo.tm_mon = atoi(strNewest.SubStr(5, 2)) - 1;
-        timeinfo.tm_mday = atoi(strNewest.SubStr(8, 2));
-
-        time_t timeSinceBackup = secondsNow - mktime(&timeinfo);
-        if (timeSinceBackup < iBackupInterval * 86400L)
-            return;            // No backup required
-    }
-
-    m_pMainConfig->NotifyDidBackup();
-
-    // Make target file name
-    tm*  tmp = gmtime(&secondsNow);
-    char outstr[200] = {0};
-    strftime(outstr, sizeof(outstr), "%Y-%m-%d", tmp);
-    SString strDateNow = outstr;
-    SString strBackupZip = PathJoin(strBackupPath, strDateNow + ".zip");
-    SString strTempZip = PathJoin(strBackupPath, strDateNow + "_temp.zip");
-
-    if (FileExists(strBackupZip))
-        return;            // Can't do backup as target file already exists
-
-    MkDir(strBackupPath);
-
-    // Delete previous temp zip if any
-    FileDelete(strTempZip);
-
-    CZipMaker zipMaker(strTempZip);
-    if (!zipMaker.IsValid())
-        return;            // Can't do backup as can't create target zip
-
-    CLogger::LogPrintfNoStamp("Please wait...\n");
-
-    // Backup config files
-    zipMaker.InsertFile(pModManager->GetAbsolutePath("mtaserver.conf"), PathJoin("config", "mtaserver.conf"));
-    zipMaker.InsertFile(m_pMainConfig->GetAccessControlListFile(), PathJoin("config", "acl.xml"));
-    zipMaker.InsertFile(pModManager->GetAbsolutePath(FILENAME_BANLIST), PathJoin("config", "banlist.xml"));
-    zipMaker.InsertFile(pModManager->GetAbsolutePath("editor.conf"), PathJoin("config", "editor.conf"));
-    zipMaker.InsertFile(pModManager->GetAbsolutePath("editor_acl.xml"), PathJoin("config", "editor_acl.xml"));
-    zipMaker.InsertFile(pModManager->GetAbsolutePath("local.conf"), PathJoin("config", "local.conf"));
-    zipMaker.InsertFile(m_pMainConfig->GetIdFile(), PathJoin("config", "server-id.keys"));
-    zipMaker.InsertFile(pModManager->GetAbsolutePath(FILENAME_SETTINGS), PathJoin("config", "settings.xml"));
-    zipMaker.InsertFile(pModManager->GetAbsolutePath("vehiclecolors.conf"), PathJoin("config", "vehiclecolors.conf"));
-
-    // Backup database files
-    zipMaker.InsertDirectoryTree(m_pMainConfig->GetGlobalDatabasesPath(), PathJoin("databases", "global"));
-    zipMaker.InsertDirectoryTree(m_pMainConfig->GetSystemDatabasesPath(), PathJoin("databases", "system"));
-    zipMaker.InsertFile(pModManager->GetAbsolutePath("internal.db"), PathJoin("databases", "other", "internal.db"));
-    zipMaker.InsertFile(pModManager->GetAbsolutePath("registry.db"), PathJoin("databases", "other", "registry.db"));
-
-    zipMaker.Close();
-
-    // Rename temp file to final name
-    FileRename(strTempZip, strBackupZip);
-
-    // Remove backups over min required
-    while (fileList.size() >= uiBackupAmount)
-    {
-        SString strOldest = fileList.back();
-        FileDelete(PathJoin(strBackupPath, strOldest));
-        fileList.pop_back();
-    }
-}
-
-//
-// Toggle latent send mode
-//
-void CGame::EnableLatentSends(bool bEnabled, int iBandwidth, CLuaMain* pLuaMain, ushort usResourceNetId)
-{
-    m_bLatentSendsEnabled = bEnabled && iBandwidth;
-    m_iLatentSendsBandwidth = iBandwidth;
-    m_pLatentSendsLuaMain = pLuaMain;
-    m_usLatentSendsResourceNetId = usResourceNetId;
-}
-
-//
-// Optimization for latent sends
-//
-void CGame::SendPacketBatchBegin(unsigned char ucPacketId, NetBitStreamInterface* pBitStream)
-{
-    if (m_bLatentSendsEnabled)
-        GetLatentTransferManager()->AddSendBatchBegin(ucPacketId, pBitStream);
-}
-
-//
-// Maybe route though LatentTransferManager
-//
-bool CGame::SendPacket(unsigned char ucPacketID, const NetServerPlayerID& playerID, NetBitStreamInterface* pBitStream, bool bBroadcast,
-                       NetServerPacketPriority packetPriority, NetServerPacketReliability packetReliability, ePacketOrdering packetOrdering)
-{
-    if (!m_bLatentSendsEnabled)
-    {
-        if (ucPacketID == PACKET_ID_LUA_ELEMENT_RPC)
-        {
-            // Get the RPC number in an ugly way
-            pBitStream->ResetReadPointer();
-            uchar ucRpcId = 0;
-            pBitStream->Read(ucRpcId);
-            pBitStream->ResetReadPointer();
-            CPerfStatRPCPacketUsage::GetSingleton()->UpdatePacketUsageOut(ucRpcId, pBitStream->GetNumberOfBytesUsed());
-        }
-        return g_pNetServer->SendPacket(ucPacketID, playerID, pBitStream, bBroadcast, packetPriority, packetReliability, packetOrdering);
-    }
-    else
-        GetLatentTransferManager()->AddSend(playerID, pBitStream->Version(), m_iLatentSendsBandwidth, m_pLatentSendsLuaMain, m_usLatentSendsResourceNetId);
-    return true;
-}
-
-//
-// Optimization for latent sends
-//
-void CGame::SendPacketBatchEnd(void)
-{
-    if (m_bLatentSendsEnabled)
-        GetLatentTransferManager()->AddSendBatchEnd();
-}
-
-//////////////////////////////////////////////////////////////////
-//
-// CGame::IsBulletSyncActive
-//
-// Determine the state of bullet sync
-//
-//////////////////////////////////////////////////////////////////
-bool CGame::IsBulletSyncActive(void)
-{
-    bool bConfigSaysEnable = m_pMainConfig->GetBulletSyncEnabled();
-#if 0       // No auto bullet sync as there are some problems with it
-    bool bGlitchesSayEnable = ( m_Glitches [ GLITCH_FASTFIRE ] || m_Glitches [ GLITCH_CROUCHBUG ] );
-#else
-    bool bGlitchesSayEnable = false;
-#endif
-    return bConfigSaysEnable || bGlitchesSayEnable;
-}
-
-//////////////////////////////////////////////////////////////////
-//
-// CGame::SendSyncSettings
-//
-// Determine and send required state of bullet sync and vehicle extrapolation
-// If player is NULL, send to all joined players
-//
-//////////////////////////////////////////////////////////////////
-void CGame::SendSyncSettings(CPlayer* pPlayer)
-{
-    std::set<eWeaponType> weaponTypesUsingBulletSync;
-
-    if (IsBulletSyncActive())
-    {
-        // List of weapons to enable bullet sync for. (Minigun causes too many packets)
-        eWeaponType weaponList[] = {
-            WEAPONTYPE_PISTOL,         WEAPONTYPE_PISTOL_SILENCED, WEAPONTYPE_DESERT_EAGLE, WEAPONTYPE_SHOTGUN, WEAPONTYPE_SAWNOFF_SHOTGUN,
-            WEAPONTYPE_SPAS12_SHOTGUN, WEAPONTYPE_MICRO_UZI,       WEAPONTYPE_MP5,          WEAPONTYPE_AK47,    WEAPONTYPE_M4,
-            WEAPONTYPE_TEC9,           WEAPONTYPE_COUNTRYRIFLE};
-
-        for (uint i = 0; i < NUMELMS(weaponList); i++)
-            MapInsert(weaponTypesUsingBulletSync, weaponList[i]);
-
-        // Add sniper if all clients can handle it
-        if (ExtractVersionStringBuildNumber(m_pPlayerManager->GetLowestConnectedPlayerVersion()) >=
-            ExtractVersionStringBuildNumber(SNIPER_BULLET_SYNC_MIN_CLIENT_VERSION))
-            MapInsert(weaponTypesUsingBulletSync, WEAPONTYPE_SNIPERRIFLE);
-    }
-
-    short sVehExtrapolateBaseMs = 5;
-    short sVehExtrapolatePercent = m_pMainConfig->GetVehExtrapolatePercent();
-    short sVehExtrapolateMaxMs = m_pMainConfig->GetVehExtrapolatePingLimit();
-    uchar ucVehExtrapolateEnabled = sVehExtrapolatePercent != 0;
-    uchar ucUseAltPulseOrder = m_pMainConfig->GetUseAltPulseOrder() != 0;
-    uchar ucAllowFastSprintFix = false;
-    uchar ucAllowDrivebyAnimFix = false;
-    uchar ucAllowShotgunDamageFix = false;
-
-    // Add sprint fix if all clients can handle it
-    if (ExtractVersionStringBuildNumber(m_pPlayerManager->GetLowestConnectedPlayerVersion()) >= ExtractVersionStringBuildNumber(SPRINT_FIX_MIN_CLIENT_VERSION))
-        ucAllowFastSprintFix = true;
-
-    // Add driveby animation fix if all clients can handle it
-    if (ExtractVersionStringBuildNumber(m_pPlayerManager->GetLowestConnectedPlayerVersion()) >=
-        ExtractVersionStringBuildNumber(DRIVEBY_HITBOX_FIX_MIN_CLIENT_VERSION))
-        ucAllowDrivebyAnimFix = true;
-
-    // Add shotgun bullet sync damage fix if all clients can handle it
-    if (m_pPlayerManager->GetLowestConnectedPlayerVersion() >= SHOTGUN_DAMAGE_FIX_MIN_CLIENT_VERSION)
-        ucAllowShotgunDamageFix = true;
-
-    CSyncSettingsPacket packet(weaponTypesUsingBulletSync, ucVehExtrapolateEnabled, sVehExtrapolateBaseMs, sVehExtrapolatePercent, sVehExtrapolateMaxMs,
-                               ucUseAltPulseOrder, ucAllowFastSprintFix, ucAllowDrivebyAnimFix, ucAllowShotgunDamageFix);
-    if (pPlayer)
-        pPlayer->Send(packet);
-    else
-        m_pPlayerManager->BroadcastOnlyJoined(packet);
-}
-
-//////////////////////////////////////////////////////////////////
-//
-// CGame::IsBelowMinimumClient
-//
-// Check if supplied version string is below current minimum requirement
-//
-//////////////////////////////////////////////////////////////////
-bool CGame::IsBelowMinimumClient(const SString& strVersion)
-{
-    return strVersion < CalculateMinClientRequirement();
-}
-
-//////////////////////////////////////////////////////////////////
-//
-// CGame::IsBelowRecommendedClient
-//
-// Check if supplied version string is below recommended
-//
-//////////////////////////////////////////////////////////////////
-bool CGame::IsBelowRecommendedClient(const SString& strVersion)
-{
-    return strVersion < m_pMainConfig->GetRecommendedClientVersion();
-}
-
-//////////////////////////////////////////////////////////////////
-//
-// CGame::CalculateMinClientRequirement
-//
-// Determine min client version setting to apply for connecting players
-//
-//////////////////////////////////////////////////////////////////
-SString CGame::CalculateMinClientRequirement(void)
-{
-    if (g_pGame->IsBeingDeleted())
-        return "";
-
-    // Calc effective min client version
-    SString strMinClientRequirementFromConfig = m_pMainConfig->GetMinClientVersion();
-    SString strMinClientRequirementFromResources = m_pResourceManager->GetMinClientRequirement();
-
-    SString strNewMin;
-
-    if (strNewMin < strMinClientRequirementFromConfig)
-        strNewMin = strMinClientRequirementFromConfig;
-
-    if (strNewMin < strMinClientRequirementFromResources)
-        strNewMin = strMinClientRequirementFromResources;
-
-    if (g_pGame->IsBulletSyncActive())
-    {
-        if (strNewMin < BULLET_SYNC_MIN_CLIENT_VERSION)
-            strNewMin = BULLET_SYNC_MIN_CLIENT_VERSION;
-    }
-    if (m_pMainConfig->GetVehExtrapolatePercent() > 0)
-    {
-        if (strNewMin < VEH_EXTRAPOLATION_MIN_CLIENT_VERSION)
-            strNewMin = VEH_EXTRAPOLATION_MIN_CLIENT_VERSION;
-    }
-    if (m_pMainConfig->GetUseAltPulseOrder())
-    {
-        if (strNewMin < ALT_PULSE_ORDER_MIN_CLIENT_VERSION)
-            strNewMin = ALT_PULSE_ORDER_MIN_CLIENT_VERSION;
-    }
-    if (g_pGame->IsGlitchEnabled(GLITCH_HITANIM))
-    {
-        if (strNewMin < HIT_ANIM_CLIENT_VERSION)
-            strNewMin = HIT_ANIM_CLIENT_VERSION;
-    }
-
-    // Log effective min client version
-    if (strNewMin != m_strPrevMinClientConnectRequirement)
-    {
-        m_strPrevMinClientConnectRequirement = strNewMin;
-        if (!strNewMin.empty())
-            CLogger::LogPrintf(SString("Server minclientversion is now %s\n", *strNewMin));
-        else
-            CLogger::LogPrintf("Server minclientversion is now cleared\n");
-    }
-
-    // Handle settings that change depending on the lowest connected player version
-    if (m_strPrevLowestConnectedPlayerVersion != m_pPlayerManager->GetLowestConnectedPlayerVersion())
-    {
-        m_strPrevLowestConnectedPlayerVersion = m_pPlayerManager->GetLowestConnectedPlayerVersion();
-        SendSyncSettings();
-    }
-
-    // Do version based kick check as well
-    {
-        SString strKickMin;
-
-        if (g_pGame->IsBulletSyncActive())
-        {
-            if (strKickMin < BULLET_SYNC_MIN_CLIENT_VERSION)
-                strKickMin = BULLET_SYNC_MIN_CLIENT_VERSION;
-        }
-        if (m_pMainConfig->GetVehExtrapolatePercent() > 0)
-        {
-            if (strKickMin < VEH_EXTRAPOLATION_MIN_CLIENT_VERSION)
-                strKickMin = VEH_EXTRAPOLATION_MIN_CLIENT_VERSION;
-        }
-        if (m_pMainConfig->GetUseAltPulseOrder())
-        {
-            if (strKickMin < ALT_PULSE_ORDER_MIN_CLIENT_VERSION)
-                strKickMin = ALT_PULSE_ORDER_MIN_CLIENT_VERSION;
-        }
-
-        if (strKickMin != m_strPrevMinClientKickRequirement)
-        {
-            m_strPrevMinClientKickRequirement = strKickMin;
-
-            // Do kicking
-            uint uiNumIncompatiblePlayers = 0;
-            for (std::list<CPlayer*>::const_iterator iter = g_pGame->GetPlayerManager()->IterBegin(); iter != g_pGame->GetPlayerManager()->IterEnd(); iter++)
-            {
-                CPlayer* pPlayer = *iter;
-                if (strKickMin > pPlayer->GetPlayerVersion())
-                {
-                    CStaticFunctionDefinitions::RedirectPlayer(pPlayer, "", 0, NULL);
-                    uiNumIncompatiblePlayers++;
-                }
-            }
-
-            if (uiNumIncompatiblePlayers > 0)
-                CLogger::LogPrintf(SString("Forced %d player(s) to reconnect so they can update to %s\n", uiNumIncompatiblePlayers, *strKickMin));
-        }
-    }
-
-    // Also seems a good place to keep this setting synchronized
-    g_pBandwidthSettings->NotifyBulletSyncEnabled(g_pGame->IsBulletSyncActive());
-
-#ifndef MTA_DEBUG
-    if (strNewMin < RELEASE_MIN_CLIENT_VERSION)
-        strNewMin = RELEASE_MIN_CLIENT_VERSION;
-#endif
-
-    return strNewMin;
-}
-
-//
-// Handle encryption of Windows crash dump files
-//
-void CGame::HandleCrashDumpEncryption(void)
-{
-#ifdef WIN32
-    SString strDumpDirPath = g_pServerInterface->GetAbsolutePath(SERVER_DUMP_PATH);
-    SString strDumpDirPrivatePath = PathJoin(strDumpDirPath, "private");
-    SString strDumpDirPublicPath = PathJoin(strDumpDirPath, "public");
-    MakeSureDirExists(strDumpDirPrivatePath + "/");
-    MakeSureDirExists(strDumpDirPublicPath + "/");
-
-    SString strMessage = "Dump files in this directory are encrypted and copied to 'dumps\\public' during server startup\n\n";
-    FileSave(PathJoin(strDumpDirPrivatePath, "README.txt"), strMessage);
-
-    // Copy and encrypt private files to public if they don't already exist
-    {
-        std::vector<SString> privateList = FindFiles(PathJoin(strDumpDirPrivatePath, "*.dmp"), true, false);
-        for (uint i = 0; i < privateList.size(); i++)
-        {
-            const SString& strPrivateFilename = privateList[i];
-            SString        strPublicFilename = ExtractBeforeExtension(strPrivateFilename) + ".rsa." + ExtractExtension(strPrivateFilename);
-            SString        strPrivatePathFilename = PathJoin(strDumpDirPrivatePath, strPrivateFilename);
-            SString        strPublicPathFilename = PathJoin(strDumpDirPublicPath, strPublicFilename);
-            if (!FileExists(strPublicPathFilename))
-            {
-                g_pRealNetServer->EncryptDumpfile(strPrivatePathFilename, strPublicPathFilename);
-            }
-        }
-    }
-#endif
-}
+/*****************************************************************************
+ *
+ *  PROJECT:     Multi Theft Auto v1.0
+ *  LICENSE:     See LICENSE in the top level directory
+ *  FILE:        mods/deathmatch/logic/CGame.cpp
+ *  PURPOSE:     Server game class
+ *
+ *  Multi Theft Auto is available from http://www.multitheftauto.com/
+ *
+ *****************************************************************************/
+
+#include "StdInc.h"
+#include "../utils/COpenPortsTester.h"
+#include "../utils/CMasterServerAnnouncer.h"
+#include "../utils/CHqComms.h"
+#include "../utils/CFunctionUseLogger.h"
+#include "net/SimHeaders.h"
+#include <signal.h>
+
+#define MAX_BULLETSYNC_DISTANCE 400.0f
+#define MAX_EXPLOSION_SYNC_DISTANCE 400.0f
+#define MAX_PROJECTILE_SYNC_DISTANCE 400.0f
+
+#define RELEASE_MIN_CLIENT_VERSION              "1.4.0-0.00000"
+#define BULLET_SYNC_MIN_CLIENT_VERSION          "1.3.0-9.04311"
+#define VEH_EXTRAPOLATION_MIN_CLIENT_VERSION    "1.3.0-9.04460"
+#define ALT_PULSE_ORDER_MIN_CLIENT_VERSION      "1.3.1-9.04913"
+#define HIT_ANIM_CLIENT_VERSION                 "1.3.2"
+#define SNIPER_BULLET_SYNC_MIN_CLIENT_VERSION   "1.3.5-9.06054"
+#define SPRINT_FIX_MIN_CLIENT_VERSION           "1.3.5-9.06277"
+#define DRIVEBY_HITBOX_FIX_MIN_CLIENT_VERSION   "1.4.0-5.06399"
+#define SHOTGUN_DAMAGE_FIX_MIN_CLIENT_VERSION   "1.5.1"
+
+CGame* g_pGame = NULL;
+
+char          szProgress[4] = {'-', '\\', '|', '/'};
+unsigned char ucProgress = 0;
+unsigned char ucProgressSkip = 0;
+
+pthread_mutex_t mutexhttp;
+
+#ifdef WIN32
+BOOL WINAPI ConsoleEventHandler(DWORD dwCtrlType)
+{
+    if (dwCtrlType == CTRL_CLOSE_EVENT)
+    {
+        // Close button pressed or task ended in task manager
+        if (g_pGame)
+        {
+            // Warning message if server started
+            if (g_pGame->IsServerFullyUp())
+            {
+                printf("\n** TERMINATING SERVER WITHOUT SAVING **\n");
+                printf("\nUse Ctrl-C next time!\n");
+                Sleep(3000);
+            }
+        }
+        // Don't call g_pGame->SetIsFinished() as Windows could terminate the process mid-shutdown
+        return TRUE;
+    }
+    else if (dwCtrlType == CTRL_C_EVENT || dwCtrlType == CTRL_BREAK_EVENT)
+    {
+        if (g_pGame)
+        {
+            // Graceful close on Ctrl-C or Ctrl-Break
+            g_pGame->SetIsFinished(true);
+            return TRUE;
+        }
+    }
+    return FALSE;
+}
+#else
+void sighandler(int sig)
+{
+    if (sig == SIGTERM || sig == SIGINT)
+    {
+        if (g_pGame)
+        {
+            // Graceful close on Ctrl-C or 'kill'
+            g_pGame->SetIsFinished(true);
+        }
+    }
+}
+#endif
+
+CGame::CGame(void) : m_FloodProtect(4, 30000, 30000)            // Max of 4 connections per 30 seconds, then 30 second ignore
+{
+    // Set our global pointer
+    g_pGame = this;
+
+    m_bServerFullyUp = false;
+
+    // Initialize random number generator and time
+    RandomizeRandomSeed();
+
+    m_bBeingDeleted = false;
+    m_pUnoccupiedVehicleSync = NULL;
+    m_pConsole = NULL;
+    m_pMapManager = NULL;
+    m_pHandlingManager = NULL;
+    m_pLuaManager = NULL;
+    m_pPacketTranslator = NULL;
+    m_pMarkerManager = NULL;
+    m_pRadarAreaManager = NULL;
+    m_pPlayerManager = NULL;
+    m_pVehicleManager = NULL;
+    m_pPickupManager = NULL;
+    m_pObjectManager = NULL;
+    m_pColManager = NULL;
+    m_pBlipManager = NULL;
+    m_pClock = NULL;
+    m_pScriptDebugging = NULL;
+    m_pBanManager = NULL;
+    m_pTeamManager = NULL;
+    m_pMainConfig = NULL;
+    m_pDatabaseManager = NULL;
+    m_pLuaCallbackManager = NULL;
+    m_pRegistryManager = NULL;
+    m_pRegistry = NULL;
+    m_pAccountManager = NULL;
+    m_pPedManager = NULL;
+    m_pResourceManager = NULL;
+    m_pLatentTransferManager = NULL;
+    m_pHTTPD = NULL;
+    m_pACLManager = NULL;
+    m_pRegisteredCommands = NULL;
+    m_pZoneNames = NULL;
+    m_pGroups = NULL;
+    m_pSettings = NULL;
+    m_pRemoteCalls = NULL;
+    m_pRPCFunctions = NULL;
+    m_pLanBroadcast = NULL;
+    m_pPedSync = NULL;
+    m_pWaterManager = NULL;
+    m_pWeaponStatsManager = NULL;
+    m_pBuildingRemovalManager = NULL;
+    m_pCustomWeaponManager = NULL;
+    m_pFunctionUseLogger = NULL;
+#ifdef WITH_OBJECT_SYNC
+    m_pObjectSync = NULL;
+#endif
+
+    m_bInteriorSoundsEnabled = true;
+    m_bOverrideRainLevel = false;
+    m_bOverrideSunSize = false;
+    m_bOverrideSunColor = false;
+    m_bOverrideWindVelocity = false;
+    m_bOverrideFarClip = false;
+    m_bOverrideFogDistance = false;
+    m_bOverrideMoonSize = false;
+
+    m_pASE = NULL;
+    ResetMapInfo();
+    m_usFPS = 0;
+    m_usFrames = 0;
+    m_llLastFPSTime = 0;
+    m_szCurrentFileName = NULL;
+    m_pConsoleClient = NULL;
+    m_bIsFinished = false;
+
+    // Setup game glitch defaults ( false = disabled )
+    m_Glitches[GLITCH_QUICKRELOAD] = false;
+    m_Glitches[GLITCH_FASTFIRE] = false;
+    m_Glitches[GLITCH_FASTMOVE] = false;
+    m_Glitches[GLITCH_CROUCHBUG] = false;
+    m_Glitches[GLITCH_CLOSEDAMAGE] = false;
+    m_Glitches[GLITCH_HITANIM] = false;
+    m_Glitches[GLITCH_FASTSPRINT] = false;
+    m_Glitches[GLITCH_BADDRIVEBYHITBOX] = false;
+    m_Glitches[GLITCH_QUICKSTAND] = false;
+    for (int i = 0; i < WEAPONTYPE_LAST_WEAPONTYPE; i++)
+        m_JetpackWeapons[i] = false;
+
+    m_JetpackWeapons[WEAPONTYPE_MICRO_UZI] = true;
+    m_JetpackWeapons[WEAPONTYPE_TEC9] = true;
+    m_JetpackWeapons[WEAPONTYPE_PISTOL] = true;
+    // Glitch names (for Lua interface)
+    m_GlitchNames["quickreload"] = GLITCH_QUICKRELOAD;
+    m_GlitchNames["fastfire"] = GLITCH_FASTFIRE;
+    m_GlitchNames["fastmove"] = GLITCH_FASTMOVE;
+    m_GlitchNames["crouchbug"] = GLITCH_CROUCHBUG;
+    m_GlitchNames["highcloserangedamage"] = GLITCH_CLOSEDAMAGE;
+    m_GlitchNames["hitanim"] = GLITCH_HITANIM;
+    m_GlitchNames["fastsprint"] = GLITCH_FASTSPRINT;
+    m_GlitchNames["baddrivebyhitbox"] = GLITCH_BADDRIVEBYHITBOX;
+    m_GlitchNames["quickstand"] = GLITCH_QUICKSTAND;
+
+    m_bCloudsEnabled = true;
+
+    m_pOpenPortsTester = NULL;
+
+    m_bTrafficLightsLocked = false;
+    m_ucTrafficLightState = 0;
+    m_llLastTrafficUpdate = 0;
+
+    m_bOcclusionsEnabled = true;
+
+    memset(&m_bGarageStates[0], 0, sizeof(m_bGarageStates));
+
+    // init our mutex
+    pthread_mutex_init(&mutexhttp, NULL);
+}
+
+void CGame::ResetMapInfo(void)
+{
+    // Add variables to get reset in resetMapInfo here
+    m_fGravity = 0.008f;
+    m_fGameSpeed = 1.0f;
+    m_fJetpackMaxHeight = 100;
+    m_fAircraftMaxHeight = 800;
+    m_fAircraftMaxVelocity = 1.5f;
+
+    if (m_pWaterManager)
+    {
+        m_pWaterManager->ResetWorldWaterLevel();
+        m_pWaterManager->SetGlobalWaveHeight(0.0f);
+    }
+
+    m_ucSkyGradientTR = 0, m_ucSkyGradientTG = 0, m_ucSkyGradientTB = 0;
+    m_ucSkyGradientBR = 0, m_ucSkyGradientBG = 0, m_ucSkyGradientBB = 0;
+    m_bHasSkyGradient = false;
+    m_HeatHazeSettings = SHeatHazeSettings();
+    m_bHasHeatHaze = false;
+    m_bCloudsEnabled = true;
+
+    m_bTrafficLightsLocked = false;
+    m_ucTrafficLightState = 0;
+    m_llLastTrafficUpdate = 0;
+
+    g_pGame->SetHasWaterColor(false);
+    g_pGame->SetInteriorSoundsEnabled(true);
+    g_pGame->SetHasFarClipDistance(false);
+    g_pGame->SetHasFogDistance(false);
+    g_pGame->SetHasRainLevel(false);
+    g_pGame->SetHasSunColor(false);
+    g_pGame->SetHasSunSize(false);
+    g_pGame->SetHasWindVelocity(false);
+    g_pGame->SetHasMoonSize(false);
+}
+
+CGame::~CGame(void)
+{
+    m_bBeingDeleted = true;
+
+    // Stop the web server first to avoid threading issues
+    if (m_pHTTPD)
+        m_pHTTPD->StopHTTPD();
+
+    // Stop the performance stats modules
+    if (CPerfStatManager::GetSingleton() != NULL)
+        CPerfStatManager::GetSingleton()->Stop();
+
+    // Stop and flush sim packet handling
+    CSimControl::EnableSimSystem(false);
+
+    // Disconnect all players
+    std::list<CPlayer*>::const_iterator iter = m_pPlayerManager->IterBegin();
+    for (; iter != m_pPlayerManager->IterEnd(); iter++)
+        DisconnectPlayer(this, **iter, CPlayerDisconnectedPacket::SHUTDOWN);
+
+    // Stop networking
+    Stop();
+
+    // Stop async task scheduler
+    SAFE_DELETE(m_pAsyncTaskScheduler);
+
+    // Destroy our stuff
+    SAFE_DELETE(m_pResourceManager);
+
+    // Delete everything we have undeleted
+    m_ElementDeleter.DoDeleteAll();
+    SAFE_DELETE(m_pUnoccupiedVehicleSync);
+    SAFE_DELETE(m_pPedSync);
+#ifdef WITH_OBJECT_SYNC
+    SAFE_DELETE(m_pObjectSync);
+#endif
+    SAFE_DELETE(m_pConsole);
+    SAFE_DELETE(m_pLuaManager);
+    SAFE_DELETE(m_pMapManager);
+    SAFE_DELETE(m_pRemoteCalls);
+    SAFE_DELETE(m_pPacketTranslator);
+    SAFE_DELETE(m_pMarkerManager);
+    SAFE_DELETE(m_pRadarAreaManager);
+    SAFE_DELETE(m_pPlayerManager);
+    SAFE_DELETE(m_pVehicleManager);
+    SAFE_DELETE(m_pHandlingManager);
+    SAFE_DELETE(m_pPickupManager);
+    SAFE_DELETE(m_pObjectManager);
+    SAFE_DELETE(m_pColManager);
+    SAFE_DELETE(m_pBlipManager);
+    SAFE_DELETE(m_pClock);
+    SAFE_DELETE(m_pScriptDebugging);
+    SAFE_DELETE(m_pBanManager);
+    SAFE_DELETE(m_pTeamManager);
+    SAFE_DELETE(m_pMainConfig);
+    if (m_pRegistryManager)
+        m_pRegistryManager->CloseRegistry(m_pRegistry);
+    m_pRegistry = NULL;
+    SAFE_DELETE(m_pConsoleClient);
+    SAFE_DELETE(m_pAccountManager);
+    SAFE_DELETE(m_pRegistryManager);
+    SAFE_DELETE(m_pDatabaseManager);
+    SAFE_DELETE(m_pLuaCallbackManager);
+    SAFE_DELETE(m_pRegisteredCommands);
+    SAFE_DELETE(m_pPedManager);
+    SAFE_DELETE(m_pLatentTransferManager);
+    SAFE_DELETE(m_pDebugHookManager);
+    SAFE_DELETE(m_pHTTPD);
+    SAFE_DELETE(m_pACLManager);
+    SAFE_DELETE(m_pGroups);
+    SAFE_DELETE(m_pZoneNames);
+    SAFE_DELETE(m_pASE);
+    SAFE_DELETE(m_pSettings);
+    SAFE_DELETE(m_pRPCFunctions);
+    SAFE_DELETE(m_pWaterManager);
+    SAFE_DELETE(m_pWeaponStatsManager);
+    SAFE_DELETE(m_pBuildingRemovalManager);
+    SAFE_DELETE(m_pCustomWeaponManager);
+    SAFE_DELETE(m_pTrainTrackManager);
+    SAFE_DELETE(m_pFunctionUseLogger);
+    SAFE_DELETE(m_pOpenPortsTester);
+    SAFE_DELETE(m_pMasterServerAnnouncer);
+    SAFE_DELETE(m_pASE);
+    SAFE_RELEASE(m_pHqComms);
+    CSimControl::Shutdown();
+
+    // Clear our global pointer
+    g_pGame = NULL;
+
+    // Remove our console control handler
+    #ifdef WIN32
+    SetConsoleCtrlHandler(ConsoleEventHandler, FALSE);
+    #else
+    signal(SIGTERM, SIG_DFL);
+    signal(SIGINT, SIG_DFL);
+    signal(SIGPIPE, SIG_DFL);
+    #endif
+}
+
+void CGame::GetTag(char* szInfoTag, int iInfoTag)
+{
+    // Construct the info tag
+    SString strInfoTag("%c[%c%c%c] MTA: San Andreas %c:%c: %d/%d players %c:%c: %u resources", 132, 135, szProgress[ucProgress], 132, 130, 130,
+                       m_pPlayerManager->Count(), m_pMainConfig->GetMaxPlayers(), 130, 130, m_pResourceManager->GetResourceLoadedCount());
+
+    if (!GetConfig()->GetThreadNetEnabled())
+    {
+        strInfoTag += SString(" %c:%c: %u fps", 130, 130, g_pGame->GetServerFPS());
+    }
+    else
+    {
+        strInfoTag += SString(" %c:%c: %u fps (%u)", 130, 130, g_pGame->GetSyncFPS(), g_pGame->GetServerFPS());
+    }
+
+    STRNCPY(szInfoTag, *strInfoTag, iInfoTag);
+}
+
+void CGame::HandleInput(char* szCommand)
+{
+    // Lock the critical section so http server won't interrupt in the middle of our pulse
+    Lock();
+    // Handle the input
+    m_pConsole->HandleInput(szCommand, m_pConsoleClient, m_pConsoleClient);
+
+    // Unlock the critical section again
+    Unlock();
+}
+
+void CGame::DoPulse(void)
+{
+    // Lock the critical section so http server won't interrupt in the middle of our pulse
+    Lock();
+
+    UpdateModuleTickCount64();
+
+    // Calculate FPS
+    long long llCurrentTime = SharedUtil::GetModuleTickCount64();
+    long long ulDiff = llCurrentTime - m_llLastFPSTime;
+
+    // Calculate the server-side fps
+    if (ulDiff >= 1000)
+    {
+        m_usFPS = m_usFrames;
+        m_usFrames = 0;
+        m_llLastFPSTime = llCurrentTime;
+    }
+    m_usFrames++;
+
+    // Update the progress rotator
+    uchar  ucDelta = (uchar)llCurrentTime - ucProgressSkip;
+    ushort usReqDelta = 80 - (100 - std::min<ushort>(100, m_usFPS)) / 5;
+
+    if (ucDelta > usReqDelta)
+    {
+        // Clamp ucProgress between 0 and 3
+        ucProgress = (ucProgress + 1) & 3;
+        ucProgressSkip = (uchar)llCurrentTime;
+    }
+
+    // Handle critical things
+    CSimControl::DoPulse();
+    CNetBufferWatchDog::DoPulse();
+
+    CLOCK_SET_SECTION("CGame::DoPulse");
+    CLOCK1("HTTPDownloadManager");
+    GetRemoteCalls()->ProcessQueuedFiles();
+    g_pNetServer->GetHTTPDownloadManager(EDownloadMode::ASE)->ProcessQueuedFiles();
+    UNCLOCK1("HTTPDownloadManager");
+
+    CLOCK_CALL1(m_pPlayerManager->DoPulse(););
+
+    // Pulse the net interface
+    CLOCK_CALL1(g_pNetServer->DoPulse(););
+
+    if (m_pLanBroadcast)
+    {
+        CLOCK_CALL1(m_pLanBroadcast->DoPulse(););
+    }
+
+    // Pulse our stuff
+    CLOCK_CALL1(m_pMapManager->DoPulse(););
+    CLOCK_CALL1(m_pUnoccupiedVehicleSync->DoPulse(););
+    CLOCK_CALL1(m_pPedSync->DoPulse(););
+#ifdef WITH_OBJECT_SYNC
+    CLOCK_CALL1(m_pObjectSync->DoPulse(););
+#endif
+    CLOCK_CALL1(m_pBanManager->DoPulse(););
+    CLOCK_CALL1(m_pAccountManager->DoPulse(););
+    CLOCK_CALL1(m_pRegistryManager->DoPulse(););
+    CLOCK_CALL1(m_pACLManager->DoPulse(););
+
+    // Handle the traffic light sync
+    if (m_bTrafficLightsLocked == false)
+    {
+        CLOCK_CALL1(ProcessTrafficLights(llCurrentTime););
+    }
+
+    // Pulse ASE
+    if (m_pASE)
+    {
+        CLOCK_CALL1(m_pASE->DoPulse(););
+    }
+
+    // Pulse the scripting system
+    if (m_pLuaManager)
+    {
+        CLOCK_CALL1(m_pLuaManager->DoPulse(););
+    }
+
+    CLOCK_CALL1(m_pDatabaseManager->DoPulse(););
+
+    // Process our resource stop/restart queue
+    CLOCK_CALL1(m_pResourceManager->ProcessQueue(););
+
+    // Delete all items requested
+    CLOCK_CALL1(m_ElementDeleter.DoDeleteAll(););
+
+    CLOCK_CALL1(CPerfStatManager::GetSingleton()->DoPulse(););
+
+    if (m_pMasterServerAnnouncer)
+        m_pMasterServerAnnouncer->Pulse();
+
+    if (m_pHqComms)
+        m_pHqComms->Pulse();
+
+    CLOCK_CALL1(m_pFunctionUseLogger->Pulse(););
+    CLOCK_CALL1(m_lightsyncManager.DoPulse(););
+
+    CLOCK_CALL1(m_pLatentTransferManager->DoPulse(););
+
+    CLOCK_CALL1(m_pAsyncTaskScheduler->CollectResults());
+
+    CLOCK_CALL1(m_pMapManager->GetWeather()->DoPulse(););
+
+    PrintLogOutputFromNetModule();
+    m_pScriptDebugging->UpdateLogOutput();
+
+    // Unlock the critical section again
+    Unlock();
+}
+
+bool CGame::Start(int iArgumentCount, char* szArguments[])
+{
+    // Init
+    m_pASE = NULL;
+    IsMainThread();
+
+    // Startup the getElementsByType from root optimizations
+    CElement::StartupEntitiesFromRoot();
+
+    CSimControl::Startup();
+    m_pGroups = new CGroups;
+    m_pClock = new CClock;
+    m_pBlipManager = new CBlipManager;
+    m_pColManager = new CColManager;
+    m_pObjectManager = new CObjectManager;
+    m_pPickupManager = new CPickupManager(m_pColManager);
+    m_pPlayerManager = new CPlayerManager;
+    m_pRadarAreaManager = new CRadarAreaManager;
+    m_pMarkerManager = new CMarkerManager(m_pColManager);
+    m_pHandlingManager = new CHandlingManager;
+    m_pVehicleManager = new CVehicleManager;
+    m_pPacketTranslator = new CPacketTranslator(m_pPlayerManager);
+    m_pBanManager = new CBanManager;
+    m_pTeamManager = new CTeamManager;
+    m_pPedManager = new CPedManager;
+    m_pWaterManager = new CWaterManager;
+    m_pScriptDebugging = new CScriptDebugging(m_pLuaManager);
+    m_pMapManager = new CMapManager(m_pBlipManager, m_pObjectManager, m_pPickupManager, m_pPlayerManager, m_pRadarAreaManager, m_pMarkerManager,
+                                    m_pVehicleManager, m_pTeamManager, m_pPedManager, m_pColManager, m_pWaterManager, m_pClock, m_pLuaManager, m_pGroups,
+                                    &m_Events, m_pScriptDebugging, &m_ElementDeleter);
+    m_pACLManager = new CAccessControlListManager;
+    m_pHqComms = new CHqComms;
+
+    m_pRegisteredCommands = new CRegisteredCommands(m_pACLManager);
+    m_pLuaManager = new CLuaManager(m_pObjectManager, m_pPlayerManager, m_pVehicleManager, m_pBlipManager, m_pRadarAreaManager, m_pRegisteredCommands,
+                                    m_pMapManager, &m_Events);
+    m_pConsole = new CConsole(m_pBlipManager, m_pMapManager, m_pPlayerManager, m_pRegisteredCommands, m_pVehicleManager, m_pLuaManager, &m_WhoWas,
+                              m_pBanManager, m_pACLManager);
+    m_pMainConfig = new CMainConfig(m_pConsole, m_pLuaManager);
+    m_pRPCFunctions = new CRPCFunctions;
+
+    m_pWeaponStatsManager = new CWeaponStatManager();
+    m_pBuildingRemovalManager = new CBuildingRemovalManager;
+    m_pCustomWeaponManager = new CCustomWeaponManager ();
+    m_pTrainTrackManager = new CTrainTrackManager();
+
+    // Parse the commandline
+    if (!m_CommandLineParser.Parse(iArgumentCount, szArguments))
+    {
+        return false;
+    }
+
+    // Check pcre has been built correctly
+    int iPcreConfigUtf8 = 0;
+    pcre_config(PCRE_CONFIG_UTF8, &iPcreConfigUtf8);
+    if (iPcreConfigUtf8 == 0)
+    {
+        CLogger::ErrorPrintf("PCRE built without UTF8 support\n");
+        return false;
+    }
+
+    // Check json has precision mod - #8853 (toJSON passes wrong floats)
+    json_object* pJsonObject = json_object_new_double(5.12345678901234);
+    SString      strJsonResult = json_object_to_json_string_ext(pJsonObject, JSON_C_TO_STRING_PLAIN);
+    json_object_put(pJsonObject);
+    if (strJsonResult != "5.12345678901234")
+    {
+        CLogger::ErrorPrintf("JSON built without precision modification\n");
+    }
+
+    // Grab the path to the main config
+    SString     strBuffer;
+    const char* szMainConfig;
+    if (m_CommandLineParser.GetMainConfig(szMainConfig))
+    {
+        strBuffer = g_pServerInterface->GetModManager()->GetAbsolutePath(szMainConfig);
+    }
+    else
+    {
+        strBuffer = g_pServerInterface->GetModManager()->GetAbsolutePath("mtaserver.conf");
+        m_bUsingMtaServerConf = true;
+    }
+    m_pMainConfig->SetFileName(strBuffer);
+
+    // Load the main config base
+    if (!m_pMainConfig->Load())
+        return false;
+
+    // Let the main config handle selecting settings from the command line where appropriate
+    m_pMainConfig->SetCommandLineParser(&m_CommandLineParser);
+
+    // Do basic backup
+    HandleBackup();
+
+    // Encrypt crash dumps for uploading
+    HandleCrashDumpEncryption();
+
+    // Check Windows server is using correctly compiled Lua dll
+    #ifndef MTA_DEBUG
+        #ifdef WIN32
+    HMODULE hModule = LoadLibrary("lua5.1.dll");
+    // Release server should not have this function
+    PVOID pFunc = static_cast<PVOID>(GetProcAddress(hModule, "luaX_is_apicheck_enabled"));
+    FreeLibrary(hModule);
+    if (pFunc)
+    {
+        CLogger::ErrorPrintf("Problem with Lua dll\n");
+        return false;
+    }
+        #endif
+    #endif
+
+    // Read some settings
+    m_pACLManager->SetFileName(m_pMainConfig->GetAccessControlListFile().c_str());
+    const SString  strServerIP = m_pMainConfig->GetServerIP();
+    const SString  strServerIPList = m_pMainConfig->GetServerIPList();
+    unsigned short usServerPort = m_pMainConfig->GetServerPort();
+    unsigned int   uiMaxPlayers = m_pMainConfig->GetMaxPlayers();
+
+    // Start async task scheduler
+    m_pAsyncTaskScheduler = new SharedUtil::CAsyncTaskScheduler(2);
+
+    // Create the account manager
+    strBuffer = g_pServerInterface->GetModManager()->GetAbsolutePath("internal.db");
+    m_pDatabaseManager = NewDatabaseManager();
+    m_pDebugHookManager = new CDebugHookManager();
+    m_pLuaCallbackManager = new CLuaCallbackManager();
+    m_pRegistryManager = new CRegistryManager();
+    m_pAccountManager = new CAccountManager(strBuffer);
+
+    // Create and start the HTTP server
+    m_pHTTPD = new CHTTPD;
+    m_pLatentTransferManager = new CLatentTransferManager();
+
+    // Enable it if required
+    if (m_pMainConfig->IsHTTPEnabled())
+    {
+        // Slight hack for internal HTTPD: Listen on all IPs if multiple IPs declared
+        SString strUseIP = (strServerIP == strServerIPList) ? strServerIP : "";
+        if (!m_pHTTPD->StartHTTPD(strUseIP, m_pMainConfig->GetHTTPPort()))
+        {
+            CLogger::ErrorPrintf("Could not start HTTP server on interface '%s' and port '%u'!\n", strUseIP.c_str(), m_pMainConfig->GetHTTPPort());
+            return false;
+        }
+    }
+
+    m_pFunctionUseLogger = new CFunctionUseLogger(m_pMainConfig->GetLoadstringLogFilename());
+
+    // Setup server id
+    if (!g_pNetServer->InitServerId(m_pMainConfig->GetIdFile()))
+    {
+        CLogger::ErrorPrintf("Could not read or create server-id keys file at '%s'\n", *m_pMainConfig->GetIdFile());
+        return false;
+    }
+
+    // Eventually set the logfiles
+    bool bLogFile = CLogger::SetLogFile(m_pMainConfig->GetLogFile().c_str());
+    CLogger::SetAuthFile(m_pMainConfig->GetAuthFile().c_str());
+
+    // Trim the logfile name for the output
+    char  szLogFileNameOutput[MAX_PATH];
+    char* pszLogFileName = szLogFileNameOutput;
+    strncpy(szLogFileNameOutput, m_pMainConfig->GetLogFile().c_str(), MAX_PATH);
+    size_t sizeLogFileName = strlen(szLogFileNameOutput);
+    if (sizeLogFileName > 45)
+    {
+        pszLogFileName += (sizeLogFileName - 45);
+        pszLogFileName[0] = '.';
+        pszLogFileName[1] = '.';
+    }
+
+    // Prepare our voice string
+    SString strVoice = "Disabled";
+    if (m_pMainConfig->IsVoiceEnabled())
+        switch (m_pMainConfig->GetVoiceSampleRate())
+        {
+            case 0:
+                strVoice = SString("Quality [%i];  Sample Rate: [8000Hz]", m_pMainConfig->GetVoiceQuality());
+                break;
+            case 1:
+                strVoice = SString("Quality [%i];  Sample Rate: [16000Hz]", m_pMainConfig->GetVoiceQuality());
+                break;
+            case 2:
+                strVoice = SString("Quality [%i];  Sample Rate: [32000Hz]", m_pMainConfig->GetVoiceQuality());
+                break;
+            default:
+                break;
+        }
+    if (m_pMainConfig->GetVoiceBitrate())
+        strVoice += SString(";  Bitrate: [%ibps]", m_pMainConfig->GetVoiceBitrate());
+
+    // Make bandwidth reduction string
+    SString strBandwidthSaving = m_pMainConfig->GetSetting("bandwidth_reduction");
+    strBandwidthSaving = strBandwidthSaving.Left(1).ToUpper() + strBandwidthSaving.SubStr(1);
+    if (g_pBandwidthSettings->bLightSyncEnabled)
+        strBandwidthSaving += SString(" with lightweight sync rate of %dms", g_TickRateSettings.iLightSync);
+
+    // Show the server header
+    CLogger::LogPrintfNoStamp(
+        "==================================================================\n"
+        "= Multi Theft Auto: San Andreas v%s\n"
+        "==================================================================\n"
+        "= Server name      : %s\n"
+        "= Server IP address: %s\n"
+        "= Server port      : %u\n"
+        "= \n"
+        "= Log file         : %s\n"
+        "= Maximum players  : %u\n"
+        "= HTTP port        : %u\n"
+        "= Voice Chat       : %s\n"
+        "= Bandwidth saving : %s\n"
+        "==================================================================\n",
+
+        MTA_DM_BUILDTAG_SHORT
+#ifdef ANY_x64
+        " [64 bit]"
+#endif
+        ,
+        m_pMainConfig->GetServerName().c_str(), strServerIPList.empty() ? "auto" : strServerIPList.c_str(), usServerPort, pszLogFileName, uiMaxPlayers,
+        m_pMainConfig->IsHTTPEnabled() ? m_pMainConfig->GetHTTPPort() : 0, strVoice.c_str(), *strBandwidthSaving);
+
+    if (!bLogFile)
+        CLogger::ErrorPrintf("Unable to save logfile to '%s'\n", m_pMainConfig->GetLogFile().c_str());
+
+    // Show startup messages from net module
+    PrintLogOutputFromNetModule();
+
+    // Show some warnings if applicable
+    if (m_pMainConfig->IsFakeLagCommandEnabled())
+    {
+        CLogger::LogPrintf("WARNING: ase disabled due to fakelag command\n");
+    }
+
+    if (m_pMainConfig->GetAseInternetListenEnabled())
+    {
+        // Check if IP is one of the most common private IP addresses
+        in_addr serverIp;
+        serverIp.s_addr = inet_addr(strServerIP);
+        uchar a = ((uchar*)&serverIp.s_addr)[0];
+        uchar b = ((uchar*)&serverIp.s_addr)[1];
+        if (a == 10 || a == 127 || (a == 169 && b == 254) || (a == 192 && b == 168))
+        {
+            CLogger::LogPrintf("WARNING: Private IP '%s' with ase enabled! Use: <serverip>auto</serverip>\n", *strServerIP);
+        }
+    }
+
+    // Check accounts database and print message if there is a problem
+    if (!m_pAccountManager->IntegrityCheck())
+        return false;
+
+    // Setup resource-cache directory
+    {
+        SString strResourceCachePath("%s/resource-cache", g_pServerInterface->GetServerModPath());
+        SString strResourceCacheUnzippedPath("%s/unzipped", strResourceCachePath.c_str());
+        SString strResourceCacheHttpClientFilesPath("%s/http-client-files", strResourceCachePath.c_str());
+        SString strResourceCacheHttpClientFilesNoClientCachePath("%s/http-client-files-no-client-cache", strResourceCachePath.c_str());
+
+        // Make sure the resource-cache directories exists
+        MakeSureDirExists((strResourceCacheUnzippedPath + "/").c_str());
+        MakeSureDirExists((strResourceCacheHttpClientFilesPath + "/").c_str());
+        MakeSureDirExists((strResourceCacheHttpClientFilesNoClientCachePath + "/").c_str());
+
+        // Rename old dirs to show that they are no longer used
+        FileRename(PathJoin(g_pServerInterface->GetServerModPath(), "resourcecache"), strResourceCachePath + "/_old_resourcecache.delete-me");
+        FileRename(strResourceCachePath + "/http-client-files-protected", strResourceCachePath + "/_old_http-client-files-protected.delete-me");
+
+        // Create cache readme
+        SString strReadmeFilename("%s/DO_NOT_MODIFY_Readme.txt", strResourceCachePath.c_str());
+        FILE*   fh = File::Fopen(strReadmeFilename, "w");
+        if (fh)
+        {
+            fprintf(fh, "---------------------------------------------------------------------------\n");
+            fprintf(fh, "The content of this directory is automatically generated by the server.\n\n");
+            fprintf(fh, "Do not modify or delete anything in here while the server is running.\n\n");
+            fprintf(fh, "When the server is not running, you can do what you want, including clearing\n");
+            fprintf(fh, "out all the cached files by deleting the resource-cache directory.\n");
+            fprintf(fh, "(It will get recreated when the server is next started)\n");
+            fprintf(fh, "---------------------------------------------------------------------------\n\n");
+            fprintf(fh, "The 'http-client-files' directory always contains the correct client files\n");
+            fprintf(fh, "for hosting on a web server.\n");
+            fprintf(fh, "* If the web server is on the same machine, you can simply link the appropriate\n");
+            fprintf(fh, "  web server directory to 'http-client-files'.\n");
+            fprintf(fh, "* If the web server is on a separate machine, ensure it has access to\n");
+            fprintf(fh, "  'http-client-files' via a network path, or maintain a remote copy using\n");
+            fprintf(fh, "  synchronization software.\n");
+            fprintf(fh, "---------------------------------------------------------------------------\n\n");
+            fclose(fh);
+        }
+    }
+
+    // Load the ACL's
+    if (!m_pACLManager->Load())
+        return false;
+
+    m_pRemoteCalls = new CRemoteCalls();
+    m_pRegistry = m_pRegistryManager->OpenRegistry("");
+
+    m_pResourceManager = new CResourceManager;
+    m_pSettings = new CSettings(m_pResourceManager);
+    if (!m_pResourceManager->Refresh())
+        return false;            // Load cancelled
+    m_pUnoccupiedVehicleSync = new CUnoccupiedVehicleSync(m_pPlayerManager, m_pVehicleManager);
+    m_pPedSync = new CPedSync(m_pPlayerManager, m_pPedManager);
+#ifdef WITH_OBJECT_SYNC
+    m_pObjectSync = new CObjectSync(m_pPlayerManager, m_pObjectManager);
+#endif
+    // Must be created before all clients
+    m_pConsoleClient = new CConsoleClient(m_pConsole);
+
+    m_pZoneNames = new CZoneNames;
+
+    CStaticFunctionDefinitions(this);
+    CLuaFunctionDefs::Initialize(m_pLuaManager, this);
+    CLuaDefs::Initialize(this);
+
+    m_pPlayerManager->SetScriptDebugging(m_pScriptDebugging);
+
+    // Set our console control handler
+    #ifdef WIN32
+    SetConsoleCtrlHandler(ConsoleEventHandler, TRUE);
+    // Hide the close box
+    // DeleteMenu ( GetSystemMenu ( GetConsoleWindow(), FALSE ), SC_CLOSE, MF_BYCOMMAND );
+    #else
+    signal(SIGTERM, &sighandler);
+    signal(SIGINT, &sighandler);
+    signal(SIGPIPE, SIG_IGN);
+    #endif
+
+    // Add our builtin events
+    AddBuiltInEvents();
+
+    // Load the vehicle colors before the main config
+    strBuffer = g_pServerInterface->GetModManager()->GetAbsolutePath("vehiclecolors.conf");
+    if (!m_pVehicleManager->GetColorManager()->Load(strBuffer))
+    {
+        // Try to generate a new one and load it again
+        if (m_pVehicleManager->GetColorManager()->Generate(strBuffer))
+        {
+            if (!m_pVehicleManager->GetColorManager()->Load(strBuffer))
+            {
+                CLogger::ErrorPrintf("%s", "Loading 'vehiclecolors.conf' failed\n ");
+            }
+        }
+        else
+        {
+            CLogger::ErrorPrintf("%s", "Generating a new 'vehiclecolors.conf' failed\n ");
+        }
+    }
+
+    // Load the registry
+    strBuffer = g_pServerInterface->GetModManager()->GetAbsolutePath("registry.db");
+    m_pRegistry->Load(strBuffer);
+    // Check accounts database and print a message if there is a problem
+    m_pRegistry->IntegrityCheck();
+
+    // Load the accounts
+    m_pAccountManager->Load();
+
+    // Register our packethandler
+    g_pNetServer->RegisterPacketHandler(CGame::StaticProcessPacket);
+
+    // Try to start the network
+    if (!g_pNetServer->StartNetwork(strServerIPList, usServerPort, uiMaxPlayers, m_pMainConfig->GetServerName().c_str()))
+    {
+        CLogger::ErrorPrintf("Could not bind the server on interface '%s' and port '%u'!\n", strServerIPList.c_str(), usServerPort);
+        return false;
+    }
+
+    // Load the banlist
+    m_pBanManager->LoadBanList();
+
+    // If the server is passworded
+    if (m_pMainConfig->HasPassword())
+    {
+        // Check it for validity
+        const char* szPassword = m_pMainConfig->GetPassword().c_str();
+        if (m_pMainConfig->IsValidPassword(szPassword))
+        {
+            // Store the server password
+            CLogger::LogPrintf("Server password set to '%s'\n", szPassword);
+        }
+        else
+        {
+            CLogger::LogPrint("Invalid password in config, no password is used\n");
+        }
+    }
+
+    // If ASE is enabled
+    m_pASE = new ASE(m_pMainConfig, m_pPlayerManager, static_cast<int>(usServerPort), strServerIPList);
+    if (m_pMainConfig->GetSerialVerificationEnabled())
+        m_pASE->SetRuleValue("SerialVerification", "yes");
+    ApplyAseSetting();
+    m_pMasterServerAnnouncer = new CMasterServerAnnouncer();
+    m_pMasterServerAnnouncer->Pulse();
+
+    // Now load the rest of the config
+    if (!m_pMainConfig->LoadExtended())
+        return false;            // Fail or cancelled
+
+    // Is the script debug log enabled?
+    if (m_pMainConfig->GetScriptDebugLogEnabled())
+    {
+        if (!m_pScriptDebugging->SetLogfile(m_pMainConfig->GetScriptDebugLogFile().c_str(), m_pMainConfig->GetScriptDebugLogLevel()))
+        {
+            CLogger::LogPrint("WARNING: Unable to open the given script debug logfile\n");
+        }
+    }
+
+    // Run startup commands
+    strBuffer = g_pServerInterface->GetModManager()->GetAbsolutePath("autoexec.conf");
+    CCommandFile Autoexec(strBuffer, *m_pConsole, *m_pConsoleClient);
+    if (Autoexec.IsValid())
+    {
+        CLogger::LogPrintf("autoexec.conf file found! Executing...\n");
+        Autoexec.Run();
+    }
+
+    // Flush any pending master server announce messages
+    g_pNetServer->GetHTTPDownloadManager(EDownloadMode::ASE)->ProcessQueuedFiles();
+
+    // Warnings only if not editor or local server
+    if (IsUsingMtaServerConf())
+    {
+        // Authorized serial account protection
+        if (m_pMainConfig->GetAuthSerialEnabled())
+        {
+            CLogger::LogPrintf(
+                "Authorized serial account protection is enabled for the ACL group(s): `%s`  See http:"
+                "//mtasa.com/authserial\n",
+                *SString::Join(",", m_pMainConfig->GetAuthSerialGroupList()));
+        }
+        else
+        {
+            CLogger::LogPrint(
+                "Authorized serial account protection is DISABLED. See http:"
+                "//mtasa.com/authserial\n");
+        }
+
+        // Owner email address
+        if (m_pMainConfig->GetOwnerEmailAddressList().empty())
+        {
+            CLogger::LogPrintf("WARNING: <owner_email_address> not set\n");
+        }
+    }
+
+    // Done
+    // If you're ever going to change this message, update the "server ready" determination
+    // inside CServer.cpp in deathmatch mod aswell.
+    CLogger::LogPrint("Server started and is ready to accept connections!\n");
+
+    // Create port tester
+    m_pOpenPortsTester = new COpenPortsTester();
+
+    // Add help hint
+    CLogger::LogPrint("To stop the server, type 'shutdown' or press Ctrl-C\n");
+    CLogger::LogPrint("Type 'help' for a list of commands.\n");
+
+    m_bServerFullyUp = true;
+    return true;
+}
+
+void CGame::Stop(void)
+{
+    m_bServerFullyUp = false;
+
+    // Tell the log
+    CLogger::LogPrint("Server stopped!\n");
+
+    // Stop our network
+    g_pNetServer->StopNetwork();
+
+    // Unregister our packethandler
+    g_pNetServer->RegisterPacketHandler(NULL);
+}
+
+// Handle logging output from the net module
+void CGame::PrintLogOutputFromNetModule(void)
+{
+    std::vector<SString> lineList;
+    SStringX(g_pRealNetServer->GetLogOutput()).Split("\n", lineList);
+    for (std::vector<SString>::iterator iter = lineList.begin(); iter != lineList.end(); ++iter)
+        if (!iter->empty())
+            CLogger::LogPrint(*iter + "\n");
+}
+
+void CGame::StartOpenPortsTest(void)
+{
+    if (m_pOpenPortsTester)
+        m_pOpenPortsTester->Start();
+}
+
+bool CGame::StaticProcessPacket(unsigned char ucPacketID, const NetServerPlayerID& Socket, NetBitStreamInterface* pBitStream, SNetExtraInfo* pNetExtraInfo)
+{
+    // Is it a join packet? Pass it to the handler immediately
+    if (ucPacketID == PACKET_ID_PLAYER_JOIN)
+    {
+        g_pGame->Packet_PlayerJoin(Socket);
+        return true;
+    }
+
+    // Is it an rpc call?
+    if (ucPacketID == PACKET_ID_RPC)
+    {
+        g_pGame->m_pRPCFunctions->ProcessPacket(Socket, *pBitStream);
+        return true;
+    }
+
+    // Is it this?
+    if (ucPacketID == PACKET_ID_LATENT_TRANSFER)
+    {
+        g_pGame->GetLatentTransferManager()->OnReceive(Socket, pBitStream);
+        return true;
+    }
+
+    // Translate the packet
+    CPacket* pPacket = g_pGame->m_pPacketTranslator->Translate(Socket, static_cast<ePacketID>(ucPacketID), *pBitStream, pNetExtraInfo);
+    if (pPacket)
+    {
+        // Handle it
+        bool bHandled = g_pGame->ProcessPacket(*pPacket);
+
+        // Destroy the packet and return whether it could handle it or not
+        delete pPacket;
+        return bHandled;
+    }
+
+    // Failed to handle it
+    return false;
+}
+
+bool CGame::ProcessPacket(CPacket& Packet)
+{
+    // Can we handle it?
+    ePacketID PacketID = Packet.GetPacketID();
+    switch ((int)PacketID)
+    {
+        case PACKET_ID_PLAYER_JOINDATA:
+        {
+            Packet_PlayerJoinData(static_cast<CPlayerJoinDataPacket&>(Packet));
+            return true;
+        }
+
+        case PACKET_ID_PED_WASTED:
+        {
+            Packet_PedWasted(static_cast<CPedWastedPacket&>(Packet));
+            return true;
+        }
+
+        case PACKET_ID_PLAYER_WASTED:
+        {
+            Packet_PlayerWasted(static_cast<CPlayerWastedPacket&>(Packet));
+            return true;
+        }
+
+        case PACKET_ID_PLAYER_QUIT:
+        {
+            Packet_PlayerQuit(static_cast<CPlayerQuitPacket&>(Packet));
+            return true;
+        }
+
+        case PACKET_ID_PLAYER_TIMEOUT:
+        {
+            Packet_PlayerTimeout(static_cast<CPlayerTimeoutPacket&>(Packet));
+            return true;
+        }
+
+        case PACKET_ID_PLAYER_PURESYNC:
+        {
+            Packet_PlayerPuresync(static_cast<CPlayerPuresyncPacket&>(Packet));
+            return true;
+        }
+
+        case PACKET_ID_PLAYER_VEHICLE_PURESYNC:
+        {
+            Packet_VehiclePuresync(static_cast<CVehiclePuresyncPacket&>(Packet));
+            return true;
+        }
+
+        case PACKET_ID_PLAYER_KEYSYNC:
+        {
+            Packet_Keysync(static_cast<CKeysyncPacket&>(Packet));
+            return true;
+        }
+
+        case PACKET_ID_PLAYER_BULLETSYNC:
+        {
+            Packet_Bulletsync(static_cast<CBulletsyncPacket&>(Packet));
+            return true;
+        }
+
+        case PACKET_ID_WEAPON_BULLETSYNC:
+        {
+            Packet_WeaponBulletsync(static_cast<CCustomWeaponBulletSyncPacket&>(Packet));
+            return true;
+        }
+
+        case PACKET_ID_PED_TASK:
+        {
+            Packet_PedTask(static_cast<CPedTaskPacket&>(Packet));
+            return true;
+        }
+
+        case PACKET_ID_DETONATE_SATCHELS:
+        {
+            Packet_DetonateSatchels(static_cast<CDetonateSatchelsPacket&>(Packet));
+            return true;
+        }
+
+        case PACKET_ID_DESTROY_SATCHELS:
+        {
+            Packet_DestroySatchels(static_cast<CDestroySatchelsPacket&>(Packet));
+            return true;
+        }
+
+        case PACKET_ID_EXPLOSION:
+            Packet_ExplosionSync(static_cast<CExplosionSyncPacket&>(Packet));
+            return true;
+
+        case PACKET_ID_PROJECTILE:
+            Packet_ProjectileSync(static_cast<CProjectileSyncPacket&>(Packet));
+            return true;
+
+        case PACKET_ID_COMMAND:
+        {
+            Packet_Command(static_cast<CCommandPacket&>(Packet));
+            return true;
+        }
+
+        case PACKET_ID_VEHICLE_DAMAGE_SYNC:
+        {
+            Packet_VehicleDamageSync(static_cast<CVehicleDamageSyncPacket&>(Packet));
+            return true;
+        }
+
+        case PACKET_ID_VEHICLE_INOUT:
+        {
+            Packet_Vehicle_InOut(static_cast<CVehicleInOutPacket&>(Packet));
+            return true;
+        }
+
+        case PACKET_ID_LUA_EVENT:
+        {
+            Packet_LuaEvent(static_cast<CLuaEventPacket&>(Packet));
+            return true;
+        }
+
+        case PACKET_ID_CUSTOM_DATA:
+        {
+            Packet_CustomData(static_cast<CCustomDataPacket&>(Packet));
+            return true;
+        }
+
+        case PACKET_ID_VOICE_DATA:
+        {
+            Packet_Voice_Data(static_cast<CVoiceDataPacket&>(Packet));
+            return true;
+        }
+
+        case PACKET_ID_VOICE_END:
+        {
+            Packet_Voice_End(static_cast<CVoiceEndPacket&>(Packet));
+            return true;
+        }
+
+        case PACKET_ID_CAMERA_SYNC:
+        {
+            Packet_CameraSync(static_cast<CCameraSyncPacket&>(Packet));
+            return true;
+        }
+
+        case PACKET_ID_PLAYER_TRANSGRESSION:
+        {
+            Packet_PlayerTransgression(static_cast<CPlayerTransgressionPacket&>(Packet));
+            return true;
+        }
+
+        case PACKET_ID_PLAYER_DIAGNOSTIC:
+        {
+            Packet_PlayerDiagnostic(static_cast<CPlayerDiagnosticPacket&>(Packet));
+            return true;
+        }
+
+        case PACKET_ID_PLAYER_MODINFO:
+        {
+            Packet_PlayerModInfo(static_cast<CPlayerModInfoPacket&>(Packet));
+            return true;
+        }
+
+        case PACKET_ID_PLAYER_ACINFO:
+        {
+            Packet_PlayerACInfo(static_cast<CPlayerACInfoPacket&>(Packet));
+            return true;
+        }
+
+        case PACKET_ID_PLAYER_SCREENSHOT:
+        {
+            Packet_PlayerScreenShot(static_cast<CPlayerScreenShotPacket&>(Packet));
+            return true;
+        }
+
+        case PACKET_ID_PLAYER_NO_SOCKET:
+        {
+            Packet_PlayerNoSocket(static_cast<CPlayerNoSocketPacket&>(Packet));
+            return true;
+        }
+
+        case PACKET_ID_PLAYER_NETWORK_STATUS:
+        {
+            Packet_PlayerNetworkStatus(static_cast<CPlayerNetworkStatusPacket&>(Packet));
+            return true;
+        }
+
+        default:
+            break;
+    }
+
+    // Let the unoccupied vehicle sync manager handle it
+    if (m_pUnoccupiedVehicleSync->ProcessPacket(Packet))
+    {
+        return true;
+    }
+    else if (m_pPedSync->ProcessPacket(Packet))
+    {
+        return true;
+    }
+#ifdef WITH_OBJECT_SYNC
+    else if (m_pObjectSync->ProcessPacket(Packet))
+    {
+        return true;
+    }
+#endif
+    return false;
+}
+
+void CGame::JoinPlayer(CPlayer& Player)
+{
+    CTimeUsMarker<20> marker;
+    marker.Set("Start");
+
+    // Let him join
+    Player.Send(CPlayerJoinCompletePacket(
+        Player.GetID(), m_pPlayerManager->Count(), m_pMapManager->GetRootElement()->GetID(), m_pMainConfig->GetHTTPDownloadType(), m_pMainConfig->GetHTTPPort(),
+        m_pMainConfig->GetHTTPDownloadURL().c_str(), m_pMainConfig->GetHTTPMaxConnectionsPerClient(), m_pMainConfig->GetEnableClientChecks(),
+        m_pMainConfig->IsVoiceEnabled(), m_pMainConfig->GetVoiceSampleRate(), m_pMainConfig->GetVoiceQuality(), m_pMainConfig->GetVoiceBitrate()));
+
+    marker.Set("CPlayerJoinCompletePacket");
+
+    // Add debug info if wanted
+    if (CPerfStatDebugInfo::GetSingleton()->IsActive("PlayerInGameNotice"))
+        CPerfStatDebugInfo::GetSingleton()->AddLine("PlayerInGameNotice", marker.GetString());
+}
+
+void CGame::InitialDataStream(CPlayer& Player)
+{
+    CTimeUsMarker<20> marker;
+    marker.Set("Start");
+
+    // Set the root element as his parent
+    // NOTE: Make sure he doesn't get any entities sent to him because we're sending him soon
+    Player.SetDoNotSendEntities(true);
+    Player.SetParentObject(m_pMapManager->GetRootElement());
+    Player.SetDoNotSendEntities(false);
+
+    marker.Set("SetParentObject");
+
+    // He's joined now
+    Player.SetJoined();
+    m_pPlayerManager->OnPlayerJoin(&Player);
+
+    // Console
+    CLogger::LogPrintf("JOIN: %s joined the game (IP: %s)\n", Player.GetNick(), Player.GetSourceIP());
+
+    // Tell him current sync rates
+    CStaticFunctionDefinitions::SendSyncIntervals(&Player);
+
+    // Tell him current bullet sync enabled weapons and vehicle extrapolation settings
+    SendSyncSettings(&Player);
+
+    // Tell the other players about him
+    CPlayerListPacket PlayerNotice;
+    PlayerNotice.AddPlayer(&Player);
+    PlayerNotice.SetShowInChat(true);
+    m_pPlayerManager->BroadcastOnlyJoined(PlayerNotice, &Player);
+
+    marker.Set("PlayerNotice");
+
+    // Tell the map manager
+    m_pMapManager->OnPlayerJoin(Player);            // This sends the elements that are needed before the resources start
+
+    marker.Set("SendMapElements");
+
+    // Write all players connected right now to a playerlist packet except the one we got the ingame notice from
+    CPlayerListPacket PlayerList;
+    // Entity add packet might as well be generated
+    CEntityAddPacket EntityPacket;
+    PlayerList.SetShowInChat(false);
+    list<CPlayer*>::const_iterator iter = m_pPlayerManager->IterBegin();
+    for (; iter != m_pPlayerManager->IterEnd(); iter++)
+    {
+        CPlayer* pPlayer = *iter;
+        if (&Player != *iter && (*iter)->IsJoined() && !(*iter)->IsBeingDeleted())
+        {
+            PlayerList.AddPlayer(*iter);
+        }
+        if (pPlayer != &Player)
+        {
+            EntityPacket.Add(pPlayer);
+        }
+    }
+
+    // Send it to the player we got this ingame notice from
+    Player.Send(PlayerList);
+
+    marker.Set("PlayerList");
+
+    Player.Send(EntityPacket);
+
+    marker.Set("SendPlayerElements");
+
+    // Tell him about the blips (needs to be done after all the entities it can be attached to)
+    m_pMapManager->SendBlips(Player);
+
+    marker.Set("SendBlips");
+
+    // Send him the current info of the current players ( stats, clothes, etc )
+    iter = m_pPlayerManager->IterBegin();
+    for (; iter != m_pPlayerManager->IterEnd(); iter++)
+    {
+        if (&Player != *iter && (*iter)->IsJoined())
+        {
+            CPlayerStatsPacket PlayerStats = *(*iter)->GetPlayerStatsPacket();
+            PlayerStats.SetSourceElement(*iter);
+            if (PlayerStats.GetSize() > 0)
+                Player.Send(PlayerStats);
+
+            CPlayerClothesPacket PlayerClothes;
+            PlayerClothes.SetSourceElement(*iter);
+            PlayerClothes.Add((*iter)->GetClothes());
+            if (PlayerClothes.Count() > 0)
+                Player.Send(PlayerClothes);
+        }
+    }
+
+    marker.Set("PlayerStats");
+
+    // Send the root element custom data
+    m_pMapManager->GetRootElement()->SendAllCustomData(&Player);
+
+    // Tell the resource manager
+    m_pResourceManager->OnPlayerJoin(Player);
+
+    marker.Set("ResourceStartPacket");
+
+    // Tell our scripts the player has joined
+    CLuaArguments Arguments;
+    Player.CallEvent("onPlayerJoin", Arguments);
+
+    marker.Set("onPlayerJoin");
+
+    // Register them on the lightweight sync manager.
+    m_lightsyncManager.RegisterPlayer(&Player);
+
+    // Add debug info if wanted
+    if (CPerfStatDebugInfo::GetSingleton()->IsActive("InitialDataStream"))
+        CPerfStatDebugInfo::GetSingleton()->AddLine("InitialDataStream", marker.GetString());
+}
+
+void CGame::QuitPlayer(CPlayer& Player, CClient::eQuitReasons Reason, bool bSayInConsole, const char* szKickReason, const char* szResponsiblePlayer)
+{
+    // Grab quit reaason
+    const char* szReason = "Unknown";
+    switch (Reason)
+    {
+        case CClient::QUIT_QUIT:
+            szReason = "Quit";
+            break;
+        case CClient::QUIT_KICK:
+            szReason = "Kicked";
+            break;
+        case CClient::QUIT_BAN:
+            szReason = "Banned";
+            break;
+        case CClient::QUIT_CONNECTION_DESYNC:
+            szReason = "Bad Connection";
+            break;
+        case CClient::QUIT_TIMEOUT:
+            szReason = "Timed out";
+            break;
+    }
+
+    // Output
+    const char* szNick = Player.GetNick();
+    if (bSayInConsole && szNick && szNick[0] && !m_bBeingDeleted)
+    {
+        CLogger::LogPrintf("QUIT: %s left the game [%s]%s\n", szNick, szReason, *Player.GetQuitReasonForLog());
+    }
+
+    // If he had joined
+    if (Player.IsJoined())
+    {
+        // Tell our scripts the player has quit, but only if the scripts got told he joined
+        CLuaArguments Arguments;
+        Arguments.PushString(szReason);
+        if ((Reason == CClient::QUIT_BAN || Reason == CClient::QUIT_KICK))
+        {
+            if (szKickReason && szKickReason[0])
+                Arguments.PushString(szKickReason);
+            else
+                Arguments.PushBoolean(false);
+            // Arguments.PushUserData ( strResponsiblePlayer != "Console" ? m_pPlayerManager->Get ( strResponsiblePlayer, true ) : static_cast < CConsoleClient*
+            // > (m_pConsoleClient) );
+            if (strcmp(szResponsiblePlayer, "Console") == 0)
+                Arguments.PushElement(m_pConsoleClient);
+            else
+                Arguments.PushElement(m_pPlayerManager->Get(szResponsiblePlayer, true));
+        }
+        else
+        {
+            Arguments.PushBoolean(false);
+            Arguments.PushBoolean(false);
+        }
+
+        Player.CallEvent("onPlayerQuit", Arguments);
+
+        // Tell the map manager
+        m_pMapManager->OnPlayerQuit(Player);
+
+        if (!m_bBeingDeleted)
+        {
+            // Tell all the players except the parting one (we don't tell them if he hadn't joined because the players don't know about him)
+            CPlayerQuitPacket Packet;
+            Packet.SetPlayer(Player.GetID());
+            Packet.SetQuitReason(static_cast<unsigned char>(Reason));
+            m_pPlayerManager->BroadcastOnlyJoined(Packet, &Player);
+        }
+    }
+
+    // Tell net module connection version info will no longer be required
+    g_pNetServer->ClearClientBitStreamVersion(Player.GetSocket());
+
+    // Remove from any latent transfers
+    GetLatentTransferManager()->RemoveRemote(Player.GetSocket());
+
+    // Delete it, don't unlink yet, we could be inside the player-manager's iteration
+    m_ElementDeleter.Delete(&Player, false);
+
+    // Unregister them from the lightweight sync manager
+    m_lightsyncManager.UnregisterPlayer(&Player);
+}
+
+void CGame::AddBuiltInEvents(void)
+{
+    // Resource events
+    m_Events.AddEvent("onResourcePreStart", "resource", NULL, false);
+    m_Events.AddEvent("onResourceStart", "resource", NULL, false);
+    m_Events.AddEvent("onResourceStop", "resource, deleted", NULL, false);
+
+    // Blip events
+
+    // Marker events
+    m_Events.AddEvent("onMarkerHit", "player, matchingDimension", NULL, false);
+    m_Events.AddEvent("onMarkerLeave", "player, matchingDimension", NULL, false);
+
+    // Voice events
+    m_Events.AddEvent("onPlayerVoiceStart", "", NULL, false);
+    m_Events.AddEvent("onPlayerVoiceStop", "", NULL, false);
+
+    // Object events
+
+    // Pickup events
+    m_Events.AddEvent("onPickupHit", "player", NULL, false);
+    m_Events.AddEvent("onPickupLeave", "player", NULL, false);
+    m_Events.AddEvent("onPickupUse", "player", NULL, false);
+    m_Events.AddEvent("onPickupSpawn", "", NULL, false);
+
+    // Player events
+    m_Events.AddEvent("onPlayerConnect", "player", NULL, false);
+    m_Events.AddEvent("onPlayerChat", "text", NULL, false);
+    m_Events.AddEvent("onPlayerDamage", "attacker, weapon, bodypart, loss", NULL, false);
+    m_Events.AddEvent("onPlayerVehicleEnter", "vehicle, seat, jacked", NULL, false);
+    m_Events.AddEvent("onPlayerVehicleExit", "vehicle, reason, jacker", NULL, false);
+    m_Events.AddEvent("onPlayerJoin", "", NULL, false);
+    m_Events.AddEvent("onPlayerQuit", "reason", NULL, false);
+    m_Events.AddEvent("onPlayerSpawn", "spawnpoint, team", NULL, false);
+    m_Events.AddEvent("onPlayerTarget", "target", NULL, false);
+    m_Events.AddEvent("onPlayerWasted", "ammo, killer, weapon, bodypart", NULL, false);
+    m_Events.AddEvent("onPlayerWeaponSwitch", "previous, current", NULL, false);
+    m_Events.AddEvent("onPlayerMarkerHit", "marker, matchingDimension", NULL, false);
+    m_Events.AddEvent("onPlayerMarkerLeave", "marker, matchingDimension", NULL, false);
+    m_Events.AddEvent("onPlayerPickupHit", "pickup", NULL, false);
+    m_Events.AddEvent("onPlayerPickupLeave", "pickup", NULL, false);
+    m_Events.AddEvent("onPlayerPickupUse", "pickup", NULL, false);
+    m_Events.AddEvent("onPlayerClick", "button, state, element, posX, posY, posZ", NULL, false);
+    m_Events.AddEvent("onPlayerContact", "previous, current", NULL, false);
+    m_Events.AddEvent("onPlayerBan", "ban", NULL, false);
+    m_Events.AddEvent("onPlayerLogin", "guest_account, account, auto-login", NULL, false);
+    m_Events.AddEvent("onPlayerLogout", "account, guest_account", NULL, false);
+    m_Events.AddEvent("onPlayerChangeNick", "oldnick, newnick, manuallyChanged", NULL, false);
+    m_Events.AddEvent("onPlayerPrivateMessage", "text, player", NULL, false);
+    m_Events.AddEvent("onPlayerStealthKill", "target", NULL, false);
+    m_Events.AddEvent("onPlayerMute", "", NULL, false);
+    m_Events.AddEvent("onPlayerUnmute", "", NULL, false);
+    m_Events.AddEvent("onPlayerCommand", "command", NULL, false);
+    m_Events.AddEvent("onPlayerModInfo", "filename, itemlist", NULL, false);
+    m_Events.AddEvent("onPlayerACInfo", "aclist, size, md5, sha256", NULL, false);
+    m_Events.AddEvent("onPlayerNetworkStatus", "type, ticks", NULL, false);
+    m_Events.AddEvent("onPlayerScreenShot", "resource, status, file_data, timestamp, tag", NULL, false);
+
+    // Ped events
+    m_Events.AddEvent("onPedWasted", "ammo, killer, weapon, bodypart", NULL, false);
+    m_Events.AddEvent("onPedWeaponSwitch", "previous, current", NULL, false);
+
+    // Element events
+    m_Events.AddEvent("onElementColShapeHit", "colshape, matchingDimension", NULL, false);
+    m_Events.AddEvent("onElementColShapeLeave", "colshape, matchingDimension", NULL, false);
+    m_Events.AddEvent("onElementClicked", "button, state, clicker, posX, posY, posZ", NULL, false);
+    m_Events.AddEvent("onElementDataChange", "key, oldValue", NULL, false);
+    m_Events.AddEvent("onElementDestroy", "", NULL, false);
+    m_Events.AddEvent("onElementStartSync", "newSyncer", NULL, false);
+    m_Events.AddEvent("onElementStopSync", "oldSyncer", NULL, false);
+    m_Events.AddEvent("onElementModelChange", "oldModel, newModel", NULL, false);
+
+    // Radar area events
+
+    // Shape events
+    m_Events.AddEvent("onColShapeHit", "entity, matchingDimension", NULL, false);
+    m_Events.AddEvent("onColShapeLeave", "entity, matchingDimension", NULL, false);
+
+    // Vehicle events
+    m_Events.AddEvent("onVehicleDamage", "loss", NULL, false);
+    m_Events.AddEvent("onVehicleRespawn", "exploded", NULL, false);
+    m_Events.AddEvent("onTrailerAttach", "towedBy", NULL, false);
+    m_Events.AddEvent("onTrailerDetach", "towedBy", NULL, false);
+    m_Events.AddEvent("onVehicleStartEnter", "player, seat, jacked", NULL, false);
+    m_Events.AddEvent("onVehicleStartExit", "player, seat, jacker", NULL, false);
+    m_Events.AddEvent("onVehicleEnter", "player, seat, jacked", NULL, false);
+    m_Events.AddEvent("onVehicleExit", "player, seat, jacker", NULL, false);
+    m_Events.AddEvent("onVehicleExplode", "", NULL, false);
+
+    // Console events
+    m_Events.AddEvent("onConsole", "text", NULL, false);
+
+    // Debug events
+    m_Events.AddEvent("onDebugMessage", "message, level, file, line", NULL, false);
+
+    // Ban events
+    m_Events.AddEvent("onBan", "ip", NULL, false);
+    m_Events.AddEvent("onUnban", "ip", NULL, false);
+
+    // Account events
+    m_Events.AddEvent("onAccountDataChange", "account, key, value", NULL, false);
+
+    // Other events
+    m_Events.AddEvent("onSettingChange", "setting, oldValue, newValue", NULL, false);
+    m_Events.AddEvent("onChatMessage", "message, element", NULL, false);
+
+    // Weapon events
+    m_Events.AddEvent("onWeaponFire", "", NULL, false);
+    m_Events.AddEvent("onPlayerWeaponFire", "weapon, endX, endY, endZ, hitElement, startX, startY, startZ", NULL, false);
+}
+
+void CGame::ProcessTrafficLights(long long llCurrentTime)
+{
+    long long     ulDiff = static_cast<long long>((llCurrentTime - m_llLastTrafficUpdate) * m_fGameSpeed);
+    unsigned char ucNewState = 0xFF;
+
+    if (ulDiff >= 1000)
+    {
+        if ((m_ucTrafficLightState == 0 || m_ucTrafficLightState == 3) && ulDiff >= 8000)            // green
+        {
+            ucNewState = m_ucTrafficLightState + 1;
+        }
+        else if ((m_ucTrafficLightState == 1 || m_ucTrafficLightState == 4) && ulDiff >= 3000)            // orange
+        {
+            ucNewState = (m_ucTrafficLightState == 4) ? 0 : 2;
+        }
+        else if (m_ucTrafficLightState == 2 && ulDiff >= 2000)            // red
+        {
+            ucNewState = 3;
+        }
+
+        if (ucNewState != 0xFF)
+        {
+            CStaticFunctionDefinitions::SetTrafficLightState(ucNewState);
+            m_llLastTrafficUpdate = SharedUtil::GetModuleTickCount64();
+        }
+    }
+}
+
+void CGame::Packet_PlayerJoin(const NetServerPlayerID& Source)
+{
+    // Reply with the mod this server is running
+    NetBitStreamInterface* pBitStream = g_pNetServer->AllocateNetServerBitStream(0);
+    if (pBitStream)
+    {
+        // Write the mod name to the bitstream
+        pBitStream->Write(static_cast<unsigned short>(MTA_DM_BITSTREAM_VERSION));
+        pBitStream->WriteString("deathmatch");
+
+        // Send and destroy the bitstream
+        g_pNetServer->SendPacket(PACKET_ID_MOD_NAME, Source, pBitStream, false, PACKET_PRIORITY_HIGH, PACKET_RELIABILITY_RELIABLE_ORDERED);
+        g_pNetServer->DeallocateNetServerBitStream(pBitStream);
+    }
+}
+
+void CGame::Packet_PlayerJoinData(CPlayerJoinDataPacket& Packet)
+{
+    // Grab the nick
+    const char* szNick = Packet.GetNick();
+    if (szNick && szNick[0] != 0)
+    {
+        // Is the server passworded?
+        bool bPasswordIsValid = true;
+        if (m_pMainConfig->HasPassword())
+        {
+            // Grab the password hash from the packet
+            const MD5& PacketHash = Packet.GetPassword();
+
+            // Hash our password
+            const std::string& strPassword = m_pMainConfig->GetPassword();
+            MD5                ConfigHash;
+            CMD5Hasher         Hasher;
+            if (!strPassword.empty() && Hasher.Calculate(strPassword.c_str(), strPassword.length(), ConfigHash))
+            {
+                // Compare the hashes
+                if (memcmp(&ConfigHash, &PacketHash, sizeof(MD5)) != 0)
+                {
+                    bPasswordIsValid = false;
+                }
+            }
+        }
+
+        // Add the player
+        CPlayer* pPlayer = m_pPlayerManager->Create(Packet.GetSourceSocket());
+        if (pPlayer)
+        {
+            // Set the bitstream version number for this connection
+            pPlayer->SetBitStreamVersion(Packet.GetBitStreamVersion());
+            g_pNetServer->SetClientBitStreamVersion(Packet.GetSourceSocket(), Packet.GetBitStreamVersion());
+
+            // Get the serial number from the packet source
+            NetServerPlayerID p = Packet.GetSourceSocket();
+            SString           strSerial;
+            SString           strExtra;
+            SString           strPlayerVersion;
+            {
+                SFixedString<32> strSerialTemp;
+                SFixedString<64> strExtraTemp;
+                SFixedString<32> strPlayerVersionTemp;
+                g_pNetServer->GetClientSerialAndVersion(p, strSerialTemp, strExtraTemp, strPlayerVersionTemp);
+                strSerial = SStringX(strSerialTemp);
+                strExtra = SStringX(strExtraTemp);
+                strPlayerVersion = SStringX(strPlayerVersionTemp);
+            }
+        #if MTASA_VERSION_TYPE < VERSION_TYPE_UNSTABLE
+            if (atoi(ExtractVersionStringBuildNumber(Packet.GetPlayerVersion())) != 0)
+            {
+                // Use player version from packet if it contains a valid build number
+                strPlayerVersion = Packet.GetPlayerVersion();
+            }
+        #endif
+
+            SString strIP = pPlayer->GetSourceIP();
+            SString strIPAndSerial("IP: %s  Serial: %s  Version: %s", strIP.c_str(), strSerial.c_str(), strPlayerVersion.c_str());
+            if (!CheckNickProvided(szNick))            // check the nick is valid
+            {
+                // Tell the console
+                CLogger::LogPrintf("CONNECT: %s failed to connect (Invalid nickname) (%s)\n", szNick, strIPAndSerial.c_str());
+
+                // Tell the player the problem
+                DisconnectPlayer(this, *pPlayer, CPlayerDisconnectedPacket::INVALID_NICKNAME);
+                return;
+            }
+
+            // Check the size of the nick
+            size_t sizeNick = strlen(szNick);
+            if (sizeNick >= MIN_PLAYER_NICK_LENGTH && sizeNick <= MAX_PLAYER_NICK_LENGTH)
+            {
+                // Someone here with the same name?
+                CPlayer* pTempPlayer = m_pPlayerManager->Get(szNick);
+                if (pTempPlayer)
+                {
+                    // Same person? Quit the first and let this one join
+                    if (strcmp(pPlayer->GetSourceIP(), pTempPlayer->GetSourceIP()) == 0)
+                    {
+                        // Two players could have the same IP, so see if the old player appears inactive before quitting them
+                        if (pTempPlayer->UhOhNetworkTrouble())
+                        {
+                            pTempPlayer->Send(CPlayerDisconnectedPacket(SString("Supplanted by %s from %s", szNick, pPlayer->GetSourceIP())));
+                            // Tell the console
+                            CLogger::LogPrintf("DISCONNECT: %s Supplanted by (%s)\n", szNick, pTempPlayer->GetNick());
+                            QuitPlayer(*pTempPlayer, CClient::QUIT_QUIT);
+                            pTempPlayer = NULL;
+                        }
+                    }
+                }
+                if (pTempPlayer == NULL)
+                {
+                    // Correct version?
+                    if (Packet.GetNetVersion() == MTA_DM_NETCODE_VERSION)
+                    {
+                        // If the password is valid
+                        if (bPasswordIsValid)
+                        {
+                            // If he's not join flooding
+                            if (!m_pMainConfig->GetJoinFloodProtectionEnabled() || !m_FloodProtect.AddConnect(SString("%x", Packet.GetSourceIP())))
+                            {
+                                // Set the nick and the game version
+                                pPlayer->SetNick(szNick);
+                                pPlayer->SetGameVersion(Packet.GetGameVersion());
+                                pPlayer->SetMTAVersion(Packet.GetMTAVersion());
+                                pPlayer->SetSerialUser(Packet.GetSerialUser());
+                                pPlayer->SetSerial(strSerial, 0);
+                                pPlayer->SetSerial(strExtra, 1);
+                                pPlayer->SetPlayerVersion(strPlayerVersion);
+
+                                // Check if client must update
+                                if (IsBelowMinimumClient(pPlayer->GetPlayerVersion()))
+                                {
+                                    // Tell the console
+                                    CLogger::LogPrintf("CONNECT: %s failed to connect (Client version is below minimum) (%s)\n", szNick,
+                                                       strIPAndSerial.c_str());
+
+                                    // Tell the player
+                                    pPlayer->Send(CUpdateInfoPacket("Mandatory", CalculateMinClientRequirement()));
+                                    DisconnectPlayer(this, *pPlayer, CPlayerDisconnectedPacket::NO_REASON);
+                                    return;
+                                }
+
+                                // Check if client should optionally update
+                                if (Packet.IsOptionalUpdateInfoRequired() && IsBelowRecommendedClient(pPlayer->GetPlayerVersion()))
+                                {
+                                    // Tell the console
+                                    CLogger::LogPrintf("CONNECT: %s advised to update (Client version is below recommended) (%s)\n", szNick,
+                                                       strIPAndSerial.c_str());
+
+                                    // Tell the player
+                                    pPlayer->Send(CUpdateInfoPacket("Optional", GetConfig()->GetRecommendedClientVersion()));
+                                    DisconnectPlayer(this, *pPlayer, "");
+                                    return;
+                                }
+
+                                // Check the serial for validity
+                                if (CBan* pBan = m_pBanManager->GetBanFromSerial(pPlayer->GetSerial().c_str()))
+                                {
+                                    time_t  Duration = pBan->GetBanTimeRemaining();
+                                    SString strBanMessage = "Serial is banned";
+                                    SString strDurationDesc = pBan->GetDurationDesc();
+                                    if (strDurationDesc.length())
+                                        strBanMessage += " (" + strDurationDesc + ")";
+
+                                    // Tell the console
+                                    CLogger::LogPrintf("CONNECT: %s failed to connect (%s) (%s)\n", szNick, strBanMessage.c_str(), strIPAndSerial.c_str());
+
+                                    // Tell the player he's banned
+                                    DisconnectPlayer(this, *pPlayer, CPlayerDisconnectedPacket::BANNED_SERIAL, Duration, pBan->GetReason().c_str());
+                                    return;
+                                }
+
+                                // Check the ip for banness
+                                if (CBan* pBan = m_pBanManager->GetBanFromIP(strIP))
+                                {
+                                    time_t  Duration = pBan->GetBanTimeRemaining();
+                                    SString strBanMessage;            // = "Serial is banned";
+                                    SString strDurationDesc = pBan->GetDurationDesc();
+                                    if (strDurationDesc.length())
+                                        strBanMessage += " (" + strDurationDesc + ")";
+
+                                    // Tell the console
+                                    CLogger::LogPrintf("CONNECT: %s failed to connect (IP is banned%s) (%s)\n", szNick, strBanMessage.c_str(),
+                                                       strIPAndSerial.c_str());
+
+                                    // Tell the player he's banned
+                                    DisconnectPlayer(this, *pPlayer, CPlayerDisconnectedPacket::BANNED_IP, Duration, pBan->GetReason().c_str());
+                                    return;
+                                }
+
+                                if (!pPlayer->GetSerialUser().empty() && m_pBanManager->IsAccountBanned(pPlayer->GetSerialUser().c_str()))
+                                {
+                                    // Tell the console
+                                    CLogger::LogPrintf("CONNECT: %s failed to connect (Account is banned) (%s)\n", szNick, strIPAndSerial.c_str());
+
+                                    CBan*   pBan = m_pBanManager->GetBanFromAccount(pPlayer->GetSerialUser().c_str());
+                                    time_t  Duration = 0;
+                                    SString strReason;
+                                    if (pBan)
+                                    {
+                                        strReason = pBan->GetReason();
+                                        Duration = pBan->GetBanTimeRemaining();
+                                    }
+
+                                    // Tell the player he's banned
+                                    DisconnectPlayer(this, *pPlayer, CPlayerDisconnectedPacket::BANNED_ACCOUNT, Duration, strReason.c_str());
+                                    return;
+                                }
+
+                            #if MTASA_VERSION_TYPE > VERSION_TYPE_UNSTABLE
+                                if (Packet.GetPlayerVersion().length() > 0 && Packet.GetPlayerVersion() != pPlayer->GetPlayerVersion())
+                                {
+                                    // Tell the console
+                                    CLogger::LogPrintf("CONNECT: %s failed to connect (Version mismatch) (%s)\n", szNick, strIPAndSerial.c_str());
+
+                                    // Tell the player
+                                    DisconnectPlayer(this, *pPlayer, CPlayerDisconnectedPacket::VERSION_MISMATCH);
+                                    return;
+                                }
+                            #endif
+
+                                // Add him to the whowas list
+                                m_WhoWas.Add(szNick, Packet.GetSourceIP(), pPlayer->GetSerial(), pPlayer->GetPlayerVersion(), pPlayer->GetAccount()->GetName());
+
+                                PlayerCompleteConnect(pPlayer);
+                            }
+                            else
+                            {
+                                // Tell the console
+                                CLogger::LogPrintf("CONNECT: %s failed to connect (Join flood) (%s)\n", szNick, strIPAndSerial.c_str());
+
+                                // Tell the player the problem
+                                DisconnectPlayer(this, *pPlayer, CPlayerDisconnectedPacket::JOIN_FLOOD);
+                            }
+                        }
+                        else
+                        {
+                            // Tell the console
+                            CLogger::LogPrintf("CONNECT: %s failed to connect (Wrong password) (%s)\n", szNick, strIPAndSerial.c_str());
+
+                            // Tell the player the password was wrong
+                            DisconnectPlayer(this, *pPlayer, CPlayerDisconnectedPacket::INVALID_PASSWORD);
+                        }
+                    }
+                    else
+                    {
+                        // Tell the console
+                        CLogger::LogPrintf("CONNECT: %s failed to connect (Bad version) (%s)\n", szNick, strIPAndSerial.c_str());
+
+                        // Tell the player the problem
+                        SString strMessage;
+                        ushort  usClientNetVersion = Packet.GetNetVersion();
+                        ushort  usServerNetVersion = MTA_DM_NETCODE_VERSION;
+                        ushort  usClientBranchId = usClientNetVersion >> 12;
+                        ushort  usServerBranchId = usServerNetVersion >> 12;
+
+                        CPlayerDisconnectedPacket::ePlayerDisconnectType eType;
+
+                        if (usClientBranchId != usServerBranchId)
+                        {
+                            eType = CPlayerDisconnectedPacket::DIFFERENT_BRANCH;
+                            strMessage = SString("(client: %X, server: %X)\n", usClientBranchId, usServerBranchId);
+                        }
+                        else if (MTASA_VERSION_BUILD == 0)
+                        {
+                            eType = CPlayerDisconnectedPacket::BAD_VERSION;
+                            strMessage = SString("(client: %X, server: %X)\n", usClientNetVersion, usServerNetVersion);
+                        }
+                        else
+                        {
+                            if (usClientNetVersion < usServerNetVersion)
+                            {
+                                eType = CPlayerDisconnectedPacket::SERVER_NEWER;
+                                strMessage = SString("(%d)\n", MTASA_VERSION_BUILD);
+                            }
+                            else
+                            {
+                                eType = CPlayerDisconnectedPacket::SERVER_OLDER;
+                                strMessage = SString("(%d)\n", MTASA_VERSION_BUILD);
+                            }
+                        }
+                        DisconnectPlayer(this, *pPlayer, eType, strMessage);
+                    }
+                }
+                else
+                {
+                    // Tell the console
+                    CLogger::LogPrintf("CONNECT: %s failed to connect (Nick already in use) (%s)\n", szNick, strIPAndSerial.c_str());
+
+                    // Tell the player the problem
+                    DisconnectPlayer(this, *pPlayer, CPlayerDisconnectedPacket::NICK_CLASH);
+                }
+            }
+            else
+            {
+                // Tell the console
+                CLogger::LogPrintf("CONNECT: %s failed to connect (Invalid nickname)\n", pPlayer->GetSourceIP());
+
+                // Tell the player the problem
+                DisconnectPlayer(this, *pPlayer, CPlayerDisconnectedPacket::INVALID_NICKNAME);
+            }
+        }
+        else
+        {
+            // Tell the console
+            CLogger::LogPrintf("CONNECT: %s failed to connect (Player Element Could not be created.)\n", szNick);
+        }
+    }
+}
+
+void CGame::Packet_PedWasted(CPedWastedPacket& Packet)
+{
+    CPed* pPed = GetElementFromId<CPed>(Packet.m_PedID);
+    if (pPed && !pPed->IsDead())
+    {
+        pPed->SetIsDead(true);
+        pPed->SetPosition(Packet.m_vecPosition);
+        // Remove him from any occupied vehicle
+        pPed->SetVehicleAction(CPlayer::VEHICLEACTION_NONE);
+        CVehicle* pVehicle = pPed->GetOccupiedVehicle();
+        if (pVehicle)
+        {
+            pVehicle->SetOccupant(NULL, pPed->GetOccupiedVehicleSeat());
+            pPed->SetOccupiedVehicle(NULL, 0);
+        }
+
+        CElement* pKiller = (Packet.m_Killer != INVALID_ELEMENT_ID) ? CElementIDs::GetElement(Packet.m_Killer) : NULL;
+
+        // Create a new packet to send to everyone
+        CPedWastedPacket ReturnWastedPacket(pPed, pKiller, Packet.m_ucKillerWeapon, Packet.m_ucBodyPart, false, Packet.m_AnimGroup, Packet.m_AnimID);
+        m_pPlayerManager->BroadcastOnlyJoined(ReturnWastedPacket);
+
+        // Tell our scripts the player has died
+        CLuaArguments Arguments;
+        Arguments.PushNumber(Packet.m_usAmmo);
+        if (pKiller)
+            Arguments.PushElement(pKiller);
+        else
+            Arguments.PushBoolean(false);
+        if (Packet.m_ucKillerWeapon != 0xFF)
+            Arguments.PushNumber(Packet.m_ucKillerWeapon);
+        else
+            Arguments.PushBoolean(false);
+        if (Packet.m_ucBodyPart != 0xFF)
+            Arguments.PushNumber(Packet.m_ucBodyPart);
+        else
+            Arguments.PushBoolean(false);
+        Arguments.PushBoolean(false);
+        pPed->CallEvent("onPedWasted", Arguments);
+
+        // Reset the weapons list, because a ped loses his weapons on death
+        for (unsigned int slot = 0; slot < WEAPON_SLOTS; ++slot)
+        {
+            pPed->SetWeaponType(0, slot);
+            pPed->SetWeaponAmmoInClip(0, slot);
+            pPed->SetWeaponTotalAmmo(0, slot);
+        }
+    }
+}
+void CGame::Packet_PlayerWasted(CPlayerWastedPacket& Packet)
+{
+    CPlayer* pPlayer = Packet.GetSourcePlayer();
+    if (pPlayer && !pPlayer->IsDead())
+    {
+        pPlayer->SetSpawned(false);
+        pPlayer->SetIsDead(true);
+        pPlayer->SetPosition(Packet.m_vecPosition);
+
+        // Remove him from any occupied vehicle
+        pPlayer->SetVehicleAction(CPlayer::VEHICLEACTION_NONE);
+        CVehicle* pVehicle = pPlayer->GetOccupiedVehicle();
+        if (pVehicle)
+        {
+            pVehicle->SetOccupant(NULL, pPlayer->GetOccupiedVehicleSeat());
+            pPlayer->SetOccupiedVehicle(NULL, 0);
+        }
+
+        CElement* pKiller = (Packet.m_Killer != INVALID_ELEMENT_ID) ? CElementIDs::GetElement(Packet.m_Killer) : NULL;
+
+        // Create a new packet to send to everyone
+        CPlayerWastedPacket ReturnWastedPacket(pPlayer, pKiller, Packet.m_ucKillerWeapon, Packet.m_ucBodyPart, false, Packet.m_AnimGroup, Packet.m_AnimID);
+        // Caz: send this to the local player to avoid issue #8148 - "Desync when calling spawnPlayer from an event handler remotely triggered from within
+        // onClientPlayerWasted"
+        m_pPlayerManager->BroadcastOnlyJoined(ReturnWastedPacket);
+
+        // Tell our scripts the player has died
+        CLuaArguments Arguments;
+        Arguments.PushNumber(Packet.m_usAmmo);
+        if (pKiller)
+            Arguments.PushElement(pKiller);
+        else
+            Arguments.PushBoolean(false);
+        if (Packet.m_ucKillerWeapon != 0xFF)
+            Arguments.PushNumber(Packet.m_ucKillerWeapon);
+        else
+            Arguments.PushBoolean(false);
+        if (Packet.m_ucBodyPart != 0xFF)
+            Arguments.PushNumber(Packet.m_ucBodyPart);
+        else
+            Arguments.PushBoolean(false);
+        Arguments.PushBoolean(false);
+        pPlayer->CallEvent("onPlayerWasted", Arguments);
+
+        // Reset the weapons list, because a player loses his weapons on death
+        for (unsigned int slot = 0; slot < WEAPON_SLOTS; ++slot)
+        {
+            pPlayer->SetWeaponType(0, slot);
+            pPlayer->SetWeaponAmmoInClip(0, slot);
+            pPlayer->SetWeaponTotalAmmo(0, slot);
+        }
+    }
+}
+
+void CGame::Packet_PlayerQuit(CPlayerQuitPacket& Packet)
+{
+    // Grab the player
+    CPlayer* pPlayer = Packet.GetSourcePlayer();
+    if (pPlayer)
+    {
+        // Quit him
+        QuitPlayer(*pPlayer);
+    }
+}
+
+void CGame::Packet_PlayerTimeout(CPlayerTimeoutPacket& Packet)
+{
+    // Grab the player
+    CPlayer* pPlayer = Packet.GetSourcePlayer();
+    if (pPlayer)
+    {
+        // Quit him
+        QuitPlayer(*pPlayer, CClient::QUIT_TIMEOUT);
+    }
+}
+
+// Relay this (pure sync) packet to all the other players using distance rules
+void CGame::RelayPlayerPuresync(CPacket& Packet)
+{
+    // No need to update tick counter every call
+    static uint uiUpdateCounter = 0;
+    if ((++uiUpdateCounter & 7) == 0)
+        UpdateModuleTickCount64();
+
+    // Make a list of players to send this packet to
+    CSendList sendList;
+    bool      bUseSimSendList = CSimControl::IsSimSystemEnabled();
+
+    CPlayer* pPlayer = Packet.GetSourcePlayer();
+
+    //
+    // Process far sync (only if light sync is not active)
+    //
+    if (pPlayer->IsTimeForPuresyncFar())
+    {
+        long long llTickCountNow = GetModuleTickCount64();
+
+        // Use this players far list
+        SViewerMapType& farList = pPlayer->GetFarPlayerList();
+
+        // For each far player
+        for (SViewerMapType ::iterator it = farList.begin(); it != farList.end(); ++it)
+        {
+            CPlayer*     pSendPlayer = it->first;
+            SViewerInfo& nearInfo = it->second;
+
+            nearInfo.llLastUpdateTime = llTickCountNow;
+            sendList.push_back(pSendPlayer);
+        }
+    }
+
+    //
+    // Process near sync
+    //
+    {
+        // Insert into other players puresync near list if appropriate
+        pPlayer->MaybeUpdateOthersNearList();
+
+        CLOCK("RelayPlayerPuresync", "ProcessNearList");
+        // Use this players puresync near list for sending packets
+        SViewerMapType& nearList = pPlayer->GetNearPlayerList();
+
+        // Array for holding players that need moving to the puresync far list
+        static std::vector<CPlayer*> moveToFarListList;            // static to help reduce memory allocations
+        moveToFarListList.clear();
+
+        // For each puresync near player
+        for (SViewerMapType ::iterator it = nearList.begin(); it != nearList.end(); ++it)
+        {
+            CPlayer*     pSendPlayer = it->first;
+            SViewerInfo& nearInfo = it->second;
+            dassert(MapContains(pPlayer->m_PureSyncSimSendList, pSendPlayer) == nearInfo.bInPureSyncSimSendList);
+
+            if (--nearInfo.iMoveToFarCountDown < 1)
+            {
+                // Remove player from puresync near list (Has to be not near for 5 calls to get removed (The delay ensures timely updates of players moving far
+                // away))
+                if (!pPlayer->ShouldPlayerBeInNearList(pSendPlayer))            // Double check remove is required.
+                {
+                    moveToFarListList.push_back(pSendPlayer);
+                    continue;
+                }
+                nearInfo.iMoveToFarCountDown = 5;
+            }
+
+            {
+                bool bTimeForSync = pSendPlayer->IsTimeToReceivePuresyncNearFrom(pPlayer, nearInfo);
+                if (!bUseSimSendList)
+                {
+                    // Standard sending
+                    if (bTimeForSync)
+                        sendList.push_back(pSendPlayer);
+                }
+                else
+                {
+                    //
+                    // Sim sync relays pure sync packets to the other player when he is in zone 0 (as seen from this player)
+                    // Enabling/disabling sim puresync will only take effect for the next pure sync packet, so:
+                    //
+                    if (nearInfo.iZone > 0)
+                    {
+                        ////////////////////////////////////////////////
+                        // Don't use sim sync for this player
+                        ////////////////////////////////////////////////
+                        if (!nearInfo.bInPureSyncSimSendList)
+                        {
+                            // If not in sim list, do send here
+                            if (bTimeForSync)
+                                sendList.push_back(pSendPlayer);
+                        }
+                        else if (nearInfo.bInPureSyncSimSendList)
+                        {
+                            // If in sim list, sim send has already been done.
+                            // So don't send here as well - Just remove from sim list
+                            MapRemove(pPlayer->m_PureSyncSimSendList, pSendPlayer);
+                            pPlayer->m_bPureSyncSimSendListDirty = true;
+                            nearInfo.bInPureSyncSimSendList = false;
+                        }
+                    }
+                    else
+                    {
+                        ////////////////////////////////////////////////
+                        // Use sim sync for this player
+                        ////////////////////////////////////////////////
+                        if (!nearInfo.bInPureSyncSimSendList)
+                        {
+                            // If not in sim list yet, do send here
+                            if (bTimeForSync)
+                                sendList.push_back(pSendPlayer);
+
+                            // and add it to sim list for next time
+                            MapInsert(pPlayer->m_PureSyncSimSendList, pSendPlayer);
+                            pPlayer->m_bPureSyncSimSendListDirty = true;
+                            nearInfo.bInPureSyncSimSendList = true;
+                        }
+                    }
+                }
+            }
+        }
+        UNCLOCK("RelayPlayerPuresync", "ProcessNearList");
+
+        // Do pending near->far list moves
+        for (std::vector<CPlayer*>::const_iterator iter = moveToFarListList.begin(); iter != moveToFarListList.end(); ++iter)
+        {
+            pPlayer->MovePlayerToFarList(*iter);
+        }
+    }
+
+    // Relay packet
+    if (!sendList.empty())
+    {
+        CLOCK("RelayPlayerPuresync", "Broadcast");
+        CPlayerManager::Broadcast(Packet, sendList);
+        UNCLOCK("RelayPlayerPuresync", "Broadcast");
+    }
+
+    CLOCK("RelayPlayerPuresync", "UpdatePuresyncSimPlayer");
+    // Update sim data
+    CSimControl::UpdateSimPlayer(pPlayer);
+    UNCLOCK("RelayPlayerPuresync", "UpdatePuresyncSimPlayer");
+}
+
+void CGame::Packet_PlayerPuresync(CPlayerPuresyncPacket& Packet)
+{
+    // Grab the source player
+    CPlayer* pPlayer = Packet.GetSourcePlayer();
+    if (pPlayer && pPlayer->IsJoined())
+    {
+        pPlayer->NotifyReceivedSync();
+        pPlayer->IncrementPuresync();
+
+        // Ignore this packet if he should be in a vehicle
+        if (!pPlayer->GetOccupiedVehicle())
+        {
+            // Send a returnsync packet to the player that sent it
+            // Only every 4 packets.
+            if ((pPlayer->GetPuresyncCount() % 4) == 0)
+                pPlayer->Send(CReturnSyncPacket(pPlayer));
+
+            CLOCK("PlayerPuresync", "RelayPlayerPuresync");
+            // Relay to other players
+            RelayPlayerPuresync(Packet);
+            UNCLOCK("PlayerPuresync", "RelayPlayerPuresync");
+
+            CLOCK("PlayerPuresync", "DoHitDetection");
+            // Run colpoint checks
+            m_pColManager->DoHitDetection(pPlayer->GetPosition(), pPlayer);
+            UNCLOCK("PlayerPuresync", "DoHitDetection");
+        }
+    }
+}
+
+void CGame::Packet_Command(CCommandPacket& Packet)
+{
+    // Grab the source player
+    CPlayer* pPlayer = Packet.GetSourcePlayer();
+    if (pPlayer && pPlayer->IsJoined())
+    {
+        // Tell the console
+        m_pConsole->HandleInput(Packet.GetCommand(), pPlayer, pPlayer);
+    }
+}
+
+void CGame::Packet_VehicleDamageSync(CVehicleDamageSyncPacket& Packet)
+{
+    // Grab the source player
+    CPlayer* pPlayer = Packet.GetSourcePlayer();
+    if (pPlayer && pPlayer->IsJoined())
+    {
+        // Grab the vehicle
+        CElement* pVehicleElement = CElementIDs::GetElement(Packet.m_Vehicle);
+        if (pVehicleElement && IS_VEHICLE(pVehicleElement))
+        {
+            CVehicle* pVehicle = static_cast<CVehicle*>(pVehicleElement);
+
+            // Is this guy the driver or syncer?
+            if (pVehicle->GetSyncer() == pPlayer || pVehicle->GetOccupant(0) == pPlayer)
+            {
+                // Set the new damage model
+                for (unsigned int i = 0; i < MAX_DOORS; ++i)
+                {
+                    if (Packet.m_damage.data.bDoorStatesChanged[i])
+                        pVehicle->m_ucDoorStates[i] = Packet.m_damage.data.ucDoorStates[i];
+                }
+                for (unsigned int i = 0; i < MAX_WHEELS; ++i)
+                {
+                    if (Packet.m_damage.data.bWheelStatesChanged[i])
+                        pVehicle->m_ucWheelStates[i] = Packet.m_damage.data.ucWheelStates[i];
+                }
+                for (unsigned int i = 0; i < MAX_PANELS; ++i)
+                {
+                    if (Packet.m_damage.data.bPanelStatesChanged[i])
+                        pVehicle->m_ucPanelStates[i] = Packet.m_damage.data.ucPanelStates[i];
+                }
+                for (unsigned int i = 0; i < MAX_LIGHTS; ++i)
+                {
+                    if (Packet.m_damage.data.bLightStatesChanged[i])
+                        pVehicle->m_ucLightStates[i] = Packet.m_damage.data.ucLightStates[i];
+                }
+
+                // Make a list of players to relay this packet to
+                CSendList                      sendList;
+                list<CPlayer*>::const_iterator iter = m_pPlayerManager->IterBegin();
+                for (; iter != m_pPlayerManager->IterEnd(); iter++)
+                {
+                    CPlayer* pOther = *iter;
+                    if (pOther != pPlayer && pOther->IsJoined())
+                    {
+                        if (pOther->GetDimension() == pPlayer->GetDimension())
+                        {
+                            // Newer clients only need sync if vehicle has no driver
+                            if (pOther->GetBitStreamVersion() < 0x5D || pVehicle->GetOccupant(0) == NULL)
+                            {
+                                sendList.push_back(pOther);
+                            }
+                        }
+                    }
+                }
+
+                CPlayerManager::Broadcast(Packet, sendList);
+            }
+        }
+    }
+}
+
+void CGame::Packet_VehiclePuresync(CVehiclePuresyncPacket& Packet)
+{
+    // Grab the source player
+    CPlayer* pPlayer = Packet.GetSourcePlayer();
+    if (pPlayer && pPlayer->IsJoined())
+    {
+        pPlayer->NotifyReceivedSync();
+
+        // Grab the vehicle
+        CVehicle* pVehicle = pPlayer->GetOccupiedVehicle();
+        if (pVehicle)
+        {
+            // Send a returnsync packet to the player that sent it
+            pPlayer->Send(CReturnSyncPacket(pPlayer));
+
+            // Increment counter to spread out damage info sends
+            pVehicle->m_uiDamageInfoSendPhase++;
+
+            // Increment counter to spread out damage info sends
+            pVehicle->m_uiDamageInfoSendPhase++;
+
+            CLOCK("VehiclePuresync", "RelayPlayerPuresync");
+            // Relay to other players
+            RelayPlayerPuresync(Packet);
+            UNCLOCK("VehiclePuresync", "RelayPlayerPuresync");
+
+            CVehicle* pTrailer = pVehicle->GetTowedVehicle();
+
+            // Run colpoint checks
+            CLOCK("VehiclePuresync", "DoHitDetection");
+            m_pColManager->DoHitDetection(pPlayer->GetPosition(), pPlayer);
+            m_pColManager->DoHitDetection(pVehicle->GetPosition(), pVehicle);
+            while (pTrailer)
+            {
+                m_pColManager->DoHitDetection(pTrailer->GetPosition(), pTrailer);
+                pTrailer = pTrailer->GetTowedVehicle();
+            }
+            UNCLOCK("VehiclePuresync", "DoHitDetection");
+        }
+    }
+}
+
+void CGame::Packet_Keysync(CKeysyncPacket& Packet)
+{
+    // Grab the source player
+    CPlayer* pPlayer = Packet.GetSourcePlayer();
+    if (pPlayer && pPlayer->IsJoined())
+    {
+        // Relay to other players
+        RelayNearbyPacket(Packet);
+    }
+}
+
+void CGame::Packet_Bulletsync(CBulletsyncPacket& Packet)
+{
+    // Grab the source player
+    CPlayer* pPlayer = Packet.GetSourcePlayer();
+    if (pPlayer && pPlayer->IsJoined())
+    {
+        // Relay to other players
+        RelayNearbyPacket(Packet);
+
+        // Call event
+        CLuaArguments Arguments;
+        Arguments.PushNumber(Packet.m_WeaponType);
+        Arguments.PushNumber(Packet.m_vecEnd.fX);
+        Arguments.PushNumber(Packet.m_vecEnd.fY);
+        Arguments.PushNumber(Packet.m_vecEnd.fZ);
+
+        if (Packet.m_DamagedPlayerID == INVALID_ELEMENT_ID)
+        {
+            Arguments.PushNil();
+        }
+        else
+        {
+            Arguments.PushElement(CElementIDs::GetElement(Packet.m_DamagedPlayerID));
+        }
+
+        Arguments.PushNumber(Packet.m_vecStart.fX);
+        Arguments.PushNumber(Packet.m_vecStart.fY);
+        Arguments.PushNumber(Packet.m_vecStart.fZ);
+        pPlayer->CallEvent("onPlayerWeaponFire", Arguments);
+    }
+}
+
+void CGame::Packet_WeaponBulletsync(CCustomWeaponBulletSyncPacket& Packet)
+{
+    // Grab the source player
+    CPlayer*       pPlayer = Packet.GetSourcePlayer();
+    CCustomWeapon* pWeapon = Packet.GetWeapon();
+    if (pPlayer && pPlayer->IsJoined() && pPlayer == Packet.GetWeaponOwner())
+    {
+        // Tell our scripts the player has fired
+        CLuaArguments Arguments;
+        Arguments.PushElement(pPlayer);
+
+        if (pWeapon->CallEvent("onWeaponFire", Arguments))
+        {
+            // Relay to other players
+            m_pPlayerManager->BroadcastOnlyJoined(Packet, pPlayer);
+        }
+    }
+}
+
+void CGame::Packet_PedTask(CPedTaskPacket& Packet)
+{
+    // Grab the source player
+    CPlayer* pPlayer = Packet.GetSourcePlayer();
+    if (pPlayer && pPlayer->IsJoined())
+    {
+        // Relay to other players
+        RelayNearbyPacket(Packet);
+    }
+}
+
+// Relay this packet to other nearby players
+void CGame::RelayNearbyPacket(CPacket& Packet)
+{
+    // Make a list of players to send this packet to
+    CSendList sendList;
+    bool      bUseSimSendList = CSimControl::IsSimSystemEnabled() && Packet.HasSimHandler();
+
+    CPlayer* pPlayer = Packet.GetSourcePlayer();
+
+    //
+    // Process near sync
+    //
+    {
+        // Update list of players who need the packet
+        pPlayer->MaybeUpdateOthersNearList();
+
+        // Use this player's near list for sending packets
+        SViewerMapType& nearList = pPlayer->GetNearPlayerList();
+
+        // For each near player
+        for (SViewerMapType ::iterator it = nearList.begin(); it != nearList.end(); ++it)
+        {
+            CPlayer* pSendPlayer = it->first;
+            if (!bUseSimSendList)
+            {
+                // Standard sending
+                sendList.push_back(pSendPlayer);
+            }
+            else
+            {
+                const SViewerInfo& nearInfo = it->second;
+                dassert(MapContains(pPlayer->m_PureSyncSimSendList, pSendPlayer) == nearInfo.bInPureSyncSimSendList);
+
+                if (!nearInfo.bInPureSyncSimSendList)
+                {
+                    // If not in sim send list, do send here
+                    sendList.push_back(pSendPlayer);
+                }
+            }
+        }
+    }
+
+    // Relay packet
+    if (!sendList.empty())
+        CPlayerManager::Broadcast(Packet, sendList);
+}
+
+void CGame::Packet_LuaEvent(CLuaEventPacket& Packet)
+{
+    // Grab the source player, even name, element id and the arguments passed
+    CPlayer*       pCaller = Packet.GetSourcePlayer();
+    const char*    szName = Packet.GetName();
+    ElementID      ElementID = Packet.GetElementID();
+    CLuaArguments* pArguments = Packet.GetArguments();
+
+    // Grab the element
+    CElement* pElement = CElementIDs::GetElement(ElementID);
+    if (pElement)
+    {
+        // Make sure the event exists and that it allows clientside triggering
+        SEvent* pEvent = m_Events.Get(szName);
+        if (pEvent)
+        {
+            if (pEvent->bAllowRemoteTrigger)
+            {
+                pElement->CallEvent(szName, *pArguments, pCaller);
+            }
+            else
+                m_pScriptDebugging->LogError(NULL, "Client (%s) triggered serverside event %s, but event is not marked as remotly triggerable",
+                                             pCaller->GetNick(), szName);
+        }
+        else
+            m_pScriptDebugging->LogError(NULL, "Client (%s) triggered serverside event %s, but event is not added serverside", pCaller->GetNick(), szName);
+    }
+}
+
+void CGame::Packet_CustomData(CCustomDataPacket& Packet)
+{
+    // Got a valid source?
+    CPlayer* pSourcePlayer = Packet.GetSourcePlayer();
+    if (pSourcePlayer)
+    {
+        // Grab the element
+        ElementID ID = Packet.GetElementID();
+        CElement* pElement = CElementIDs::GetElement(ID);
+        if (pElement)
+        {
+            // Change the data
+            const char*   szName = Packet.GetName();
+            CLuaArgument& Value = Packet.GetValue();
+
+            // Ignore if the wrong length
+            if (strlen(szName) > MAX_CUSTOMDATA_NAME_LENGTH)
+            {
+                CLogger::ErrorPrintf("Received oversized custom data name from %s (%s)", Packet.GetSourcePlayer()->GetNick(),
+                                     *SStringX(szName).Left(MAX_CUSTOMDATA_NAME_LENGTH + 1));
+                return;
+            }
+
+            // Tell our clients to update their data. Send to everyone but the one we got this packet from.
+            unsigned short usNameLength = static_cast<unsigned short>(strlen(szName));
+            CBitStream     BitStream;
+            BitStream.pBitStream->WriteCompressed(usNameLength);
+            BitStream.pBitStream->Write(szName, usNameLength);
+            Value.WriteToBitStream(*BitStream.pBitStream);
+            m_pPlayerManager->BroadcastOnlyJoined(CElementRPCPacket(pElement, SET_ELEMENT_DATA, *BitStream.pBitStream), pSourcePlayer);
+
+            CPerfStatEventPacketUsage::GetSingleton()->UpdateElementDataUsageRelayed(szName, m_pPlayerManager->Count(),
+                                                                                     BitStream.pBitStream->GetNumberOfBytesUsed());
+
+            pElement->SetCustomData(szName, Value, true, pSourcePlayer);
+        }
+    }
+}
+
+void CGame::Packet_DetonateSatchels(CDetonateSatchelsPacket& Packet)
+{
+    // Grab the source player
+    CPlayer* pPlayer = Packet.GetSourcePlayer();
+    if (pPlayer && pPlayer->IsJoined())
+    {
+        // Tell everyone to blow up this guy's satchels
+        m_pPlayerManager->BroadcastOnlyJoined(Packet);
+        // Take away their detonator
+        CStaticFunctionDefinitions::TakeWeapon(pPlayer, 40);
+    }
+}
+
+void CGame::Packet_DestroySatchels(CDestroySatchelsPacket& Packet)
+{
+    // Grab the source player
+    CPlayer* pPlayer = Packet.GetSourcePlayer();
+    if (pPlayer && pPlayer->IsJoined())
+    {
+        // Tell everyone to destroy up this player's satchels
+        m_pPlayerManager->BroadcastOnlyJoined(Packet);
+        // Take away their detonator
+        CStaticFunctionDefinitions::TakeWeapon(pPlayer, 40);
+    }
+}
+
+void CGame::Packet_ExplosionSync(CExplosionSyncPacket& Packet)
+{
+    // Grab the source player
+    CPlayer* pPlayer = Packet.GetSourcePlayer();
+    if (pPlayer && pPlayer->IsJoined())
+    {
+        bool          bBroadcast = true;
+        ElementID     OriginID = Packet.m_OriginID;
+        unsigned char ucType = Packet.m_ucType;
+        CVector       vecPosition = Packet.m_vecPosition;
+        if (OriginID != INVALID_ELEMENT_ID)
+        {
+            CElement* pOrigin = CElementIDs::GetElement(OriginID);
+            // Do we have an origin source?
+            if (pOrigin)
+            {
+                // Is the source of the explosion a vehicle?
+                switch (pOrigin->GetType())
+                {
+                    case CElement::PLAYER:
+                    {
+                        // Correct our position vector
+                        CVehicle* pVehicle = static_cast<CPlayer*>(pOrigin)->GetOccupiedVehicle();
+                        if (pVehicle)
+                        {
+                            // Use the vehicle's position?
+                            vecPosition += pVehicle->GetPosition();
+                        }
+                        else
+                        {
+                            // Use the player's position
+                            vecPosition += pOrigin->GetPosition();
+                        }
+                        break;
+                    }
+                    case CElement::VEHICLE:
+                    {
+                        // Correct our position vector
+                        vecPosition += pOrigin->GetPosition();
+
+                        // Has the vehicle blown up?
+                        switch (ucType)
+                        {
+                            case 4:             // EXP_TYPE_CAR
+                            case 5:             // EXP_TYPE_CAR_QUICK
+                            case 6:             // EXP_TYPE_BOAT
+                            case 7:             // EXP_TYPE_HELI
+                            case 12:            // EXP_TYPE_TINY - RC Vehicles
+                            {
+                                CVehicle* pVehicle = static_cast<CVehicle*>(pOrigin);
+                                // Is this vehicle not already blown?
+                                if (pVehicle->GetIsBlown() == false)
+                                {
+                                    pVehicle->SetIsBlown(true);
+
+                                    // Call the onVehicleExplode event
+                                    CLuaArguments Arguments;
+                                    pVehicle->CallEvent("onVehicleExplode", Arguments);
+                                    // Update our engine State
+                                    pVehicle->SetEngineOn(false);
+                                }
+                                else
+                                {
+                                    bBroadcast = false;
+                                }
+                            }
+                        }
+                        break;
+                    }
+                    default:
+                        break;
+                }
+            }
+        }
+
+        if (bBroadcast)
+        {
+            // Make a list of players to send this packet to
+            CSendList sendList;
+
+            // Loop through all the players
+            std::list<CPlayer*>::const_iterator iter = m_pPlayerManager->IterBegin();
+            for (; iter != m_pPlayerManager->IterEnd(); iter++)
+            {
+                CPlayer* pSendPlayer = *iter;
+
+                // We tell the reporter to create the explosion too
+                // Grab this player's camera position
+                CVector vecCameraPosition;
+                pSendPlayer->GetCamera()->GetPosition(vecCameraPosition);
+
+                // Is this players camera close enough to send?
+                if (IsPointNearPoint3D(vecPosition, vecCameraPosition, MAX_EXPLOSION_SYNC_DISTANCE))
+                {
+                    // Send the packet to him
+                    sendList.push_back(pSendPlayer);
+                }
+            }
+
+            CPlayerManager::Broadcast(Packet, sendList);
+        }
+    }
+}
+
+void CGame::Packet_ProjectileSync(CProjectileSyncPacket& Packet)
+{
+    // Grab the source player
+    CPlayer* pPlayer = Packet.GetSourcePlayer();
+    if (pPlayer && pPlayer->IsJoined())
+    {
+        CVector vecPosition = Packet.m_vecOrigin;
+        if (Packet.m_OriginID != INVALID_ELEMENT_ID)
+        {
+            CElement* pOriginSource = CElementIDs::GetElement(Packet.m_OriginID);
+            if (pOriginSource)
+                vecPosition += pOriginSource->GetPosition();
+        }
+
+        // Make a list of players to send this packet to
+        CSendList sendList;
+
+        // Loop through all the players
+        std::list<CPlayer*>::const_iterator iter = m_pPlayerManager->IterBegin();
+        for (; iter != m_pPlayerManager->IterEnd(); iter++)
+        {
+            CPlayer* pSendPlayer = *iter;
+
+            // Not the player we got the packet from?
+            if (pSendPlayer != pPlayer)
+            {
+                // Grab this player's camera position
+                CVector vecCameraPosition;
+                pSendPlayer->GetCamera()->GetPosition(vecCameraPosition);
+
+                // Is this players camera close enough to send?
+                if (IsPointNearPoint3D(vecPosition, vecCameraPosition, MAX_PROJECTILE_SYNC_DISTANCE))
+                {
+                    // Send the packet to him
+                    sendList.push_back(pSendPlayer);
+                }
+            }
+        }
+        CPlayerManager::Broadcast(Packet, sendList);
+    }
+}
+
+void CGame::Packet_Vehicle_InOut(CVehicleInOutPacket& Packet)
+{
+    // Grab the source player
+    CPlayer* pPlayer = Packet.GetSourcePlayer();
+    if (pPlayer)
+    {
+        // Joined?
+        if (pPlayer->IsJoined())
+        {
+            // Grab the vehicle with the chosen ID
+            ElementID     ID = Packet.GetID();
+            unsigned char ucAction = Packet.GetAction();
+
+            // Spawned?
+            if (pPlayer->IsSpawned())
+            {
+                CElement* pVehicleElement = CElementIDs::GetElement(ID);
+                if (pVehicleElement && IS_VEHICLE(pVehicleElement))
+                {
+                    CVehicle* pVehicle = static_cast<CVehicle*>(pVehicleElement);
+
+                    // Handle it depending on the action
+                    switch (ucAction)
+                    {
+                        // Vehicle get in request?
+                        case VEHICLE_REQUEST_IN:
+                        {
+                            bool bFailed = true;
+                            enum eFailReasons
+                            {
+                                FAIL_INVALID = 0,
+                                FAIL_SCRIPT,
+                                FAIL_SCRIPT_2,
+                                FAIL_JACKED_ACTION,
+                                FAIL_SEAT,
+                                FAIL_DISTANCE,
+                                FAIL_IN_VEHICLE,
+                                FAIL_ACTION,
+                                FAIL_TRAILER,
+                            } failReason = FAIL_INVALID;
+
+                            // Is this vehicle enterable? (not a trailer)
+                            unsigned short usVehicleModel = pVehicle->GetModel();
+                            if (!CVehicleManager::IsTrailer(usVehicleModel))
+                            {
+                                // He musn't already be doing something
+                                if (pPlayer->GetVehicleAction() == CPlayer::VEHICLEACTION_NONE)
+                                {
+                                    // He musn't already be in a vehicle
+                                    if (!pPlayer->GetOccupiedVehicle())
+                                    {
+                                        float fCutoffDistance = 50.0f;
+                                        bool  bWarpIn = false;
+                                        // Jax: is he in water and trying to get in a floating vehicle
+                                        // Cazomino05: changed to check if the vehicle is in water not player
+                                        if ((pPlayer->IsInWater() || Packet.GetOnWater()) && (usVehicleModel == VT_SKIMMER || usVehicleModel == VT_SEASPAR ||
+                                                                                              usVehicleModel == VT_LEVIATHN || usVehicleModel == VT_VORTEX))
+                                        {
+                                            fCutoffDistance = 10.0f;
+                                            bWarpIn = true;
+                                        }
+                                        if (usVehicleModel == VT_RCBARON)
+                                        {            // warp in for rc baron.
+                                            fCutoffDistance = 10.0f;
+                                            bWarpIn = true;
+                                        }
+
+                                        CPed* pOccupant = pVehicle->GetOccupant(0);
+                                        // If he's going to be jacking this vehicle, lets make sure he's very close to it
+                                        if (pOccupant)
+                                            fCutoffDistance = 10.0f;
+
+                                        // Is he close enough to the vehicle?
+                                        if (IsPointNearPoint3D(pPlayer->GetPosition(), pVehicle->GetPosition(), fCutoffDistance))
+                                        {
+                                            unsigned char ucSeat = Packet.GetSeat();
+                                            unsigned char ucDoor = Packet.GetDoor();
+
+                                            // Temp fix: Disable driver seat for train carriages since the whole vehicle sync logic is based on the the player
+                                            // on the first seat being the vehicle syncer (Todo)
+                                            if (pVehicle->GetVehicleType() == VEHICLE_TRAIN && ucSeat == 0 && pVehicle->GetTowedByVehicle())
+                                                ucSeat++;
+
+                                            // Going for driver?
+                                            if (ucSeat == 0)
+                                            {
+                                                // Does it already have an occupant/occupying?
+                                                if (!pOccupant)
+                                                {
+                                                    // Mark him as entering the vehicle
+                                                    pPlayer->SetOccupiedVehicle(pVehicle, 0);
+                                                    pPlayer->SetVehicleAction(CPlayer::VEHICLEACTION_ENTERING);
+                                                    pVehicle->m_bOccupantChanged = false;
+
+                                                    // Call the entering vehicle event
+                                                    CLuaArguments Arguments;
+                                                    Arguments.PushElement(pPlayer);            // player
+                                                    Arguments.PushNumber(0);                   // seat
+                                                    Arguments.PushBoolean(false);              // jacked
+                                                    Arguments.PushNumber(ucDoor);              // Door
+                                                    if (pVehicle->CallEvent("onVehicleStartEnter", Arguments))
+                                                    {
+                                                        // HACK?: check the player's vehicle-action is still the same (not warped in?)
+                                                        if (pPlayer->GetVehicleAction() == CPlayer::VEHICLEACTION_ENTERING)
+                                                        {
+                                                            // Force the player as the syncer of the vehicle to which they are entering
+                                                            m_pUnoccupiedVehicleSync->OverrideSyncer(pVehicle, pPlayer);
+
+                                                            if (bWarpIn)
+                                                            {
+                                                                // Unmark him as entering the vehicle so WarpPedIntoVehicle will work
+                                                                if (!pVehicle->m_bOccupantChanged)
+                                                                {
+                                                                    pPlayer->SetOccupiedVehicle(NULL, 0);
+                                                                    pVehicle->SetOccupant(NULL, 0);
+                                                                }
+
+                                                                if (CStaticFunctionDefinitions::WarpPedIntoVehicle(pPlayer, pVehicle, 0))
+                                                                {
+                                                                    bFailed = false;
+                                                                }
+                                                                else
+                                                                {
+                                                                    // Warp failed
+                                                                    pPlayer->SetVehicleAction(CPlayer::VEHICLEACTION_NONE);
+                                                                    failReason = FAIL_SCRIPT;
+                                                                }
+                                                            }
+                                                            else
+                                                            {
+                                                                // Tell everyone he can start entering the vehicle from his current position
+                                                                CVehicleInOutPacket Reply(ID, 0, VEHICLE_REQUEST_IN_CONFIRMED, ucDoor);
+                                                                Reply.SetSourceElement(pPlayer);
+                                                                m_pPlayerManager->BroadcastOnlyJoined(Reply);
+                                                                bFailed = false;
+                                                            }
+                                                        }
+                                                    }
+                                                    else
+                                                    {
+                                                        if (!pVehicle->m_bOccupantChanged)
+                                                        {
+                                                            pPlayer->SetOccupiedVehicle(NULL, 0);
+                                                            pVehicle->SetOccupant(NULL, 0);
+                                                        }
+                                                        pPlayer->SetVehicleAction(CPlayer::VEHICLEACTION_NONE);
+                                                        failReason = FAIL_SCRIPT;
+                                                    }
+                                                }
+                                                else
+                                                {
+                                                    // TODO: support jacking peds (not simple!)
+                                                    // Is the jacked person a player and stationary in the car (ie not getting in or out)
+                                                    if (IS_PLAYER(pOccupant) && pOccupant->GetVehicleAction() == CPlayer::VEHICLEACTION_NONE)
+                                                    {
+                                                        // He's now jacking the car and the occupant is getting jacked
+                                                        pPlayer->SetVehicleAction(CPlayer::VEHICLEACTION_JACKING);
+                                                        pPlayer->SetJackingVehicle(pVehicle);
+                                                        pVehicle->SetJackingPlayer(pPlayer);
+                                                        pOccupant->SetVehicleAction(CPlayer::VEHICLEACTION_JACKED);
+
+                                                        // Call the entering vehicle event
+                                                        CLuaArguments EnterArguments;
+                                                        EnterArguments.PushElement(pPlayer);              // player
+                                                        EnterArguments.PushNumber(0);                     // seat
+                                                        EnterArguments.PushElement(pOccupant);            // jacked
+                                                        EnterArguments.PushNumber(ucDoor);                // Door
+                                                        if (pVehicle->CallEvent("onVehicleStartEnter", EnterArguments))
+                                                        {
+                                                            // HACK?: check the player's vehicle-action is still the same (not warped in?)
+                                                            if (pPlayer->GetVehicleAction() == CPlayer::VEHICLEACTION_JACKING)
+                                                            {
+                                                                // Call the exiting vehicle event
+                                                                CLuaArguments ExitArguments;
+                                                                ExitArguments.PushElement(pOccupant);            // player
+                                                                ExitArguments.PushNumber(ucSeat);                // seat
+                                                                ExitArguments.PushElement(pPlayer);              // jacker
+                                                                if (pVehicle->CallEvent("onVehicleStartExit", ExitArguments))
+                                                                {
+                                                                    // HACK?: check the player's vehicle-action is still the same (not warped out?)
+                                                                    if (pOccupant->GetVehicleAction() == CPlayer::VEHICLEACTION_JACKED)
+                                                                    {
+                                                                        /* Jax: we don't need to worry about a syncer if we already have and will have a driver
+                                                                        // Force the player as the syncer of the vehicle to which they are entering
+                                                                        m_pUnoccupiedVehicleSync->OverrideSyncer ( pVehicle, pPlayer );
+                                                                        */
+
+                                                                        // Broadcast a jack message (tells him he can get in, but he must jack it)
+                                                                        CVehicleInOutPacket Reply(ID, 0, VEHICLE_REQUEST_JACK_CONFIRMED, ucDoor);
+                                                                        Reply.SetSourceElement(pPlayer);
+                                                                        m_pPlayerManager->BroadcastOnlyJoined(Reply);
+
+                                                                        bFailed = false;
+                                                                    }
+                                                                }
+                                                            }
+                                                        }
+                                                        else
+                                                        {
+                                                            pPlayer->SetVehicleAction(CPlayer::VEHICLEACTION_NONE);
+                                                            pOccupant->SetVehicleAction(CPlayer::VEHICLEACTION_NONE);
+                                                            failReason = FAIL_SCRIPT_2;
+                                                        }
+                                                    }
+                                                    else
+                                                        failReason = FAIL_JACKED_ACTION;
+                                                }
+                                            }
+                                            else
+                                            {
+                                                CPed* pCurrentOccupant = pVehicle->GetOccupant(ucSeat);
+                                                if (pCurrentOccupant || ucSeat > pVehicle->GetMaxPassengers())
+                                                {
+                                                    // Grab a free passenger spot in the vehicle
+                                                    ucSeat = pVehicle->GetFreePassengerSeat();
+                                                }
+                                                if (ucSeat <= 8)
+                                                {
+                                                    // Mark him as entering the vehicle
+                                                    pPlayer->SetOccupiedVehicle(pVehicle, ucSeat);
+                                                    pPlayer->SetVehicleAction(CPlayer::VEHICLEACTION_ENTERING);
+                                                    pVehicle->m_bOccupantChanged = false;
+
+                                                    // Call the entering vehicle event
+                                                    CLuaArguments Arguments;
+                                                    Arguments.PushElement(pPlayer);            // player
+                                                    Arguments.PushNumber(ucSeat);              // seat
+                                                    Arguments.PushBoolean(false);              // jacked
+                                                    Arguments.PushNumber(ucDoor);              // Door
+                                                    if (pVehicle->CallEvent("onVehicleStartEnter", Arguments))
+                                                    {
+                                                        // HACK?: check the player's vehicle-action is still the same (not warped in?)
+                                                        if (pPlayer->GetVehicleAction() == CPlayer::VEHICLEACTION_ENTERING)
+                                                        {
+                                                            if (bWarpIn)
+                                                            {
+                                                                // Unmark him as entering the vehicle so WarpPedIntoVehicle will work
+                                                                if (!pVehicle->m_bOccupantChanged)
+                                                                {
+                                                                    pPlayer->SetOccupiedVehicle(NULL, 0);
+                                                                    pVehicle->SetOccupant(NULL, ucSeat);
+                                                                }
+
+                                                                if (CStaticFunctionDefinitions::WarpPedIntoVehicle(pPlayer, pVehicle, ucSeat))
+                                                                {
+                                                                    bFailed = false;
+                                                                }
+                                                                else
+                                                                {
+                                                                    // Warp failed
+                                                                    pPlayer->SetVehicleAction(CPlayer::VEHICLEACTION_NONE);
+                                                                    failReason = FAIL_SCRIPT;
+                                                                }
+                                                            }
+                                                            else
+                                                            {
+                                                                // Tell everyone he can start entering the vehicle from his current position
+                                                                CVehicleInOutPacket Reply(ID, ucSeat, VEHICLE_REQUEST_IN_CONFIRMED, ucDoor);
+                                                                Reply.SetSourceElement(pPlayer);
+                                                                m_pPlayerManager->BroadcastOnlyJoined(Reply);
+                                                                bFailed = false;
+                                                            }
+                                                        }
+                                                    }
+                                                    else
+                                                    {
+                                                        if (!pVehicle->m_bOccupantChanged)
+                                                        {
+                                                            pPlayer->SetOccupiedVehicle(NULL, 0);
+                                                            pVehicle->SetOccupant(NULL, ucSeat);
+                                                        }
+                                                        pPlayer->SetVehicleAction(CPlayer::VEHICLEACTION_NONE);
+                                                        failReason = FAIL_SCRIPT;
+                                                    }
+                                                }
+                                                else
+                                                    failReason = FAIL_SEAT;
+                                            }
+                                        }
+                                        else
+                                            failReason = FAIL_DISTANCE;
+                                    }
+                                    else
+                                        failReason = FAIL_IN_VEHICLE;
+                                }
+                                else
+                                    failReason = FAIL_ACTION;
+                            }
+                            else
+                                failReason = FAIL_TRAILER;
+
+                            if (bFailed)
+                            {
+                                // He can't get in
+                                CVehicleInOutPacket Reply(ID, 0, VEHICLE_ATTEMPT_FAILED);
+                                Reply.SetSourceElement(pPlayer);
+                                Reply.SetFailReason((unsigned char)failReason);
+                                // Was he too far away from the vehicle?
+                                if (failReason == FAIL_DISTANCE)
+                                {
+                                    // Correct the vehicles position
+                                    Reply.SetCorrectVector(pVehicle->GetPosition());
+                                }
+                                pPlayer->Send(Reply);
+                            }
+
+                            break;
+                        }
+
+                        // Vehicle in notification?
+                        case VEHICLE_NOTIFY_IN:
+                        {
+                            // Is he entering?
+                            if (pPlayer->GetVehicleAction() == CPlayer::VEHICLEACTION_ENTERING)
+                            {
+                                // Is he the occupant? (he must unless the client has fucked up)
+                                unsigned char ucOccupiedSeat = pPlayer->GetOccupiedVehicleSeat();
+                                if (pPlayer == pVehicle->GetOccupant(ucOccupiedSeat))
+                                {
+                                    // Mark him as successfully entered
+                                    pPlayer->SetVehicleAction(CPlayer::VEHICLEACTION_NONE);
+
+                                    // Update our engine State
+                                    pVehicle->SetEngineOn(true);
+
+                                    // Tell everyone he's in (they should warp him in)
+                                    CVehicleInOutPacket Reply(ID, ucOccupiedSeat, VEHICLE_NOTIFY_IN_RETURN);
+                                    Reply.SetSourceElement(pPlayer);
+                                    m_pPlayerManager->BroadcastOnlyJoined(Reply);
+
+                                    // Call the player->vehicle event
+                                    CLuaArguments Arguments;
+                                    Arguments.PushElement(pVehicle);                 // vehice
+                                    Arguments.PushNumber(ucOccupiedSeat);            // seat
+                                    Arguments.PushBoolean(false);                    // jacked
+                                    pPlayer->CallEvent("onPlayerVehicleEnter", Arguments);
+
+                                    // Call the vehicle->player event
+                                    CLuaArguments Arguments2;
+                                    Arguments2.PushElement(pPlayer);                  // player
+                                    Arguments2.PushNumber(ucOccupiedSeat);            // seat
+                                    Arguments2.PushBoolean(false);                    // jacked
+                                    pVehicle->CallEvent("onVehicleEnter", Arguments2);
+                                }
+                            }
+
+                            break;
+                        }
+
+                        // Vehicle in aborted notification?
+                        case VEHICLE_NOTIFY_IN_ABORT:
+                        {
+                            // Is he entering?
+                            if (pPlayer->GetVehicleAction() == CPlayer::VEHICLEACTION_ENTERING)
+                            {
+                                // Is he the occupant? (he must unless the client has fucked up)
+                                unsigned char ucOccupiedSeat = pPlayer->GetOccupiedVehicleSeat();
+                                if (pPlayer == pVehicle->GetOccupant(ucOccupiedSeat))
+                                {
+                                    unsigned char ucDoor = Packet.GetDoor();
+                                    float         fDoorAngle = Packet.GetDoorAngle();
+
+                                    // Mark that he's in no vehicle
+                                    pPlayer->SetVehicleAction(CPlayer::VEHICLEACTION_NONE);
+                                    pPlayer->SetOccupiedVehicle(NULL, 0);
+                                    pVehicle->SetOccupant(NULL, ucOccupiedSeat);
+
+                                    // Update the door angle.
+                                    pVehicle->SetDoorOpenRatio(ucDoor + 2, fDoorAngle);
+
+                                    // Tell everyone he's in (they should warp him in)
+                                    CVehicleInOutPacket Reply(ID, ucOccupiedSeat, VEHICLE_NOTIFY_IN_ABORT_RETURN, ucDoor);
+                                    Reply.SetSourceElement(pPlayer);
+                                    Reply.SetDoorAngle(fDoorAngle);
+                                    m_pPlayerManager->BroadcastOnlyJoined(Reply);
+                                }
+                            }
+
+                            break;
+                        }
+
+                        // Vehicle get out request?
+                        case VEHICLE_REQUEST_OUT:
+                        {
+                            // Is he getting jacked?
+                            if (pPlayer->GetVehicleAction() == CPlayer::VEHICLEACTION_NONE)
+                            {
+                                // Does it have an occupant and is the occupant the requesting player?
+                                unsigned ucOccupiedSeat = pPlayer->GetOccupiedVehicleSeat();
+                                if (pPlayer == pVehicle->GetOccupant(ucOccupiedSeat))
+                                {
+                                    // Call the exiting vehicle event
+                                    CLuaArguments Arguments;
+                                    Arguments.PushElement(pPlayer);                    // player
+                                    Arguments.PushNumber(ucOccupiedSeat);              // seat
+                                    Arguments.PushBoolean(false);                      // jacked
+                                    Arguments.PushNumber(Packet.GetDoor());            // door being used
+                                    if (pVehicle->CallEvent("onVehicleStartExit", Arguments) && pPlayer->GetOccupiedVehicle() == pVehicle)
+                                    {
+                                        // Mark him as exiting the vehicle
+                                        pPlayer->SetVehicleAction(CPlayer::VEHICLEACTION_EXITING);
+
+                                        // Tell everyone he can start exiting the vehicle
+                                        CVehicleInOutPacket Reply(ID, ucOccupiedSeat, VEHICLE_REQUEST_OUT_CONFIRMED, Packet.GetDoor());
+                                        Reply.SetSourceElement(pPlayer);
+                                        m_pPlayerManager->BroadcastOnlyJoined(Reply);
+                                    }
+                                    else
+                                    {
+                                        // Tell him he can't exit (script denied it or he was
+                                        // already warped out)
+                                        CVehicleInOutPacket Reply(ID, 0, VEHICLE_ATTEMPT_FAILED);
+                                        Reply.SetSourceElement(pPlayer);
+                                        pPlayer->Send(Reply);
+                                    }
+                                }
+                                else
+                                {
+                                    // Tell him he can't exit
+                                    CVehicleInOutPacket Reply(ID, 0, VEHICLE_ATTEMPT_FAILED);
+                                    Reply.SetSourceElement(pPlayer);
+                                    pPlayer->Send(Reply);
+                                }
+                            }
+                            else
+                            {
+                                // Tell him he can't exit
+                                CVehicleInOutPacket Reply(ID, 0, VEHICLE_ATTEMPT_FAILED);
+                                Reply.SetSourceElement(pPlayer);
+                                pPlayer->Send(Reply);
+                            }
+
+                            break;
+                        }
+
+                        // Vehicle out notify?
+                        case VEHICLE_NOTIFY_OUT:
+                        {
+                            // Is he already getting out?
+                            if (pPlayer->GetVehicleAction() == CPlayer::VEHICLEACTION_EXITING)
+                            {
+                                // Does it have an occupant and is the occupant the requesting player?
+                                unsigned char ucOccupiedSeat = pPlayer->GetOccupiedVehicleSeat();
+                                if (pPlayer == pVehicle->GetOccupant(ucOccupiedSeat))
+                                {
+                                    // Mark the player/vehicle as empty
+                                    pVehicle->SetOccupant(NULL, ucOccupiedSeat);
+                                    pPlayer->SetOccupiedVehicle(NULL, 0);
+                                    pPlayer->SetVehicleAction(CPlayer::VEHICLEACTION_NONE);
+
+                                    // Force the player that just left the vehicle as the syncer
+                                    m_pUnoccupiedVehicleSync->OverrideSyncer(pVehicle, pPlayer);
+
+                                    // Tell everyone he can start exiting the vehicle
+                                    CVehicleInOutPacket Reply(ID, ucOccupiedSeat, VEHICLE_NOTIFY_OUT_RETURN);
+                                    Reply.SetSourceElement(pPlayer);
+                                    m_pPlayerManager->BroadcastOnlyJoined(Reply);
+
+                                    // Call the player->vehicle event
+                                    CLuaArguments Arguments;
+                                    Arguments.PushElement(pVehicle);                 // vehicle
+                                    Arguments.PushNumber(ucOccupiedSeat);            // seat
+                                    Arguments.PushBoolean(false);                    // jacker
+                                    Arguments.PushBoolean(false);                    // forcedByScript
+                                    pPlayer->CallEvent("onPlayerVehicleExit", Arguments);
+
+                                    // Call the vehicle->player event
+                                    CLuaArguments Arguments2;
+                                    Arguments2.PushElement(pPlayer);                  // player
+                                    Arguments2.PushNumber(ucOccupiedSeat);            // seat
+                                    Arguments2.PushBoolean(false);                    // jacker
+                                    Arguments2.PushBoolean(false);                    // forcedByScript
+                                    pVehicle->CallEvent("onVehicleExit", Arguments2);
+                                }
+                            }
+
+                            break;
+                        }
+
+                        // Vehicle out aborted notification?
+                        case VEHICLE_NOTIFY_OUT_ABORT:
+                        {
+                            // Is he entering?
+                            if (pPlayer->GetVehicleAction() == CPlayer::VEHICLEACTION_EXITING)
+                            {
+                                // Is he the occupant?
+                                unsigned char ucOccupiedSeat = pPlayer->GetOccupiedVehicleSeat();
+                                if (pPlayer == pVehicle->GetOccupant(ucOccupiedSeat))
+                                {
+                                    // Mark that he's in no vehicle
+                                    pPlayer->SetVehicleAction(CPlayer::VEHICLEACTION_NONE);
+
+                                    // Tell everyone he's in (they should warp him in)
+                                    CVehicleInOutPacket Reply(ID, ucOccupiedSeat, VEHICLE_NOTIFY_OUT_ABORT_RETURN);
+                                    Reply.SetSourceElement(pPlayer);
+                                    m_pPlayerManager->BroadcastOnlyJoined(Reply);
+                                }
+                            }
+
+                            break;
+                        }
+
+                        case VEHICLE_NOTIFY_FELL_OFF:
+                        {
+                            // Check that the player is in the given vehicle
+                            unsigned char ucOccupiedSeat = pPlayer->GetOccupiedVehicleSeat();
+                            if (pVehicle->GetOccupant(ucOccupiedSeat) == pPlayer)
+                            {
+                                // Remove him from the vehicle
+                                pPlayer->SetOccupiedVehicle(NULL, 0);
+                                pVehicle->SetOccupant(NULL, ucOccupiedSeat);
+
+                                // Force the player that just left the vehicle as the syncer
+                                m_pUnoccupiedVehicleSync->OverrideSyncer(pVehicle, pPlayer);
+
+                                pPlayer->SetVehicleAction(CPlayer::VEHICLEACTION_NONE);
+                                // Tell the other players about it
+                                CVehicleInOutPacket Reply(ID, ucOccupiedSeat, VEHICLE_NOTIFY_FELL_OFF_RETURN);
+                                Reply.SetSourceElement(pPlayer);
+                                m_pPlayerManager->BroadcastOnlyJoined(Reply);
+
+                                // Call the player->vehicle event
+                                CLuaArguments Arguments;
+                                Arguments.PushElement(pVehicle);                 // vehicle
+                                Arguments.PushNumber(ucOccupiedSeat);            // seat
+                                Arguments.PushBoolean(false);                    // jacker
+                                Arguments.PushBoolean(false);                    // forcedByScript
+                                pPlayer->CallEvent("onPlayerVehicleExit", Arguments);
+
+                                // Call the vehicle->player event
+                                CLuaArguments Arguments2;
+                                Arguments2.PushElement(pPlayer);                  // player
+                                Arguments2.PushNumber(ucOccupiedSeat);            // seat
+                                Arguments2.PushBoolean(false);                    // jacker
+                                Arguments2.PushBoolean(false);                    // forcedByScript
+                                pVehicle->CallEvent("onVehicleExit", Arguments2);
+                            }
+
+                            break;
+                        }
+
+                        case VEHICLE_NOTIFY_JACK:            // Finished jacking him
+                        {
+                            // Is the sender jacking?
+                            if (pPlayer->GetVehicleAction() == CPlayer::VEHICLEACTION_JACKING)
+                            {
+                                // Grab the jacked player
+                                CPed* pJacked = pVehicle->GetOccupant(0);
+                                if (pJacked)
+                                {
+                                    // TODO! CHECK THE CAR ID
+                                    // Throw the jacked player out
+                                    pJacked->SetOccupiedVehicle(NULL, 0);
+                                    pJacked->SetVehicleAction(CPlayer::VEHICLEACTION_NONE);
+
+                                    // Put the jacking player into it
+                                    pPlayer->SetOccupiedVehicle(pVehicle, 0);
+                                    pPlayer->SetVehicleAction(CPlayer::VEHICLEACTION_NONE);
+                                    pPlayer->SetJackingVehicle(NULL);
+                                    pVehicle->SetJackingPlayer(NULL);
+
+                                    // Tell everyone about it
+                                    ElementID           PlayerID = pPlayer->GetID();
+                                    ElementID           JackedID = pJacked->GetID();
+                                    CVehicleInOutPacket Reply(ID, 0, VEHICLE_NOTIFY_JACK_RETURN, PlayerID, JackedID);
+                                    Reply.SetSourceElement(pPlayer);
+                                    m_pPlayerManager->BroadcastOnlyJoined(Reply);
+
+                                    // Execute the player->vehicle script function for the jacked player
+                                    CLuaArguments ArgumentsExit;
+                                    ArgumentsExit.PushElement(pVehicle);            // vehicle
+                                    ArgumentsExit.PushNumber(0);                    // seat
+                                    ArgumentsExit.PushElement(pPlayer);             // jacker
+                                    ArgumentsExit.PushBoolean(false);               // forcedByScript
+                                    pJacked->CallEvent("onPlayerVehicleExit", ArgumentsExit);
+
+                                    // Execute the vehicle->vehicle script function for the jacked player
+                                    CLuaArguments ArgumentsExit2;
+                                    ArgumentsExit2.PushElement(pJacked);            // player
+                                    ArgumentsExit2.PushNumber(0);                   // seat
+                                    ArgumentsExit2.PushElement(pPlayer);            // jacker
+                                    ArgumentsExit2.PushBoolean(false);              // forcedByScript
+                                    pVehicle->CallEvent("onVehicleExit", ArgumentsExit2);
+
+                                    // Execute the player->vehicle script function
+                                    CLuaArguments ArgumentsEnter;
+                                    ArgumentsEnter.PushElement(pVehicle);            // vehicle
+                                    ArgumentsEnter.PushNumber(0);                    // seat
+                                    ArgumentsEnter.PushElement(pJacked);             // jacked
+                                    pPlayer->CallEvent("onPlayerVehicleEnter", ArgumentsEnter);
+
+                                    // Execute the vehicle->player script function
+                                    CLuaArguments ArgumentsEnter2;
+                                    ArgumentsEnter2.PushElement(pPlayer);            // player
+                                    ArgumentsEnter2.PushNumber(0);                   // seat
+                                    ArgumentsEnter2.PushElement(pJacked);            // jacked
+                                    pVehicle->CallEvent("onVehicleEnter", ArgumentsEnter2);
+                                }
+                                else
+                                {
+                                    // Put the jacking player into it
+                                    pPlayer->SetOccupiedVehicle(pVehicle, 0);
+                                    pPlayer->SetVehicleAction(CPlayer::VEHICLEACTION_NONE);
+                                    pPlayer->SetJackingVehicle(NULL);
+                                    pVehicle->SetJackingPlayer(NULL);
+
+                                    // Tell everyone about it
+                                    CVehicleInOutPacket Reply(ID, 0, VEHICLE_NOTIFY_IN_RETURN);
+                                    Reply.SetSourceElement(pPlayer);
+                                    m_pPlayerManager->BroadcastOnlyJoined(Reply);
+
+                                    // Execute the player->vehicle script function
+                                    CLuaArguments Arguments;
+                                    Arguments.PushElement(pVehicle);            // vehice
+                                    Arguments.PushNumber(0);                    // seat
+                                    Arguments.PushBoolean(false);               // jacked
+                                    pPlayer->CallEvent("onPlayerVehicleEnter", Arguments);
+
+                                    // Execute the vehicle->player script function
+                                    CLuaArguments Arguments2;
+                                    Arguments2.PushElement(pPlayer);            // player
+                                    Arguments2.PushNumber(0);                   // seat
+                                    Arguments2.PushBoolean(false);              // jacked
+                                    pVehicle->CallEvent("onVehicleEnter", Arguments2);
+                                }
+                            }
+
+                            break;
+                        }
+
+                        case VEHICLE_NOTIFY_JACK_ABORT:
+                        {
+                            // Is the sender jacking?
+                            if (pPlayer->GetVehicleAction() == CPlayer::VEHICLEACTION_JACKING)
+                            {
+                                unsigned char ucDoor = Packet.GetDoor();
+                                float         fAngle = Packet.GetDoorAngle();
+                                CPed*         pJacked = pVehicle->GetOccupant(0);
+
+                                // Mark that the jacker is in no vehicle
+                                pPlayer->SetVehicleAction(CPlayer::VEHICLEACTION_NONE);
+                                pPlayer->SetOccupiedVehicle(NULL, 0);
+                                pPlayer->SetJackingVehicle(NULL);
+                                pVehicle->SetJackingPlayer(NULL);
+
+                                // Set the door angle.
+                                pVehicle->SetDoorOpenRatio(ucDoor, fAngle);
+
+                                // Tell everyone he aborted
+                                CVehicleInOutPacket Reply(ID, 0, VEHICLE_NOTIFY_IN_ABORT_RETURN, ucDoor);
+                                Reply.SetSourceElement(pPlayer);
+                                Reply.SetDoorAngle(fAngle);
+                                m_pPlayerManager->BroadcastOnlyJoined(Reply);
+
+                                // The jacked is still inside?
+                                if (pJacked)
+                                {
+                                    // Did he already start jacking him? (we're trusting the client here!)
+                                    if (Packet.GetStartedJacking() == 1)
+                                    {
+                                        // Get the jacked out
+                                        pJacked->SetOccupiedVehicle(NULL, 0);
+
+                                        // No driver in this vehicle
+                                        pVehicle->SetOccupant(NULL, 0);
+
+                                        // Tell everyone to get the jacked person out
+                                        CVehicleInOutPacket JackedReply(ID, 0, VEHICLE_NOTIFY_OUT_RETURN);
+                                        JackedReply.SetSourceElement(pJacked);
+                                        m_pPlayerManager->BroadcastOnlyJoined(JackedReply);
+                                    }
+                                    pJacked->SetVehicleAction(CPlayer::VEHICLEACTION_NONE);
+                                }
+                            }
+
+                            break;
+                        }
+
+                        default:
+                        {
+                            DisconnectConnectionDesync(this, *pPlayer, 2);
+                            return;
+                        }
+                    }
+                }
+                else
+                {
+                    CVehicleInOutPacket Reply(ID, 0, VEHICLE_ATTEMPT_FAILED);
+                    Reply.SetSourceElement(pPlayer);
+                    pPlayer->Send(Reply);
+                }
+            }
+            else
+            {
+                CVehicleInOutPacket Reply(ID, 0, VEHICLE_ATTEMPT_FAILED);
+                Reply.SetSourceElement(pPlayer);
+                pPlayer->Send(Reply);
+            }
+        }
+        else
+        {
+            DisconnectConnectionDesync(this, *pPlayer, 5);
+            return;
+        }
+    }
+}
+
+void CGame::Packet_VehicleTrailer(CVehicleTrailerPacket& Packet)
+{
+    CPlayer* pPlayer = Packet.GetSourcePlayer();
+    if (pPlayer && pPlayer->IsJoined())
+    {
+        // Spawned?
+        if (pPlayer->IsSpawned())
+        {
+            // Grab the vehicle with the chosen ID
+            ElementID ID = Packet.GetVehicle();
+            ElementID TrailerID = Packet.GetAttachedVehicle();
+            bool      bAttached = Packet.GetAttached();
+
+            CElement* pVehicleElement = CElementIDs::GetElement(ID);
+            if (pVehicleElement && IS_VEHICLE(pVehicleElement))
+            {
+                CVehicle* pVehicle = static_cast<CVehicle*>(pVehicleElement);
+
+                pVehicleElement = CElementIDs::GetElement(TrailerID);
+                if (pVehicleElement && IS_VEHICLE(pVehicleElement))
+                {
+                    CVehicle* pTrailer = static_cast<CVehicle*>(pVehicleElement);
+
+                    // If we're attaching
+                    if (bAttached)
+                    {
+                        // Do we already have a trailer?
+                        CVehicle* pPresentTrailer = pVehicle->GetTowedVehicle();
+                        if (pPresentTrailer)
+                        {
+                            pPresentTrailer->SetTowedByVehicle(NULL);
+                            pVehicle->SetTowedVehicle(NULL);
+
+                            // Detach this one
+                            CVehicleTrailerPacket DetachPacket(pVehicle, pPresentTrailer, false);
+                            DetachPacket.SetSourceElement(pPlayer);
+                            m_pPlayerManager->BroadcastOnlyJoined(DetachPacket);
+                        }
+
+                        // Is our trailer already attached to something?
+                        CVehicle* pPresentVehicle = pTrailer->GetTowedByVehicle();
+                        if (pPresentVehicle)
+                        {
+                            pTrailer->SetTowedByVehicle(NULL);
+                            pPresentVehicle->SetTowedVehicle(NULL);
+
+                            // Detach from this one
+                            CVehicleTrailerPacket DetachPacket(pPresentVehicle, pTrailer, false);
+                            DetachPacket.SetSourceElement(pPlayer);
+                            m_pPlayerManager->BroadcastOnlyJoined(DetachPacket);
+                        }
+
+                        // Attach them
+                        pVehicle->SetTowedVehicle(pTrailer);
+                        pTrailer->SetTowedByVehicle(pVehicle);
+
+                        // Make sure the un-occupied syncer of the trailer is this driver
+                        m_pUnoccupiedVehicleSync->OverrideSyncer(pTrailer, pPlayer);
+
+                        // Broadcast this packet to everyone else
+                        m_pPlayerManager->BroadcastOnlyJoined(Packet, pPlayer);
+
+                        // Execute the attach trailer script function
+                        CLuaArguments Arguments;
+                        Arguments.PushElement(pVehicle);
+                        bool bContinue = pTrailer->CallEvent("onTrailerAttach", Arguments);
+
+                        if (!bContinue)
+                        {
+                            // Detach them
+                            CVehicleTrailerPacket DetachPacket(pVehicle, pTrailer, false);
+                            DetachPacket.SetSourceElement(pPlayer);
+                            m_pPlayerManager->BroadcastOnlyJoined(DetachPacket);
+                        }
+                    }
+                    else            // If we're detaching
+                    {
+                        // Make sure they're attached
+                        if (pVehicle->GetTowedVehicle() == pTrailer && pTrailer->GetTowedByVehicle() == pVehicle)
+                        {
+                            // Detach them
+                            pVehicle->SetTowedVehicle(NULL);
+                            pTrailer->SetTowedByVehicle(NULL);
+
+                            // Tell everyone else to detach them
+                            m_pPlayerManager->BroadcastOnlyJoined(Packet, pPlayer);
+
+                            // Execute the detach trailer script function
+                            CLuaArguments Arguments;
+                            Arguments.PushElement(pVehicle);
+                            pTrailer->CallEvent("onTrailerDetach", Arguments);
+                        }
+                    }
+                }
+            }
+        }
+    }
+}
+
+void CGame::Packet_Voice_Data(CVoiceDataPacket& Packet)
+{
+    unsigned short usDataLength = 0;
+
+    if (m_pMainConfig->IsVoiceEnabled())            // Shouldn't really be receiving voice packets at all if voice is disabled
+    {
+        usDataLength = Packet.GetDataLength();
+
+        if (usDataLength > 0)
+        {
+            CPlayer* pPlayer = Packet.GetSourcePlayer();
+
+            if (pPlayer)
+            {
+                if (pPlayer->IsVoiceMuted())            // Shouldn't be receiving voice packets, player should be muted client side
+                    return;
+
+                // Is it the start of the voice stream?
+                if (pPlayer->GetVoiceState() == VOICESTATE_IDLE)
+                {
+                    // Trigger the related event
+                    CLuaArguments Arguments;
+                    bool          bEventTriggered = pPlayer->CallEvent("onPlayerVoiceStart", Arguments, pPlayer);
+
+                    if (!bEventTriggered)            // Was the event cancelled?
+                    {
+                        pPlayer->SetVoiceState(VOICESTATE_TRANSMITTING_IGNORED);
+                        return;
+                    }
+
+                    // Our voice state has changed
+                    pPlayer->SetVoiceState(VOICESTATE_TRANSMITTING);
+                }
+
+                if (pPlayer->GetVoiceState() ==
+                    VOICESTATE_TRANSMITTING)            // If we reach here, and we're still in idle state, then the event was cancelled
+                {
+                    const unsigned char* pBuffer = Packet.GetData();
+                    CVoiceDataPacket     VoicePacket(pPlayer, pBuffer, usDataLength);
+
+                    // Make list of players to send the voice packet to
+                    std::set<CPlayer*> playerSendMap;
+
+                    list<CElement*>::const_iterator iter = pPlayer->IterBroadcastListBegin();
+                    for (; iter != pPlayer->IterBroadcastListEnd(); iter++)
+                    {
+                        CElement* pBroadcastElement = *iter;
+                        if (IS_TEAM(pBroadcastElement))
+                        {
+                            // Add team members
+                            CTeam*                         pTeam = static_cast<CTeam*>(pBroadcastElement);
+                            list<CPlayer*>::const_iterator iter = pTeam->PlayersBegin();
+                            for (; iter != pTeam->PlayersEnd(); iter++)
+                                playerSendMap.insert(*iter);
+                        }
+                        else if (IS_PLAYER(pBroadcastElement))
+                        {
+                            // Add a player
+                            playerSendMap.insert(static_cast<CPlayer*>(pBroadcastElement));
+                        }
+                        else
+                        {
+                            // Add element decendants
+                            std::vector<CPlayer*> descendantList;
+                            pBroadcastElement->GetDescendantsByType(descendantList, CElement::PLAYER);
+                            for (std::vector<CPlayer*>::const_iterator iter = descendantList.begin(); iter != descendantList.end(); ++iter)
+                            {
+                                playerSendMap.insert(*iter);
+                            }
+                        }
+                    }
+
+                    // Filter out ourselves and ignored
+                    for (std::set<CPlayer*>::iterator iter = playerSendMap.begin(); iter != playerSendMap.end();)
+                    {
+                        if (*iter == pPlayer || (*iter)->IsPlayerIgnoringElement(pPlayer))
+                            playerSendMap.erase(iter++);
+                        else
+                            ++iter;
+                    }
+
+                    // Send to all players in the send list
+                    CPlayerManager::Broadcast(VoicePacket, playerSendMap);
+                }
+            }
+        }
+    }
+}
+
+void CGame::Packet_Voice_End(CVoiceEndPacket& Packet)
+{
+    if (m_pMainConfig->IsVoiceEnabled())            // Shouldn't really be receiving voice packets at all if voice is disabled
+    {
+        CPlayer* pPlayer = Packet.GetSourcePlayer();
+
+        if (pPlayer)
+        {
+            CLuaArguments Arguments;
+            pPlayer->CallEvent("onPlayerVoiceStop", Arguments, pPlayer);
+
+            // Reset our voice state
+            pPlayer->SetVoiceState(VOICESTATE_IDLE);
+
+            CVoiceEndPacket EndPacket(pPlayer);
+
+            // Make list of players to send the voice packet to
+            std::set<CPlayer*> playerSendMap;
+
+            list<CElement*>::const_iterator iter = pPlayer->IterBroadcastListBegin();
+            for (; iter != pPlayer->IterBroadcastListEnd(); iter++)
+            {
+                CElement* pBroadcastElement = *iter;
+                if (IS_TEAM(pBroadcastElement))
+                {
+                    // Add team members
+                    CTeam*                         pTeam = static_cast<CTeam*>(pBroadcastElement);
+                    list<CPlayer*>::const_iterator iter = pTeam->PlayersBegin();
+                    for (; iter != pTeam->PlayersEnd(); iter++)
+                        playerSendMap.insert(*iter);
+                }
+                else if (IS_PLAYER(pBroadcastElement))
+                {
+                    // Add a player
+                    playerSendMap.insert(static_cast<CPlayer*>(pBroadcastElement));
+                }
+                else
+                {
+                    // Add element decendants
+                    std::vector<CPlayer*> descendantList;
+                    pBroadcastElement->GetDescendantsByType(descendantList, CElement::PLAYER);
+                    for (std::vector<CPlayer*>::const_iterator iter = descendantList.begin(); iter != descendantList.end(); ++iter)
+                    {
+                        playerSendMap.insert(*iter);
+                    }
+                }
+            }
+
+            // Filter out ourselves and ignored
+            for (std::set<CPlayer*>::iterator iter = playerSendMap.begin(); iter != playerSendMap.end();)
+            {
+                if (*iter == pPlayer || (*iter)->IsPlayerIgnoringElement(pPlayer))
+                    playerSendMap.erase(iter++);
+                else
+                    ++iter;
+            }
+
+            // Send to all players in the send list
+            CPlayerManager::Broadcast(EndPacket, playerSendMap);
+        }
+    }
+}
+
+void CGame::Packet_CameraSync(CCameraSyncPacket& Packet)
+{
+    CPlayer* pPlayer = Packet.GetSourcePlayer();
+    if (pPlayer && pPlayer->IsJoined())
+    {
+        pPlayer->NotifyReceivedSync();
+
+        CPlayerCamera* pCamera = pPlayer->GetCamera();
+
+        if (Packet.m_bFixed)
+        {
+            pCamera->SetMode(CAMERAMODE_FIXED);
+            pCamera->SetPosition(Packet.m_vecPosition);
+            pCamera->SetLookAt(Packet.m_vecLookAt);
+        }
+        else
+        {
+            CPlayer* pTarget = GetElementFromId<CPlayer>(Packet.m_TargetID);
+            if (!pTarget)
+                pTarget = pPlayer;
+
+            pCamera->SetMode(CAMERAMODE_PLAYER);
+            pCamera->SetTarget(pTarget);
+        }
+    }
+}
+
+void CGame::Packet_PlayerTransgression(CPlayerTransgressionPacket& Packet)
+{
+    CPlayer* pPlayer = Packet.GetSourcePlayer();
+    if (pPlayer)
+    {
+        // If ac# not disabled on this server, do a kick
+        if (!g_pGame->GetConfig()->IsDisableAC(SString("%d", Packet.m_uiLevel)))
+        {
+            CStaticFunctionDefinitions::KickPlayer(pPlayer, NULL, Packet.m_strMessage);
+        }
+    }
+}
+
+void CGame::Packet_PlayerDiagnostic(CPlayerDiagnosticPacket& Packet)
+{
+    CPlayer* pPlayer = Packet.GetSourcePlayer();
+    if (pPlayer && pPlayer->IsJoined())
+    {
+        if (Packet.m_uiLevel == 236)
+        {
+            // Handle special info
+            std::vector<SString> parts;
+            Packet.m_strMessage.Split(",", parts);
+            if (parts.size() > 2)
+            {
+                pPlayer->m_strDetectedAC = parts[0].Replace("|", ",");
+                pPlayer->m_uiD3d9Size = atoi(parts[1]);
+                pPlayer->m_strD3d9Md5 = parts[2];
+                pPlayer->m_strD3d9Sha256 = parts[3];
+            }
+        }
+        else if (Packet.m_uiLevel >= 1000 || g_pGame->GetConfig()->IsEnableDiagnostic(SString("%d", Packet.m_uiLevel)))
+        {
+            // If diagnosticis enabled on this server, log it
+            SString strMessageCombo("DIAGNOSTIC: %s #%d %s\n", pPlayer->GetNick(), Packet.m_uiLevel, Packet.m_strMessage.c_str());
+            CLogger::LogPrint(strMessageCombo);
+        }
+    }
+}
+
+void CGame::Packet_PlayerScreenShot(CPlayerScreenShotPacket& Packet)
+{
+    CPlayer* pPlayer = Packet.GetSourcePlayer();
+    if (pPlayer && pPlayer->IsJoined())
+    {
+        if (Packet.m_ucStatus != EPlayerScreenShotResult::SUCCESS)
+        {
+            // disabled, minimized or error
+            if (Packet.m_pResource)
+            {
+                CLuaArguments Arguments;
+                Arguments.PushResource(Packet.m_pResource);
+                Arguments.PushString(EnumToString((EPlayerScreenShotResultType)Packet.m_ucStatus));
+                Arguments.PushBoolean(false);
+                Arguments.PushNumber(static_cast<double>(Packet.m_llServerGrabTime));
+                Arguments.PushString(Packet.m_strTag);
+                Arguments.PushString(Packet.m_strError);
+                pPlayer->CallEvent("onPlayerScreenShot", Arguments);
+            }
+        }
+        else if (Packet.m_ucStatus == EPlayerScreenShotResult::SUCCESS)
+        {
+            // Get in-progress info
+            SScreenShotInfo& info = pPlayer->GetScreenShotInfo();
+
+            // Validate
+            if (!info.bInProgress || info.usNextPartNumber != Packet.m_usPartNumber || info.usScreenShotId != Packet.m_usScreenShotId)
+            {
+                info.bInProgress = false;
+                info.buffer.Clear();
+
+                // Check if new start
+                if (Packet.m_usPartNumber == 0)
+                {
+                    info.bInProgress = true;
+                    info.usNextPartNumber = 0;
+                    info.usScreenShotId = Packet.m_usScreenShotId;
+
+                    info.llTimeStamp = Packet.m_llServerGrabTime;
+                    info.uiTotalBytes = Packet.m_uiTotalBytes;
+                    info.usTotalParts = Packet.m_usTotalParts;
+                    info.usResourceNetId = Packet.m_pResource ? Packet.m_pResource->GetNetID() : INVALID_RESOURCE_NET_ID;
+                    info.strTag = Packet.m_strTag;
+                }
+            }
+
+            // Add data if valid
+            if (info.bInProgress)
+            {
+                info.buffer += Packet.m_buffer;
+                info.usNextPartNumber++;
+
+                // Finished?
+                if (info.usNextPartNumber == info.usTotalParts)
+                {
+                    CResource* pResource = g_pGame->GetResourceManager()->GetResourceFromNetID(info.usResourceNetId);
+                    if (pResource && info.uiTotalBytes == info.buffer.GetSize())
+                    {
+                        CLuaArguments Arguments;
+                        Arguments.PushResource(pResource);
+                        Arguments.PushString("ok");
+                        Arguments.PushString(std::string(info.buffer.GetData(), info.buffer.GetSize()));
+                        Arguments.PushNumber(static_cast<double>(info.llTimeStamp));
+                        Arguments.PushString(info.strTag);
+                        pPlayer->CallEvent("onPlayerScreenShot", Arguments);
+                    }
+
+                    info.bInProgress = false;
+                    info.buffer.Clear();
+                }
+            }
+        }
+    }
+}
+
+void CGame::Packet_PlayerNoSocket(CPlayerNoSocketPacket& Packet)
+{
+    CPlayer* pPlayer = Packet.GetSourcePlayer();
+    if (pPlayer)
+    {
+        // If we are getting 'no socket' warnings from the network layer, and sync has not been received for ages, assume some sort of problem and quit the
+        // player
+        if (pPlayer->GetTimeSinceReceivedSync() > 20000)
+        {
+            CLogger::LogPrintf("INFO: Dead connection detected for %s\n", pPlayer->GetNick());
+            pPlayer->Send(CPlayerDisconnectedPacket(CPlayerDisconnectedPacket::KICK, "Worrying message"));
+            g_pGame->QuitPlayer(*pPlayer, CClient::QUIT_TIMEOUT);
+        }
+    }
+}
+
+void CGame::Packet_PlayerNetworkStatus(CPlayerNetworkStatusPacket& Packet)
+{
+    CPlayer* pPlayer = Packet.GetSourcePlayer();
+    if (pPlayer)
+    {
+        CLuaArguments Arguments;
+        Arguments.PushNumber(Packet.m_ucType);             // 0-interruption began  1-interruption end
+        Arguments.PushNumber(Packet.m_uiTicks);            // Ticks since interruption start
+        pPlayer->CallEvent("onPlayerNetworkStatus", Arguments, NULL);
+    }
+}
+
+void CGame::Packet_PlayerModInfo(CPlayerModInfoPacket& Packet)
+{
+    CPlayer* pPlayer = Packet.GetSourcePlayer();
+    if (pPlayer)
+    {
+        // Make itemList table
+        CLuaArguments resultItemList;
+        for (std::vector<SModInfoItem>::iterator iter = Packet.m_ModInfoItemList.begin(); iter != Packet.m_ModInfoItemList.end(); ++iter)
+        {
+            const SModInfoItem& in = *iter;
+
+            // Make item table
+            CLuaArguments resultItem;
+
+            resultItem.PushString("id");
+            resultItem.PushNumber(in.usId);
+
+            resultItem.PushString("name");
+            resultItem.PushString(in.strName);
+
+            resultItem.PushString("hash");
+            resultItem.PushNumber(in.uiHash);
+
+            if (in.bHasSize)
+            {
+                resultItem.PushString("sizeX");
+                resultItem.PushNumber(in.vecSize.fX - fmod((double)in.vecSize.fX, 0.01));
+
+                resultItem.PushString("sizeY");
+                resultItem.PushNumber(in.vecSize.fY - fmod((double)in.vecSize.fY, 0.01));
+
+                resultItem.PushString("sizeZ");
+                resultItem.PushNumber(in.vecSize.fZ - fmod((double)in.vecSize.fZ, 0.01));
+
+                resultItem.PushString("originalSizeX");
+                resultItem.PushNumber(in.vecOriginalSize.fX - fmod((double)in.vecOriginalSize.fX, 0.01));
+
+                resultItem.PushString("originalSizeY");
+                resultItem.PushNumber(in.vecOriginalSize.fY - fmod((double)in.vecOriginalSize.fY, 0.01));
+
+                resultItem.PushString("originalSizeZ");
+                resultItem.PushNumber(in.vecOriginalSize.fZ - fmod((double)in.vecOriginalSize.fZ, 0.01));
+            }
+
+            if (in.bHasHashInfo)
+            {
+                resultItem.PushString("length");
+                resultItem.PushNumber(in.uiShortBytes);
+
+                resultItem.PushString("md5");
+                resultItem.PushString(in.strShortMd5);
+
+                resultItem.PushString("sha256");
+                resultItem.PushString(in.strShortSha256);
+
+                resultItem.PushString("paddedLength");
+                resultItem.PushNumber(in.uiLongBytes);
+
+                resultItem.PushString("paddedMd5");
+                resultItem.PushString(in.strLongMd5);
+
+                resultItem.PushString("paddedSha256");
+                resultItem.PushString(in.strLongSha256);
+            }
+
+            resultItemList.PushNumber(resultItemList.Count() / 2 + 1);
+            resultItemList.PushTable(&resultItem);
+        }
+
+        CLuaArguments Arguments;
+        Arguments.PushString(Packet.m_strInfoType);
+        Arguments.PushTable(&resultItemList);
+        pPlayer->CallEvent("onPlayerModInfo", Arguments);
+    }
+}
+
+void CGame::Packet_PlayerACInfo(CPlayerACInfoPacket& Packet)
+{
+    CPlayer* pPlayer = Packet.GetSourcePlayer();
+    if (pPlayer)
+    {
+        CLuaArguments acList;
+        for (uint i = 0; i < Packet.m_IdList.size(); i++)
+        {
+            acList.PushNumber(i + 1);
+            acList.PushNumber(Packet.m_IdList[i]);
+        }
+
+        CLuaArguments Arguments;
+        Arguments.PushTable(&acList);
+        Arguments.PushNumber(Packet.m_uiD3d9Size);
+        Arguments.PushString(Packet.m_strD3d9MD5);
+        Arguments.PushString(Packet.m_strD3d9SHA256);
+        pPlayer->CallEvent("onPlayerACInfo", Arguments);
+    }
+}
+
+void CGame::PlayerCompleteConnect(CPlayer* pPlayer)
+{
+    SString strIPAndSerial("IP: %s  Serial: %s  Version: %s", pPlayer->GetSourceIP(), pPlayer->GetSerial().c_str(), pPlayer->GetPlayerVersion().c_str());
+    // Call the onPlayerConnect event. If it returns false, disconnect the player
+    CLuaArguments Arguments;
+    Arguments.PushString(pPlayer->GetNick());
+    Arguments.PushString(pPlayer->GetSourceIP());
+    Arguments.PushString(pPlayer->GetSerialUser().c_str());
+    Arguments.PushString(pPlayer->GetSerial().c_str());
+    Arguments.PushNumber(pPlayer->GetMTAVersion());
+    Arguments.PushString(pPlayer->GetPlayerVersion());
+    if (!g_pGame->GetMapManager()->GetRootElement()->CallEvent("onPlayerConnect", Arguments))
+    {
+        // event cancelled, disconnect the player
+        CLogger::LogPrintf("CONNECT: %s failed to connect. (onPlayerConnect event cancelled) (%s)\n", pPlayer->GetNick(), strIPAndSerial.c_str());
+        const char* szError = g_pGame->GetEvents()->GetLastError();
+        if (szError && szError[0])
+        {
+            DisconnectPlayer(g_pGame, *pPlayer, szError);
+            return;
+        }
+        DisconnectPlayer(g_pGame, *pPlayer, CPlayerDisconnectedPacket::GENERAL_REFUSED);
+        return;
+    }
+
+    // Tell the console
+    CLogger::LogPrintf("CONNECT: %s connected (%s)\n", pPlayer->GetNick(), strIPAndSerial.c_str());
+
+    // Send him the join details
+    pPlayer->Send(CPlayerConnectCompletePacket());
+
+    // The player is spawned when he's connected, just the Camera is not faded in/not targetting
+    pPlayer->SetSpawned(true);
+}
+
+void CGame::Lock(void)
+{
+    pthread_mutex_lock(&mutexhttp);
+}
+
+void CGame::Unlock(void)
+{
+    pthread_mutex_unlock(&mutexhttp);
+}
+
+void CGame::SetGlitchEnabled(const std::string& strGlitch, bool bEnabled)
+{
+    eGlitchType cGlitch = m_GlitchNames[strGlitch];
+    assert(cGlitch >= 0 && cGlitch < NUM_GLITCHES);
+    m_Glitches[cGlitch] = bEnabled;
+    SendSyncSettings();
+    CalculateMinClientRequirement();
+}
+
+bool CGame::IsGlitchEnabled(const std::string& strGlitch)
+{
+    eGlitchType cGlitch = m_GlitchNames[strGlitch];
+    assert(cGlitch >= 0 && cGlitch < NUM_GLITCHES);
+    return m_Glitches[cGlitch] ? true : false;
+}
+bool CGame::IsGlitchEnabled(eGlitchType cGlitch)
+{
+    assert(cGlitch >= 0 && cGlitch < NUM_GLITCHES);
+    return m_Glitches[cGlitch] || false;
+}
+
+void CGame::SetCloudsEnabled(bool bEnabled)
+{
+    m_bCloudsEnabled = bEnabled;
+}
+bool CGame::GetCloudsEnabled(void)
+{
+    return m_bCloudsEnabled;
+}
+
+bool CGame::GetJetpackWeaponEnabled(eWeaponType weaponType)
+{
+    if (weaponType >= WEAPONTYPE_BRASSKNUCKLE && weaponType < WEAPONTYPE_LAST_WEAPONTYPE)
+    {
+        return m_JetpackWeapons[weaponType];
+    }
+    return false;
+}
+
+void CGame::SetJetpackWeaponEnabled(eWeaponType weaponType, bool bEnabled)
+{
+    if (weaponType >= WEAPONTYPE_BRASSKNUCKLE && weaponType < WEAPONTYPE_LAST_WEAPONTYPE)
+    {
+        m_JetpackWeapons[weaponType] = bEnabled;
+    }
+}
+
+//
+// Handle basic backup of databases and config files
+//
+void CGame::HandleBackup(void)
+{
+    // Get backup vars
+    SString strBackupPath = PathConform(m_pMainConfig->GetBackupPath()).TrimEnd(PATH_SEPERATOR);
+    int     iBackupInterval = m_pMainConfig->GetBackupInterval();
+    uint    uiBackupAmount = m_pMainConfig->GetBackupAmount();
+    if (iBackupInterval == 0 || uiBackupAmount == 0)
+        return;
+
+    // Check if brand new installation
+    CModManager* pModManager = g_pServerInterface->GetModManager();
+    if (!DirectoryExists(m_pMainConfig->GetSystemDatabasesPath()) && !FileExists(m_pMainConfig->GetLogFile()) &&
+        !FileExists(pModManager->GetAbsolutePath("internal.db")))
+    {
+        return;
+    }
+
+    // Determine date now
+    time_t secondsNow = time(NULL);
+
+    // Determine last backup date
+    std::vector<SString> fileList = FindFiles(strBackupPath + "/", true, false);
+
+    // Check each file name is a valid backup name
+    for (uint f = 0; f < fileList.size(); f++)
+    {
+        SString       strName = fileList[f];
+        const SString strCheck = "0000-00-00.zip";
+        for (uint i = 0; i < std::min(strCheck.length(), strName.length()); i++)
+            if (!isdigit((uchar)strName[i]) || !isdigit((uchar)strCheck[i]))
+                if (strName[i] != strCheck[i])
+                {
+                    ListRemoveIndex(fileList, f--);
+                    break;
+                }
+    }
+
+    // Alpha sort
+    std::sort(fileList.rbegin(), fileList.rend());
+
+    // Check date of last backup
+    if (!fileList.empty())
+    {
+        SString strNewest = fileList.front();
+        tm      timeinfo;
+        memset(&timeinfo, 0, sizeof(timeinfo));
+        timeinfo.tm_year = atoi(strNewest.SubStr(0, 4)) - 1900;
+        timeinfo.tm_mon = atoi(strNewest.SubStr(5, 2)) - 1;
+        timeinfo.tm_mday = atoi(strNewest.SubStr(8, 2));
+
+        time_t timeSinceBackup = secondsNow - mktime(&timeinfo);
+        if (timeSinceBackup < iBackupInterval * 86400L)
+            return;            // No backup required
+    }
+
+    m_pMainConfig->NotifyDidBackup();
+
+    // Make target file name
+    tm*  tmp = gmtime(&secondsNow);
+    char outstr[200] = {0};
+    strftime(outstr, sizeof(outstr), "%Y-%m-%d", tmp);
+    SString strDateNow = outstr;
+    SString strBackupZip = PathJoin(strBackupPath, strDateNow + ".zip");
+    SString strTempZip = PathJoin(strBackupPath, strDateNow + "_temp.zip");
+
+    if (FileExists(strBackupZip))
+        return;            // Can't do backup as target file already exists
+
+    MkDir(strBackupPath);
+
+    // Delete previous temp zip if any
+    FileDelete(strTempZip);
+
+    CZipMaker zipMaker(strTempZip);
+    if (!zipMaker.IsValid())
+        return;            // Can't do backup as can't create target zip
+
+    CLogger::LogPrintfNoStamp("Please wait...\n");
+
+    // Backup config files
+    zipMaker.InsertFile(pModManager->GetAbsolutePath("mtaserver.conf"), PathJoin("config", "mtaserver.conf"));
+    zipMaker.InsertFile(m_pMainConfig->GetAccessControlListFile(), PathJoin("config", "acl.xml"));
+    zipMaker.InsertFile(pModManager->GetAbsolutePath(FILENAME_BANLIST), PathJoin("config", "banlist.xml"));
+    zipMaker.InsertFile(pModManager->GetAbsolutePath("editor.conf"), PathJoin("config", "editor.conf"));
+    zipMaker.InsertFile(pModManager->GetAbsolutePath("editor_acl.xml"), PathJoin("config", "editor_acl.xml"));
+    zipMaker.InsertFile(pModManager->GetAbsolutePath("local.conf"), PathJoin("config", "local.conf"));
+    zipMaker.InsertFile(m_pMainConfig->GetIdFile(), PathJoin("config", "server-id.keys"));
+    zipMaker.InsertFile(pModManager->GetAbsolutePath(FILENAME_SETTINGS), PathJoin("config", "settings.xml"));
+    zipMaker.InsertFile(pModManager->GetAbsolutePath("vehiclecolors.conf"), PathJoin("config", "vehiclecolors.conf"));
+
+    // Backup database files
+    zipMaker.InsertDirectoryTree(m_pMainConfig->GetGlobalDatabasesPath(), PathJoin("databases", "global"));
+    zipMaker.InsertDirectoryTree(m_pMainConfig->GetSystemDatabasesPath(), PathJoin("databases", "system"));
+    zipMaker.InsertFile(pModManager->GetAbsolutePath("internal.db"), PathJoin("databases", "other", "internal.db"));
+    zipMaker.InsertFile(pModManager->GetAbsolutePath("registry.db"), PathJoin("databases", "other", "registry.db"));
+
+    zipMaker.Close();
+
+    // Rename temp file to final name
+    FileRename(strTempZip, strBackupZip);
+
+    // Remove backups over min required
+    while (fileList.size() >= uiBackupAmount)
+    {
+        SString strOldest = fileList.back();
+        FileDelete(PathJoin(strBackupPath, strOldest));
+        fileList.pop_back();
+    }
+}
+
+//
+// Toggle latent send mode
+//
+void CGame::EnableLatentSends(bool bEnabled, int iBandwidth, CLuaMain* pLuaMain, ushort usResourceNetId)
+{
+    m_bLatentSendsEnabled = bEnabled && iBandwidth;
+    m_iLatentSendsBandwidth = iBandwidth;
+    m_pLatentSendsLuaMain = pLuaMain;
+    m_usLatentSendsResourceNetId = usResourceNetId;
+}
+
+//
+// Optimization for latent sends
+//
+void CGame::SendPacketBatchBegin(unsigned char ucPacketId, NetBitStreamInterface* pBitStream)
+{
+    if (m_bLatentSendsEnabled)
+        GetLatentTransferManager()->AddSendBatchBegin(ucPacketId, pBitStream);
+}
+
+//
+// Maybe route though LatentTransferManager
+//
+bool CGame::SendPacket(unsigned char ucPacketID, const NetServerPlayerID& playerID, NetBitStreamInterface* pBitStream, bool bBroadcast,
+                       NetServerPacketPriority packetPriority, NetServerPacketReliability packetReliability, ePacketOrdering packetOrdering)
+{
+    if (!m_bLatentSendsEnabled)
+    {
+        if (ucPacketID == PACKET_ID_LUA_ELEMENT_RPC)
+        {
+            // Get the RPC number in an ugly way
+            pBitStream->ResetReadPointer();
+            uchar ucRpcId = 0;
+            pBitStream->Read(ucRpcId);
+            pBitStream->ResetReadPointer();
+            CPerfStatRPCPacketUsage::GetSingleton()->UpdatePacketUsageOut(ucRpcId, pBitStream->GetNumberOfBytesUsed());
+        }
+        return g_pNetServer->SendPacket(ucPacketID, playerID, pBitStream, bBroadcast, packetPriority, packetReliability, packetOrdering);
+    }
+    else
+        GetLatentTransferManager()->AddSend(playerID, pBitStream->Version(), m_iLatentSendsBandwidth, m_pLatentSendsLuaMain, m_usLatentSendsResourceNetId);
+    return true;
+}
+
+//
+// Optimization for latent sends
+//
+void CGame::SendPacketBatchEnd(void)
+{
+    if (m_bLatentSendsEnabled)
+        GetLatentTransferManager()->AddSendBatchEnd();
+}
+
+//////////////////////////////////////////////////////////////////
+//
+// CGame::IsBulletSyncActive
+//
+// Determine the state of bullet sync
+//
+//////////////////////////////////////////////////////////////////
+bool CGame::IsBulletSyncActive(void)
+{
+    bool bConfigSaysEnable = m_pMainConfig->GetBulletSyncEnabled();
+#if 0       // No auto bullet sync as there are some problems with it
+    bool bGlitchesSayEnable = ( m_Glitches [ GLITCH_FASTFIRE ] || m_Glitches [ GLITCH_CROUCHBUG ] );
+#else
+    bool bGlitchesSayEnable = false;
+#endif
+    return bConfigSaysEnable || bGlitchesSayEnable;
+}
+
+//////////////////////////////////////////////////////////////////
+//
+// CGame::SendSyncSettings
+//
+// Determine and send required state of bullet sync and vehicle extrapolation
+// If player is NULL, send to all joined players
+//
+//////////////////////////////////////////////////////////////////
+void CGame::SendSyncSettings(CPlayer* pPlayer)
+{
+    std::set<eWeaponType> weaponTypesUsingBulletSync;
+
+    if (IsBulletSyncActive())
+    {
+        // List of weapons to enable bullet sync for. (Minigun causes too many packets)
+        eWeaponType weaponList[] = {
+            WEAPONTYPE_PISTOL,         WEAPONTYPE_PISTOL_SILENCED, WEAPONTYPE_DESERT_EAGLE, WEAPONTYPE_SHOTGUN, WEAPONTYPE_SAWNOFF_SHOTGUN,
+            WEAPONTYPE_SPAS12_SHOTGUN, WEAPONTYPE_MICRO_UZI,       WEAPONTYPE_MP5,          WEAPONTYPE_AK47,    WEAPONTYPE_M4,
+            WEAPONTYPE_TEC9,           WEAPONTYPE_COUNTRYRIFLE};
+
+        for (uint i = 0; i < NUMELMS(weaponList); i++)
+            MapInsert(weaponTypesUsingBulletSync, weaponList[i]);
+
+        // Add sniper if all clients can handle it
+        if (ExtractVersionStringBuildNumber(m_pPlayerManager->GetLowestConnectedPlayerVersion()) >=
+            ExtractVersionStringBuildNumber(SNIPER_BULLET_SYNC_MIN_CLIENT_VERSION))
+            MapInsert(weaponTypesUsingBulletSync, WEAPONTYPE_SNIPERRIFLE);
+    }
+
+    short sVehExtrapolateBaseMs = 5;
+    short sVehExtrapolatePercent = m_pMainConfig->GetVehExtrapolatePercent();
+    short sVehExtrapolateMaxMs = m_pMainConfig->GetVehExtrapolatePingLimit();
+    uchar ucVehExtrapolateEnabled = sVehExtrapolatePercent != 0;
+    uchar ucUseAltPulseOrder = m_pMainConfig->GetUseAltPulseOrder() != 0;
+    uchar ucAllowFastSprintFix = false;
+    uchar ucAllowDrivebyAnimFix = false;
+    uchar ucAllowShotgunDamageFix = false;
+
+    // Add sprint fix if all clients can handle it
+    if (ExtractVersionStringBuildNumber(m_pPlayerManager->GetLowestConnectedPlayerVersion()) >= ExtractVersionStringBuildNumber(SPRINT_FIX_MIN_CLIENT_VERSION))
+        ucAllowFastSprintFix = true;
+
+    // Add driveby animation fix if all clients can handle it
+    if (ExtractVersionStringBuildNumber(m_pPlayerManager->GetLowestConnectedPlayerVersion()) >=
+        ExtractVersionStringBuildNumber(DRIVEBY_HITBOX_FIX_MIN_CLIENT_VERSION))
+        ucAllowDrivebyAnimFix = true;
+
+    // Add shotgun bullet sync damage fix if all clients can handle it
+    if (m_pPlayerManager->GetLowestConnectedPlayerVersion() >= SHOTGUN_DAMAGE_FIX_MIN_CLIENT_VERSION)
+        ucAllowShotgunDamageFix = true;
+
+    CSyncSettingsPacket packet(weaponTypesUsingBulletSync, ucVehExtrapolateEnabled, sVehExtrapolateBaseMs, sVehExtrapolatePercent, sVehExtrapolateMaxMs,
+                               ucUseAltPulseOrder, ucAllowFastSprintFix, ucAllowDrivebyAnimFix, ucAllowShotgunDamageFix);
+    if (pPlayer)
+        pPlayer->Send(packet);
+    else
+        m_pPlayerManager->BroadcastOnlyJoined(packet);
+}
+
+//////////////////////////////////////////////////////////////////
+//
+// CGame::IsBelowMinimumClient
+//
+// Check if supplied version string is below current minimum requirement
+//
+//////////////////////////////////////////////////////////////////
+bool CGame::IsBelowMinimumClient(const SString& strVersion)
+{
+    return strVersion < CalculateMinClientRequirement();
+}
+
+//////////////////////////////////////////////////////////////////
+//
+// CGame::IsBelowRecommendedClient
+//
+// Check if supplied version string is below recommended
+//
+//////////////////////////////////////////////////////////////////
+bool CGame::IsBelowRecommendedClient(const SString& strVersion)
+{
+    return strVersion < m_pMainConfig->GetRecommendedClientVersion();
+}
+
+//////////////////////////////////////////////////////////////////
+//
+// CGame::CalculateMinClientRequirement
+//
+// Determine min client version setting to apply for connecting players
+//
+//////////////////////////////////////////////////////////////////
+SString CGame::CalculateMinClientRequirement(void)
+{
+    if (g_pGame->IsBeingDeleted())
+        return "";
+
+    // Calc effective min client version
+    SString strMinClientRequirementFromConfig = m_pMainConfig->GetMinClientVersion();
+    SString strMinClientRequirementFromResources = m_pResourceManager->GetMinClientRequirement();
+
+    SString strNewMin;
+
+    if (strNewMin < strMinClientRequirementFromConfig)
+        strNewMin = strMinClientRequirementFromConfig;
+
+    if (strNewMin < strMinClientRequirementFromResources)
+        strNewMin = strMinClientRequirementFromResources;
+
+    if (g_pGame->IsBulletSyncActive())
+    {
+        if (strNewMin < BULLET_SYNC_MIN_CLIENT_VERSION)
+            strNewMin = BULLET_SYNC_MIN_CLIENT_VERSION;
+    }
+    if (m_pMainConfig->GetVehExtrapolatePercent() > 0)
+    {
+        if (strNewMin < VEH_EXTRAPOLATION_MIN_CLIENT_VERSION)
+            strNewMin = VEH_EXTRAPOLATION_MIN_CLIENT_VERSION;
+    }
+    if (m_pMainConfig->GetUseAltPulseOrder())
+    {
+        if (strNewMin < ALT_PULSE_ORDER_MIN_CLIENT_VERSION)
+            strNewMin = ALT_PULSE_ORDER_MIN_CLIENT_VERSION;
+    }
+    if (g_pGame->IsGlitchEnabled(GLITCH_HITANIM))
+    {
+        if (strNewMin < HIT_ANIM_CLIENT_VERSION)
+            strNewMin = HIT_ANIM_CLIENT_VERSION;
+    }
+
+    // Log effective min client version
+    if (strNewMin != m_strPrevMinClientConnectRequirement)
+    {
+        m_strPrevMinClientConnectRequirement = strNewMin;
+        if (!strNewMin.empty())
+            CLogger::LogPrintf(SString("Server minclientversion is now %s\n", *strNewMin));
+        else
+            CLogger::LogPrintf("Server minclientversion is now cleared\n");
+    }
+
+    // Handle settings that change depending on the lowest connected player version
+    if (m_strPrevLowestConnectedPlayerVersion != m_pPlayerManager->GetLowestConnectedPlayerVersion())
+    {
+        m_strPrevLowestConnectedPlayerVersion = m_pPlayerManager->GetLowestConnectedPlayerVersion();
+        SendSyncSettings();
+    }
+
+    // Do version based kick check as well
+    {
+        SString strKickMin;
+
+        if (g_pGame->IsBulletSyncActive())
+        {
+            if (strKickMin < BULLET_SYNC_MIN_CLIENT_VERSION)
+                strKickMin = BULLET_SYNC_MIN_CLIENT_VERSION;
+        }
+        if (m_pMainConfig->GetVehExtrapolatePercent() > 0)
+        {
+            if (strKickMin < VEH_EXTRAPOLATION_MIN_CLIENT_VERSION)
+                strKickMin = VEH_EXTRAPOLATION_MIN_CLIENT_VERSION;
+        }
+        if (m_pMainConfig->GetUseAltPulseOrder())
+        {
+            if (strKickMin < ALT_PULSE_ORDER_MIN_CLIENT_VERSION)
+                strKickMin = ALT_PULSE_ORDER_MIN_CLIENT_VERSION;
+        }
+
+        if (strKickMin != m_strPrevMinClientKickRequirement)
+        {
+            m_strPrevMinClientKickRequirement = strKickMin;
+
+            // Do kicking
+            uint uiNumIncompatiblePlayers = 0;
+            for (std::list<CPlayer*>::const_iterator iter = g_pGame->GetPlayerManager()->IterBegin(); iter != g_pGame->GetPlayerManager()->IterEnd(); iter++)
+            {
+                CPlayer* pPlayer = *iter;
+                if (strKickMin > pPlayer->GetPlayerVersion())
+                {
+                    CStaticFunctionDefinitions::RedirectPlayer(pPlayer, "", 0, NULL);
+                    uiNumIncompatiblePlayers++;
+                }
+            }
+
+            if (uiNumIncompatiblePlayers > 0)
+                CLogger::LogPrintf(SString("Forced %d player(s) to reconnect so they can update to %s\n", uiNumIncompatiblePlayers, *strKickMin));
+        }
+    }
+
+    // Also seems a good place to keep this setting synchronized
+    g_pBandwidthSettings->NotifyBulletSyncEnabled(g_pGame->IsBulletSyncActive());
+
+#ifndef MTA_DEBUG
+    if (strNewMin < RELEASE_MIN_CLIENT_VERSION)
+        strNewMin = RELEASE_MIN_CLIENT_VERSION;
+#endif
+
+    return strNewMin;
+}
+
+//
+// Handle encryption of Windows crash dump files
+//
+void CGame::HandleCrashDumpEncryption(void)
+{
+#ifdef WIN32
+    SString strDumpDirPath = g_pServerInterface->GetAbsolutePath(SERVER_DUMP_PATH);
+    SString strDumpDirPrivatePath = PathJoin(strDumpDirPath, "private");
+    SString strDumpDirPublicPath = PathJoin(strDumpDirPath, "public");
+    MakeSureDirExists(strDumpDirPrivatePath + "/");
+    MakeSureDirExists(strDumpDirPublicPath + "/");
+
+    SString strMessage = "Dump files in this directory are encrypted and copied to 'dumps\\public' during server startup\n\n";
+    FileSave(PathJoin(strDumpDirPrivatePath, "README.txt"), strMessage);
+
+    // Copy and encrypt private files to public if they don't already exist
+    {
+        std::vector<SString> privateList = FindFiles(PathJoin(strDumpDirPrivatePath, "*.dmp"), true, false);
+        for (uint i = 0; i < privateList.size(); i++)
+        {
+            const SString& strPrivateFilename = privateList[i];
+            SString        strPublicFilename = ExtractBeforeExtension(strPrivateFilename) + ".rsa." + ExtractExtension(strPrivateFilename);
+            SString        strPrivatePathFilename = PathJoin(strDumpDirPrivatePath, strPrivateFilename);
+            SString        strPublicPathFilename = PathJoin(strDumpDirPublicPath, strPublicFilename);
+            if (!FileExists(strPublicPathFilename))
+            {
+                g_pRealNetServer->EncryptDumpfile(strPrivatePathFilename, strPublicPathFilename);
+            }
+        }
+    }
+#endif
+}