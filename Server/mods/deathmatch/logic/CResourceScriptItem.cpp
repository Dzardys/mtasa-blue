<<<<<<< HEAD
/*****************************************************************************
*
*  PROJECT:     Multi Theft Auto v1.0
*  LICENSE:     See LICENSE in the top level directory
*  FILE:        mods/deathmatch/logic/CResourceScriptItem.cpp
*  PURPOSE:     Resource server-side script item class
*  DEVELOPERS:  Ed Lyons <>
*
*  Multi Theft Auto is available from http://www.multitheftauto.com/
*
*****************************************************************************/

// This class represents a single resource script item, being a .lua file
// It's task is to load the script into the VM. It can't be unloaded without
// unloading all the script items, as a script cannot be removed from
// the VM once its been added

#include "StdInc.h"

CResourceScriptItem::CResourceScriptItem ( CResource * resource, const char * szShortName, const char * szResourceFileName, const std::list<std::unique_ptr<CXMLAttribute>>& xmlAttributes ) : CResourceFile ( resource, szShortName, szResourceFileName, xmlAttributes )
{
    m_type = RESOURCE_FILE_TYPE_SCRIPT;
}

CResourceScriptItem::~CResourceScriptItem ( void )
{

}

bool CResourceScriptItem::Start ( void )
{
    m_pVM = m_resource->GetVirtualMachine();

    // Load the file
    std::vector < char > buffer;
    FileLoad ( m_strResourceFileName, buffer );
    unsigned int iSize = buffer.size();

    if ( iSize > 0 ) 
    {
        m_pVM->LoadScriptFromBuffer ( &buffer.at ( 0 ), iSize, m_strResourceFileName.c_str() );
    }

    return true;
}

bool CResourceScriptItem::Stop ( void )
{
    return true;
}
=======
/*****************************************************************************
 *
 *  PROJECT:     Multi Theft Auto v1.0
 *  LICENSE:     See LICENSE in the top level directory
 *  FILE:        mods/deathmatch/logic/CResourceScriptItem.cpp
 *  PURPOSE:     Resource server-side script item class
 *
 *  Multi Theft Auto is available from http://www.multitheftauto.com/
 *
 *****************************************************************************/

// This class represents a single resource script item, being a .lua file
// It's task is to load the script into the VM. It can't be unloaded without
// unloading all the script items, as a script cannot be removed from
// the VM once its been added

#include "StdInc.h"

CResourceScriptItem::CResourceScriptItem(CResource* resource, const char* szShortName, const char* szResourceFileName, CXMLAttributes* xmlAttributes)
    : CResourceFile(resource, szShortName, szResourceFileName, xmlAttributes)
{
    m_type = RESOURCE_FILE_TYPE_SCRIPT;
}

CResourceScriptItem::~CResourceScriptItem()
{
}

bool CResourceScriptItem::Start()
{
    m_pVM = m_resource->GetVirtualMachine();

    // Load the file
    std::vector<char> buffer;
    FileLoad(m_strResourceFileName, buffer);
    unsigned int iSize = buffer.size();

    if (iSize > 0)
    {
        m_pVM->LoadScriptFromBuffer(&buffer.at(0), iSize, m_strResourceFileName.c_str());
    }

    return true;
}

bool CResourceScriptItem::Stop()
{
    return true;
}
>>>>>>> d8c3ff5f
<|MERGE_RESOLUTION|>--- conflicted
+++ resolved
@@ -1,55 +1,3 @@
-<<<<<<< HEAD
-/*****************************************************************************
-*
-*  PROJECT:     Multi Theft Auto v1.0
-*  LICENSE:     See LICENSE in the top level directory
-*  FILE:        mods/deathmatch/logic/CResourceScriptItem.cpp
-*  PURPOSE:     Resource server-side script item class
-*  DEVELOPERS:  Ed Lyons <>
-*
-*  Multi Theft Auto is available from http://www.multitheftauto.com/
-*
-*****************************************************************************/
-
-// This class represents a single resource script item, being a .lua file
-// It's task is to load the script into the VM. It can't be unloaded without
-// unloading all the script items, as a script cannot be removed from
-// the VM once its been added
-
-#include "StdInc.h"
-
-CResourceScriptItem::CResourceScriptItem ( CResource * resource, const char * szShortName, const char * szResourceFileName, const std::list<std::unique_ptr<CXMLAttribute>>& xmlAttributes ) : CResourceFile ( resource, szShortName, szResourceFileName, xmlAttributes )
-{
-    m_type = RESOURCE_FILE_TYPE_SCRIPT;
-}
-
-CResourceScriptItem::~CResourceScriptItem ( void )
-{
-
-}
-
-bool CResourceScriptItem::Start ( void )
-{
-    m_pVM = m_resource->GetVirtualMachine();
-
-    // Load the file
-    std::vector < char > buffer;
-    FileLoad ( m_strResourceFileName, buffer );
-    unsigned int iSize = buffer.size();
-
-    if ( iSize > 0 ) 
-    {
-        m_pVM->LoadScriptFromBuffer ( &buffer.at ( 0 ), iSize, m_strResourceFileName.c_str() );
-    }
-
-    return true;
-}
-
-bool CResourceScriptItem::Stop ( void )
-{
-    return true;
-}
-=======
 /*****************************************************************************
  *
  *  PROJECT:     Multi Theft Auto v1.0
@@ -68,7 +16,8 @@
 
 #include "StdInc.h"
 
-CResourceScriptItem::CResourceScriptItem(CResource* resource, const char* szShortName, const char* szResourceFileName, CXMLAttributes* xmlAttributes)
+CResourceScriptItem::CResourceScriptItem(CResource* resource, const char* szShortName, const char* szResourceFileName,
+                                         const std::list<std::unique_ptr<CXMLAttribute>>& xmlAttributes)
     : CResourceFile(resource, szShortName, szResourceFileName, xmlAttributes)
 {
     m_type = RESOURCE_FILE_TYPE_SCRIPT;
@@ -98,5 +47,4 @@
 bool CResourceScriptItem::Stop()
 {
     return true;
-}
->>>>>>> d8c3ff5f
+}