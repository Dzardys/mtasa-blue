<<<<<<< HEAD
/*****************************************************************************
*
*  PROJECT:     Multi Theft Auto v1.0
*  LICENSE:     See LICENSE in the top level directory
*  FILE:        mods/deathmatch/logic/Utils.h
*  PURPOSE:     Miscellaneous utility functions
*  DEVELOPERS:  Christian Myhre Lundheim <>
*               Cecill Etheredge <>
*               Kevin Whiteside <>
*               aru <>
*
*  Multi Theft Auto is available from http://www.multitheftauto.com/
*
*****************************************************************************/

#ifndef __UTILS_H
#define __UTILS_H

#include <CVector.h>
#include <CVector2D.h>
#include <net/bitstream.h>
#include <cmath>
#include "CCommon.h"
#include "CPad.h"

bool            CheckNickProvided           ( const char* szNick );
float           DistanceBetweenPoints2D     ( const CVector& vecPosition1, const CVector& vecPosition2 );
float           DistanceBetweenPoints2D     ( const CVector2D& vecPosition1, const CVector2D& vecPosition2 );
float           DistanceBetweenPoints3D     ( const CVector& vecPosition1, const CVector& vecPosition2 );
bool            IsPointNearPoint2D          ( const CVector& vecPosition1, const CVector& vecPosition2, float fDistance );
bool            IsPointNearPoint3D          ( const CVector& vecPosition1, const CVector& vecPosition2, float fDistance );

void            ReplaceCharactersInString   ( char* szString, char cWhat, char cWith );
void            ReplaceOccurrencesInString  ( std::string &s, const char *a, const char *b );

bool            DoesDirectoryExist          ( const char* szPath );

bool            IsIn                        ( const char* szShortText, const char* szLongText );
char*           uppercase                   ( char* s );
void            stripString                 ( char* szString );
void            stripControlCodes           ( char* szString );
bool            StringBeginsWith            ( const std::string& strText, const std::string& strBegins);
bool            IsNumericString             ( const char* szString );
bool            IsNumericString             ( const char* szString, size_t sizeString );

void            DisconnectPlayer            ( class CGame* pGame, class CPlayer& Player, const char* szMessage );
void            DisconnectPlayer            ( class CGame* pGame, class CPlayer& Player, CPlayerDisconnectedPacket::ePlayerDisconnectType eDisconnectType,  const char* szMessage = "" );
void            DisconnectPlayer            ( class CGame* pGame, class CPlayer& Player, CPlayerDisconnectedPacket::ePlayerDisconnectType eDisconnectType,  time_t BanDuration, const char* szMessage = "" );
void            DisconnectConnectionDesync  ( class CGame* pGame, class CPlayer& Player, unsigned int uiCode );

bool            InitializeSockets           ( void );
bool            CleanupSockets              ( void );

float           GetRandomFloat              ( void );
double          GetRandomDouble             ( void );
int             GetRandom                   ( int iLow, int iHigh );

bool            IsValidFilePath             ( const char* szPath );
bool            IsValidOrganizationPath     ( const char* szPath );

unsigned int    HexToInt                    ( const char* szHex );
bool            XMLColorToInt               ( const char* szColor, unsigned long& ulColor );
bool            XMLColorToInt               ( const char* szColor, unsigned char& ucRed, unsigned char& ucGreen, unsigned char& ucBlue, unsigned char& ucAlpha );


inline float WrapAround ( float fValue, float fHigh )
{
    return fValue - ( fHigh * floor ( static_cast < float > ( fValue / fHigh ) ) );
}

// Radians to degrees and vice versa
inline float ConvertRadiansToDegrees ( float fRotation )
{
    return WrapAround ( static_cast < float > ( fRotation * 180.0f / PI + 360.0f ), 360.0f );
}

inline float ConvertRadiansToDegreesNoWrap ( float fRotation )
{
    return static_cast < float > ( fRotation * 180.0f / PI);
}

inline void ConvertRadiansToDegrees ( CVector2D& vecRotation )
{
    vecRotation.fX = ConvertRadiansToDegrees ( vecRotation.fX );
    vecRotation.fY = ConvertRadiansToDegrees ( vecRotation.fY );
}

inline void ConvertRadiansToDegreesNoWrap ( CVector2D& vecRotation )
{
    vecRotation.fX = ConvertRadiansToDegreesNoWrap ( vecRotation.fX );
    vecRotation.fY = ConvertRadiansToDegreesNoWrap ( vecRotation.fY );
}

inline void ConvertRadiansToDegrees ( CVector& vecRotation )
{
    vecRotation.fX = ConvertRadiansToDegrees ( vecRotation.fX );
    vecRotation.fY = ConvertRadiansToDegrees ( vecRotation.fY );
    vecRotation.fZ = ConvertRadiansToDegrees ( vecRotation.fZ );
}

inline void ConvertRadiansToDegreesNoWrap ( CVector& vecRotation )
{
    vecRotation.fX = ConvertRadiansToDegreesNoWrap ( vecRotation.fX );
    vecRotation.fY = ConvertRadiansToDegreesNoWrap ( vecRotation.fY );
    vecRotation.fZ = ConvertRadiansToDegreesNoWrap ( vecRotation.fZ );
}

inline float ConvertDegreesToRadians ( float fRotation )
{
    return WrapAround ( static_cast < float > ( fRotation * PI / 180.0f + 2*PI ), static_cast < float > ( 2*PI ) );
}

inline float ConvertDegreesToRadiansNoWrap ( float fRotation )
{
    return static_cast < float > ( fRotation * PI / 180.0f );
}

inline void ConvertDegreesToRadians ( CVector2D& vecRotation )
{
    vecRotation.fX = ConvertDegreesToRadians ( vecRotation.fX );
    vecRotation.fY = ConvertDegreesToRadians ( vecRotation.fY );
}

inline void ConvertDegreesToRadiansNoWrap ( CVector2D& vecRotation )
{
    vecRotation.fX = ConvertDegreesToRadiansNoWrap ( vecRotation.fX );
    vecRotation.fY = ConvertDegreesToRadiansNoWrap ( vecRotation.fY );
}

inline void ConvertDegreesToRadians ( CVector& vecRotation )
{
    vecRotation.fX = ConvertDegreesToRadians ( vecRotation.fX );
    vecRotation.fY = ConvertDegreesToRadians ( vecRotation.fY );
    vecRotation.fZ = ConvertDegreesToRadians ( vecRotation.fZ );
}

inline void ConvertDegreesToRadiansNoWrap ( CVector& vecRotation )
{
    vecRotation.fX = ConvertDegreesToRadiansNoWrap ( vecRotation.fX );
    vecRotation.fY = ConvertDegreesToRadiansNoWrap ( vecRotation.fY );
    vecRotation.fZ = ConvertDegreesToRadiansNoWrap ( vecRotation.fZ );
}

// Assuming fValue is the result of a difference calculation, calculate
// the shortest positive distance after wrapping
inline float GetSmallestWrapUnsigned ( float fValue, float fHigh )
{
    float fWrapped =  fValue - ( fHigh * floor ( static_cast < float > ( fValue / fHigh ) ) );
    if ( fWrapped > fHigh / 2 )
        fWrapped = fHigh - fWrapped;
    return fWrapped;
}

// Escapes the HTML characters <, >, &, " and '. Don't forget to remove your buffer to avoid memory leaks.
const char* HTMLEscapeString ( const char *szSource );

bool ReadSmallKeysync ( CControllerState& ControllerState, NetBitStreamInterface& BitStream );
void WriteSmallKeysync ( const CControllerState& ControllerState, NetBitStreamInterface& BitStream );
bool ReadFullKeysync ( CControllerState& ControllerState, NetBitStreamInterface& BitStream );
void WriteFullKeysync ( const CControllerState& ControllerState, NetBitStreamInterface& BitStream );
void ReadCameraOrientation ( const CVector& vecBasePosition, NetBitStreamInterface& BitStream, CVector& vecOutCamPosition, CVector& vecOutCamFwd );


// Validation funcs
bool            IsNickValid                 ( const char* szNick );
bool            IsNametagValid              ( const char* szNick );
void            RotateVector                ( CVector& vecLine, const CVector& vecRotation );

// Network funcs
SString         LongToDottedIP              ( unsigned long ulIP );


inline bool IsVisibleCharacter ( unsigned char c )
{
    // 32..126 are visible characters
    return c >= 32 && c <= 126;
}

inline SString SQLEscape ( const SString& strEscapeString, bool bSingleQuotes, bool bDoubleQuotes )
{
    SString strParsedQuery = "";
    for ( unsigned int k = 0; k < strEscapeString.length (); k++ ) {
        if ( bSingleQuotes && strEscapeString[k] == '\'' )
            strParsedQuery += '\'';
        if ( bDoubleQuotes && strEscapeString[k] == '\"' )
            strParsedQuery += '\"';

        strParsedQuery += strEscapeString[k];
    }
    return strParsedQuery;
}

// Maths utility functions
CVector             ConvertEulerRotationOrder   ( const CVector& a_vRotation, eEulerRotationOrder a_eSrcOrder, eEulerRotationOrder a_eDstOrder );

// Clear list of object pointers
template < class T >
void DeletePointersAndClearList ( T& elementList )
{
    T cloneList = elementList;
    elementList.clear ();

    typename T::const_iterator iter = cloneList.begin ();
    for ( ; iter != cloneList.end () ; iter++ )
    {
        delete *iter;
    }
}

#endif
=======
/*****************************************************************************
 *
 *  PROJECT:     Multi Theft Auto v1.0
 *  LICENSE:     See LICENSE in the top level directory
 *  FILE:        mods/deathmatch/logic/Utils.h
 *  PURPOSE:     Miscellaneous utility functions
 *
 *  Multi Theft Auto is available from http://www.multitheftauto.com/
 *
 *****************************************************************************/

#pragma once

#include <CVector.h>
#include <CVector2D.h>
#include <net/bitstream.h>
#include <cmath>
#include "CCommon.h"
#include "CPad.h"

bool  CheckNickProvided(const char* szNick);
float DistanceBetweenPoints2D(const CVector& vecPosition1, const CVector& vecPosition2);
float DistanceBetweenPoints2D(const CVector2D& vecPosition1, const CVector2D& vecPosition2);
float DistanceBetweenPoints3D(const CVector& vecPosition1, const CVector& vecPosition2);
bool  IsPointNearPoint2D(const CVector& vecPosition1, const CVector& vecPosition2, float fDistance);
bool  IsPointNearPoint3D(const CVector& vecPosition1, const CVector& vecPosition2, float fDistance);

void ReplaceCharactersInString(char* szString, char cWhat, char cWith);
void ReplaceOccurrencesInString(std::string& s, const char* a, const char* b);

bool DoesDirectoryExist(const char* szPath);

bool  IsIn(const char* szShortText, const char* szLongText);
char* uppercase(char* s);
void  stripString(char* szString);
void  stripControlCodes(char* szString);
bool  StringBeginsWith(const char* szText, const char* szBegins);
bool  IsNumericString(const char* szString);
bool  IsNumericString(const char* szString, size_t sizeString);

void DisconnectPlayer(class CGame* pGame, class CPlayer& Player, const char* szMessage);
void DisconnectPlayer(class CGame* pGame, class CPlayer& Player, CPlayerDisconnectedPacket::ePlayerDisconnectType eDisconnectType, const char* szMessage = "");
void DisconnectPlayer(class CGame* pGame, class CPlayer& Player, CPlayerDisconnectedPacket::ePlayerDisconnectType eDisconnectType, time_t BanDuration,
                      const char* szMessage = "");
void DisconnectConnectionDesync(class CGame* pGame, class CPlayer& Player, unsigned int uiCode);

bool InitializeSockets();
bool CleanupSockets();

float  GetRandomFloat();
double GetRandomDouble();
int    GetRandom(int iLow, int iHigh);

bool IsValidFilePath(const char* szPath);
bool IsValidOrganizationPath(const char* szPath);

unsigned int HexToInt(const char* szHex);
bool         XMLColorToInt(const char* szColor, unsigned long& ulColor);
bool         XMLColorToInt(const char* szColor, unsigned char& ucRed, unsigned char& ucGreen, unsigned char& ucBlue, unsigned char& ucAlpha);
bool         ColorStringToRGBA(const char* szColor, SColorRGBA defaultColor, std::vector<SColorRGBA>& vecColors, unsigned char& ucCount, bool bIgnoreAlpha = false);
inline bool  ColorStringToRGB(const char* szColor, SColorRGBA defaultColor, std::vector<SColorRGBA>& vecColors, unsigned char& ucCount)
{
    return ColorStringToRGBA(szColor, defaultColor, vecColors, ucCount, true);
}

inline float WrapAround(float fValue, float fHigh)
{
    return fValue - (fHigh * floor(static_cast<float>(fValue / fHigh)));
}

// Radians to degrees and vice versa
inline float ConvertRadiansToDegrees(float fRotation)
{
    return WrapAround(static_cast<float>(fRotation * 180.0f / PI + 360.0f), 360.0f);
}

inline float ConvertRadiansToDegreesNoWrap(float fRotation)
{
    return static_cast<float>(fRotation * 180.0f / PI);
}

inline void ConvertRadiansToDegrees(CVector2D& vecRotation)
{
    vecRotation.fX = ConvertRadiansToDegrees(vecRotation.fX);
    vecRotation.fY = ConvertRadiansToDegrees(vecRotation.fY);
}

inline void ConvertRadiansToDegreesNoWrap(CVector2D& vecRotation)
{
    vecRotation.fX = ConvertRadiansToDegreesNoWrap(vecRotation.fX);
    vecRotation.fY = ConvertRadiansToDegreesNoWrap(vecRotation.fY);
}

inline void ConvertRadiansToDegrees(CVector& vecRotation)
{
    vecRotation.fX = ConvertRadiansToDegrees(vecRotation.fX);
    vecRotation.fY = ConvertRadiansToDegrees(vecRotation.fY);
    vecRotation.fZ = ConvertRadiansToDegrees(vecRotation.fZ);
}

inline void ConvertRadiansToDegreesNoWrap(CVector& vecRotation)
{
    vecRotation.fX = ConvertRadiansToDegreesNoWrap(vecRotation.fX);
    vecRotation.fY = ConvertRadiansToDegreesNoWrap(vecRotation.fY);
    vecRotation.fZ = ConvertRadiansToDegreesNoWrap(vecRotation.fZ);
}

inline float ConvertDegreesToRadians(float fRotation)
{
    return WrapAround(static_cast<float>(fRotation * PI / 180.0f + 2 * PI), static_cast<float>(2 * PI));
}

inline float ConvertDegreesToRadiansNoWrap(float fRotation)
{
    return static_cast<float>(fRotation * PI / 180.0f);
}

inline void ConvertDegreesToRadians(CVector2D& vecRotation)
{
    vecRotation.fX = ConvertDegreesToRadians(vecRotation.fX);
    vecRotation.fY = ConvertDegreesToRadians(vecRotation.fY);
}

inline void ConvertDegreesToRadiansNoWrap(CVector2D& vecRotation)
{
    vecRotation.fX = ConvertDegreesToRadiansNoWrap(vecRotation.fX);
    vecRotation.fY = ConvertDegreesToRadiansNoWrap(vecRotation.fY);
}

inline void ConvertDegreesToRadians(CVector& vecRotation)
{
    vecRotation.fX = ConvertDegreesToRadians(vecRotation.fX);
    vecRotation.fY = ConvertDegreesToRadians(vecRotation.fY);
    vecRotation.fZ = ConvertDegreesToRadians(vecRotation.fZ);
}

inline void ConvertDegreesToRadiansNoWrap(CVector& vecRotation)
{
    vecRotation.fX = ConvertDegreesToRadiansNoWrap(vecRotation.fX);
    vecRotation.fY = ConvertDegreesToRadiansNoWrap(vecRotation.fY);
    vecRotation.fZ = ConvertDegreesToRadiansNoWrap(vecRotation.fZ);
}

// Assuming fValue is the result of a difference calculation, calculate
// the shortest positive distance after wrapping
inline float GetSmallestWrapUnsigned(float fValue, float fHigh)
{
    float fWrapped = fValue - (fHigh * floor(static_cast<float>(fValue / fHigh)));
    if (fWrapped > fHigh / 2)
        fWrapped = fHigh - fWrapped;
    return fWrapped;
}

// Escapes the HTML characters <, >, &, " and '. Don't forget to remove your buffer to avoid memory leaks.
const char* HTMLEscapeString(const char* szSource);

bool ReadSmallKeysync(CControllerState& ControllerState, NetBitStreamInterface& BitStream);
void WriteSmallKeysync(const CControllerState& ControllerState, NetBitStreamInterface& BitStream);
bool ReadFullKeysync(CControllerState& ControllerState, NetBitStreamInterface& BitStream);
void WriteFullKeysync(const CControllerState& ControllerState, NetBitStreamInterface& BitStream);
void ReadCameraOrientation(const CVector& vecBasePosition, NetBitStreamInterface& BitStream, CVector& vecOutCamPosition, CVector& vecOutCamFwd);

// Validation funcs
bool IsNickValid(const char* szNick);
bool IsNametagValid(const char* szNick);
void RotateVector(CVector& vecLine, const CVector& vecRotation);

// Network funcs
SString LongToDottedIP(unsigned long ulIP);

inline bool IsVisibleCharacter(unsigned char c)
{
    // 32..126 are visible characters
    return c >= 32 && c <= 126;
}

inline SString SQLEscape(const SString& strEscapeString, bool bSingleQuotes, bool bDoubleQuotes)
{
    SString strParsedQuery = "";
    for (unsigned int k = 0; k < strEscapeString.length(); k++)
    {
        if (bSingleQuotes && strEscapeString[k] == '\'')
            strParsedQuery += '\'';
        if (bDoubleQuotes && strEscapeString[k] == '\"')
            strParsedQuery += '\"';

        strParsedQuery += strEscapeString[k];
    }
    return strParsedQuery;
}

// Maths utility functions
CVector ConvertEulerRotationOrder(const CVector& a_vRotation, eEulerRotationOrder a_eSrcOrder, eEulerRotationOrder a_eDstOrder);

// Clear list of object pointers
template <class T>
void DeletePointersAndClearList(T& elementList)
{
    T cloneList = elementList;
    elementList.clear();

    typename T::const_iterator iter = cloneList.begin();
    for (; iter != cloneList.end(); iter++)
    {
        delete *iter;
    }
}
>>>>>>> d8c3ff5f
<|MERGE_RESOLUTION|>--- conflicted
+++ resolved
@@ -1,215 +1,3 @@
-<<<<<<< HEAD
-/*****************************************************************************
-*
-*  PROJECT:     Multi Theft Auto v1.0
-*  LICENSE:     See LICENSE in the top level directory
-*  FILE:        mods/deathmatch/logic/Utils.h
-*  PURPOSE:     Miscellaneous utility functions
-*  DEVELOPERS:  Christian Myhre Lundheim <>
-*               Cecill Etheredge <>
-*               Kevin Whiteside <>
-*               aru <>
-*
-*  Multi Theft Auto is available from http://www.multitheftauto.com/
-*
-*****************************************************************************/
-
-#ifndef __UTILS_H
-#define __UTILS_H
-
-#include <CVector.h>
-#include <CVector2D.h>
-#include <net/bitstream.h>
-#include <cmath>
-#include "CCommon.h"
-#include "CPad.h"
-
-bool            CheckNickProvided           ( const char* szNick );
-float           DistanceBetweenPoints2D     ( const CVector& vecPosition1, const CVector& vecPosition2 );
-float           DistanceBetweenPoints2D     ( const CVector2D& vecPosition1, const CVector2D& vecPosition2 );
-float           DistanceBetweenPoints3D     ( const CVector& vecPosition1, const CVector& vecPosition2 );
-bool            IsPointNearPoint2D          ( const CVector& vecPosition1, const CVector& vecPosition2, float fDistance );
-bool            IsPointNearPoint3D          ( const CVector& vecPosition1, const CVector& vecPosition2, float fDistance );
-
-void            ReplaceCharactersInString   ( char* szString, char cWhat, char cWith );
-void            ReplaceOccurrencesInString  ( std::string &s, const char *a, const char *b );
-
-bool            DoesDirectoryExist          ( const char* szPath );
-
-bool            IsIn                        ( const char* szShortText, const char* szLongText );
-char*           uppercase                   ( char* s );
-void            stripString                 ( char* szString );
-void            stripControlCodes           ( char* szString );
-bool            StringBeginsWith            ( const std::string& strText, const std::string& strBegins);
-bool            IsNumericString             ( const char* szString );
-bool            IsNumericString             ( const char* szString, size_t sizeString );
-
-void            DisconnectPlayer            ( class CGame* pGame, class CPlayer& Player, const char* szMessage );
-void            DisconnectPlayer            ( class CGame* pGame, class CPlayer& Player, CPlayerDisconnectedPacket::ePlayerDisconnectType eDisconnectType,  const char* szMessage = "" );
-void            DisconnectPlayer            ( class CGame* pGame, class CPlayer& Player, CPlayerDisconnectedPacket::ePlayerDisconnectType eDisconnectType,  time_t BanDuration, const char* szMessage = "" );
-void            DisconnectConnectionDesync  ( class CGame* pGame, class CPlayer& Player, unsigned int uiCode );
-
-bool            InitializeSockets           ( void );
-bool            CleanupSockets              ( void );
-
-float           GetRandomFloat              ( void );
-double          GetRandomDouble             ( void );
-int             GetRandom                   ( int iLow, int iHigh );
-
-bool            IsValidFilePath             ( const char* szPath );
-bool            IsValidOrganizationPath     ( const char* szPath );
-
-unsigned int    HexToInt                    ( const char* szHex );
-bool            XMLColorToInt               ( const char* szColor, unsigned long& ulColor );
-bool            XMLColorToInt               ( const char* szColor, unsigned char& ucRed, unsigned char& ucGreen, unsigned char& ucBlue, unsigned char& ucAlpha );
-
-
-inline float WrapAround ( float fValue, float fHigh )
-{
-    return fValue - ( fHigh * floor ( static_cast < float > ( fValue / fHigh ) ) );
-}
-
-// Radians to degrees and vice versa
-inline float ConvertRadiansToDegrees ( float fRotation )
-{
-    return WrapAround ( static_cast < float > ( fRotation * 180.0f / PI + 360.0f ), 360.0f );
-}
-
-inline float ConvertRadiansToDegreesNoWrap ( float fRotation )
-{
-    return static_cast < float > ( fRotation * 180.0f / PI);
-}
-
-inline void ConvertRadiansToDegrees ( CVector2D& vecRotation )
-{
-    vecRotation.fX = ConvertRadiansToDegrees ( vecRotation.fX );
-    vecRotation.fY = ConvertRadiansToDegrees ( vecRotation.fY );
-}
-
-inline void ConvertRadiansToDegreesNoWrap ( CVector2D& vecRotation )
-{
-    vecRotation.fX = ConvertRadiansToDegreesNoWrap ( vecRotation.fX );
-    vecRotation.fY = ConvertRadiansToDegreesNoWrap ( vecRotation.fY );
-}
-
-inline void ConvertRadiansToDegrees ( CVector& vecRotation )
-{
-    vecRotation.fX = ConvertRadiansToDegrees ( vecRotation.fX );
-    vecRotation.fY = ConvertRadiansToDegrees ( vecRotation.fY );
-    vecRotation.fZ = ConvertRadiansToDegrees ( vecRotation.fZ );
-}
-
-inline void ConvertRadiansToDegreesNoWrap ( CVector& vecRotation )
-{
-    vecRotation.fX = ConvertRadiansToDegreesNoWrap ( vecRotation.fX );
-    vecRotation.fY = ConvertRadiansToDegreesNoWrap ( vecRotation.fY );
-    vecRotation.fZ = ConvertRadiansToDegreesNoWrap ( vecRotation.fZ );
-}
-
-inline float ConvertDegreesToRadians ( float fRotation )
-{
-    return WrapAround ( static_cast < float > ( fRotation * PI / 180.0f + 2*PI ), static_cast < float > ( 2*PI ) );
-}
-
-inline float ConvertDegreesToRadiansNoWrap ( float fRotation )
-{
-    return static_cast < float > ( fRotation * PI / 180.0f );
-}
-
-inline void ConvertDegreesToRadians ( CVector2D& vecRotation )
-{
-    vecRotation.fX = ConvertDegreesToRadians ( vecRotation.fX );
-    vecRotation.fY = ConvertDegreesToRadians ( vecRotation.fY );
-}
-
-inline void ConvertDegreesToRadiansNoWrap ( CVector2D& vecRotation )
-{
-    vecRotation.fX = ConvertDegreesToRadiansNoWrap ( vecRotation.fX );
-    vecRotation.fY = ConvertDegreesToRadiansNoWrap ( vecRotation.fY );
-}
-
-inline void ConvertDegreesToRadians ( CVector& vecRotation )
-{
-    vecRotation.fX = ConvertDegreesToRadians ( vecRotation.fX );
-    vecRotation.fY = ConvertDegreesToRadians ( vecRotation.fY );
-    vecRotation.fZ = ConvertDegreesToRadians ( vecRotation.fZ );
-}
-
-inline void ConvertDegreesToRadiansNoWrap ( CVector& vecRotation )
-{
-    vecRotation.fX = ConvertDegreesToRadiansNoWrap ( vecRotation.fX );
-    vecRotation.fY = ConvertDegreesToRadiansNoWrap ( vecRotation.fY );
-    vecRotation.fZ = ConvertDegreesToRadiansNoWrap ( vecRotation.fZ );
-}
-
-// Assuming fValue is the result of a difference calculation, calculate
-// the shortest positive distance after wrapping
-inline float GetSmallestWrapUnsigned ( float fValue, float fHigh )
-{
-    float fWrapped =  fValue - ( fHigh * floor ( static_cast < float > ( fValue / fHigh ) ) );
-    if ( fWrapped > fHigh / 2 )
-        fWrapped = fHigh - fWrapped;
-    return fWrapped;
-}
-
-// Escapes the HTML characters <, >, &, " and '. Don't forget to remove your buffer to avoid memory leaks.
-const char* HTMLEscapeString ( const char *szSource );
-
-bool ReadSmallKeysync ( CControllerState& ControllerState, NetBitStreamInterface& BitStream );
-void WriteSmallKeysync ( const CControllerState& ControllerState, NetBitStreamInterface& BitStream );
-bool ReadFullKeysync ( CControllerState& ControllerState, NetBitStreamInterface& BitStream );
-void WriteFullKeysync ( const CControllerState& ControllerState, NetBitStreamInterface& BitStream );
-void ReadCameraOrientation ( const CVector& vecBasePosition, NetBitStreamInterface& BitStream, CVector& vecOutCamPosition, CVector& vecOutCamFwd );
-
-
-// Validation funcs
-bool            IsNickValid                 ( const char* szNick );
-bool            IsNametagValid              ( const char* szNick );
-void            RotateVector                ( CVector& vecLine, const CVector& vecRotation );
-
-// Network funcs
-SString         LongToDottedIP              ( unsigned long ulIP );
-
-
-inline bool IsVisibleCharacter ( unsigned char c )
-{
-    // 32..126 are visible characters
-    return c >= 32 && c <= 126;
-}
-
-inline SString SQLEscape ( const SString& strEscapeString, bool bSingleQuotes, bool bDoubleQuotes )
-{
-    SString strParsedQuery = "";
-    for ( unsigned int k = 0; k < strEscapeString.length (); k++ ) {
-        if ( bSingleQuotes && strEscapeString[k] == '\'' )
-            strParsedQuery += '\'';
-        if ( bDoubleQuotes && strEscapeString[k] == '\"' )
-            strParsedQuery += '\"';
-
-        strParsedQuery += strEscapeString[k];
-    }
-    return strParsedQuery;
-}
-
-// Maths utility functions
-CVector             ConvertEulerRotationOrder   ( const CVector& a_vRotation, eEulerRotationOrder a_eSrcOrder, eEulerRotationOrder a_eDstOrder );
-
-// Clear list of object pointers
-template < class T >
-void DeletePointersAndClearList ( T& elementList )
-{
-    T cloneList = elementList;
-    elementList.clear ();
-
-    typename T::const_iterator iter = cloneList.begin ();
-    for ( ; iter != cloneList.end () ; iter++ )
-    {
-        delete *iter;
-    }
-}
-
-#endif
-=======
 /*****************************************************************************
  *
  *  PROJECT:     Multi Theft Auto v1.0
@@ -246,7 +34,7 @@
 char* uppercase(char* s);
 void  stripString(char* szString);
 void  stripControlCodes(char* szString);
-bool  StringBeginsWith(const char* szText, const char* szBegins);
+bool  StringBeginsWith(const std::string& strText, const std::string& strBegins);
 bool  IsNumericString(const char* szString);
 bool  IsNumericString(const char* szString, size_t sizeString);
 
@@ -416,5 +204,4 @@
     {
         delete *iter;
     }
-}
->>>>>>> d8c3ff5f
+}