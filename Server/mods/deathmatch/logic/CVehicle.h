--- conflicted
+++ resolved
@@ -1,453 +1,448 @@
-/*****************************************************************************
- *
- *  PROJECT:     Multi Theft Auto v1.0
- *  LICENSE:     See LICENSE in the top level directory
- *  FILE:        mods/deathmatch/logic/CVehicle.h
- *  PURPOSE:     Vehicle entity class
- *
- *  Multi Theft Auto is available from http://www.multitheftauto.com/
- *
- *****************************************************************************/
-
-class CVehicle;
-
-#pragma once
-
-#include "CCommon.h"
-#include "packets/CPacket.h"
-#include "CElement.h"
-#include "CEvents.h"
-#include "CVehicleUpgrades.h"
-#include "CHandlingEntry.h"
-
-#define MAX_VEHICLE_SEATS 9
-#define DEFAULT_VEHICLE_HEALTH 1000
-#define MAX_VEHICLE_HEALTH 10000
-
-class CTrainTrack;
-
-enum eWheelStatus
-{
-    DT_WHEEL_INTACT = 0,
-    DT_WHEEL_BURST,
-    DT_WHEEL_MISSING,
-    DT_WHEEL_INTACT_COLLISIONLESS,
-};
-
-enum eDoorStatus
-{
-    DT_DOOR_INTACT = 0,
-    DT_DOOR_SWINGING_FREE,
-    DT_DOOR_BASHED,
-    DT_DOOR_BASHED_AND_SWINGING_FREE,
-    DT_DOOR_MISSING
-};
-
-enum eComponentStatus
-{
-    DT_PANEL_INTACT = 0,
-    DT_PANEL_BASHED,
-    DT_PANEL_BASHED2,
-    DT_PANEL_MISSING
-};
-
-enum eLightStatus
-{
-    DT_LIGHT_OK = 0,
-    DT_LIGHT_SMASHED
-};
-
-enum eDoors
-{
-    BONNET = 0,
-    BOOT,
-    FRONT_LEFT_DOOR,
-    FRONT_RIGHT_DOOR,
-    REAR_LEFT_DOOR,
-    REAR_RIGHT_DOOR,
-    MAX_DOORS
-};
-
-enum eWheelPosition
-{
-    FRONT_LEFT_WHEEL = 0,
-    REAR_LEFT_WHEEL,
-    FRONT_RIGHT_WHEEL,
-    REAR_RIGHT_WHEEL,
-    MAX_WHEELS
-};
-
-enum ePanels
-{
-    FRONT_LEFT_PANEL = 0,
-    FRONT_RIGHT_PANEL,
-    REAR_LEFT_PANEL,
-    REAR_RIGHT_PANEL,
-    WINDSCREEN_PANEL,
-    FRONT_BUMPER,
-    REAR_BUMPER,
-    MAX_PANELS
-};
-
-enum eLights
-{
-    LEFT_HEADLIGHT = 0,
-    RIGHT_HEADLIGHT,
-    LEFT_TAIL_LIGHT,
-    RIGHT_TAIL_LIGHT,
-    MAX_LIGHTS
-};
-
-enum eVehicleType
-{
-    VEHICLE_NONE = 0,
-    VEHICLE_CAR,
-    VEHICLE_BOAT,
-    VEHICLE_TRAIN,
-    VEHICLE_HELI,
-    VEHICLE_PLANE,
-    VEHICLE_BIKE,
-    VEHICLE_MONSTERTRUCK,
-    VEHICLE_QUADBIKE,
-    VEHICLE_BMX,
-    VEHICLE_TRAILER
-};
-
-#define SIREN_TYPE_FIRST 1
-#define SIREN_TYPE_LAST 6
-#define SIREN_ID_MAX 7
-#define SIREN_COUNT_MAX 8
-
-struct SSirenBeaconInfo
-{
-    CVector m_vecSirenPositions;
-    SColor  m_RGBBeaconColour;
-    DWORD   m_dwMinSirenAlpha;
-};
-struct SSirenInfo
-{
-    // Flags
-    bool m_b360Flag;
-    bool m_bDoLOSCheck;
-    bool m_bUseRandomiser;
-    bool m_bSirenSilent;
-    // End of flags
-    bool                             m_bOverrideSirens;
-    unsigned char                    m_ucSirenType;
-    unsigned char                    m_ucSirenCount;
-    SFixedArray<SSirenBeaconInfo, 8> m_tSirenInfo;
-};
-
-class CVehicle : public CElement
-{
-    friend class CPlayer;
-
-public:
-    ZERO_ON_NEW
-    CVehicle(class CVehicleManager* pVehicleManager, CElement* pParent, unsigned short usModel, unsigned char ucVariant, unsigned char ucVariant2);
-    ~CVehicle();
-    CElement* Clone(bool* bAddEntity, CResource* pResource) override;
-
-    bool IsEntity() { return true; }
-
-    void Unlink();
-
-    void DoPulse();
-
-    unsigned short GetModel() { return m_usModel; };
-    void           SetModel(unsigned short usModel);
-    bool           HasValidModel();
-
-    unsigned char GetVariant() { return m_ucVariant; };
-    unsigned char GetVariant2() { return m_ucVariant2; };
-
-    void SetVariants(unsigned char ucVariant, unsigned char ucVariant2);
-
-    eVehicleType GetVehicleType() { return m_eVehicleType; };
-
-    CVehicleColor& GetColor() { return m_Color; };
-    void           SetColor(const CVehicleColor& Color) { m_Color = Color; };
-
-    bool IsFrozen() { return m_bIsFrozen; };
-    void SetFrozen(bool bIsFrozen) { m_bIsFrozen = bIsFrozen; };
-
-    const CVector& GetPosition();
-    void           SetPosition(const CVector& vecPosition);
-    void           GetRotation(CVector& vecRotation);
-    void           GetRotationDegrees(CVector& vecRotation);
-    void           SetRotationDegrees(const CVector& vecRotation);
-    void           GetMatrix(CMatrix& matrix);
-    void           SetMatrix(const CMatrix& matrix);
-
-    const CVector& GetVelocity() { return m_vecVelocity; };
-    void           SetVelocity(const CVector& vecVelocity) { m_vecVelocity = vecVelocity; };
-    const CVector& GetVelocityMeters() { return m_vecVelocityMeters; };
-    void           SetVelocityMeters(const CVector& vecVelocityMeters) { m_vecVelocityMeters = vecVelocityMeters; };
-    const CVector& GetTurnSpeed() { return m_vecTurnSpeed; };
-    void           SetTurnSpeed(const CVector& vecTurnSpeed) { m_vecTurnSpeed = vecTurnSpeed; };
-
-    float GetHealth() { return m_fHealth; };
-    void  SetHealth(float fHealth) { m_fHealth = fHealth; };
-    float GetLastSyncedHealth() { return m_fLastSyncedHealthHealth; };
-    void  SetLastSyncedHealth(float fHealth) { m_fLastSyncedHealthHealth = fHealth; };
-
-    CVehicleColor& RandomizeColor();
-
-    float GetDoorOpenRatio(unsigned char ucDoor) const;
-    void  SetDoorOpenRatio(unsigned char ucDoor, float fRatio);
-    bool  IsLocked() { return m_bLocked; };
-    void  SetLocked(bool bLocked) { m_bLocked = bLocked; };
-
-    bool AreDoorsUndamageable() { return m_bDoorsUndamageable; };
-    void SetDoorsUndamageable(bool bUndamageable) { m_bDoorsUndamageable = bUndamageable; };
-
-    float GetTurretPositionX() { return m_fTurretPositionX; };
-    float GetTurretPositionY() { return m_fTurretPositionY; };
-    void  GetTurretPosition(float& fPositionX, float& fPositionY);
-    void  SetTurretPosition(float fPositionX, float fPositionY);
-
-    bool IsSirenActive() { return m_bSirenActive; };
-    void SetSirenActive(bool bSirenActive) { m_bSirenActive = bSirenActive; };
-    void SetTaxiLightOn(bool bTaxiLightState) { m_bTaxiLightState = bTaxiLightState; };
-    bool IsTaxiLightOn() { return m_bTaxiLightState; };
-
-    bool IsLandingGearDown() { return m_bLandingGearDown; };
-    void SetLandingGearDown(bool bLandingGearDown) { m_bLandingGearDown = bLandingGearDown; };
-
-    unsigned short GetAdjustableProperty() { return m_usAdjustableProperty; };
-    void           SetAdjustableProperty(unsigned short usAdjustable) { m_usAdjustableProperty = usAdjustable; };
-
-    CPed* GetOccupant(unsigned int uiSeat);
-    CPed* GetFirstOccupant();
-    bool  SetOccupant(CPed* pPed, unsigned int uiSeat);
-    CPed* GetController();
-
-    class CPlayer* GetSyncer() { return m_pSyncer; };
-    void           SetSyncer(class CPlayer* pPlayer);
-
-    bool IsUnoccupiedSyncable() { return m_bUnoccupiedSyncable; };
-    void SetUnoccupiedSyncable(bool bUnoccupiedSynced) { m_bUnoccupiedSyncable = bUnoccupiedSynced; };
-
-    unsigned char GetMaxPassengers();
-    unsigned char GetFreePassengerSeat();
-
-    void SetMaxPassengers(unsigned char ucPassengers) { m_ucMaxPassengersOverride = ucPassengers; };
-
-    CVehicleUpgrades* GetUpgrades() { return m_pUpgrades; }
-    void              SetUpgrades(CVehicleUpgrades* pUpgrades);
-
-    unsigned char GetOverrideLights() { return m_ucOverrideLights; }
-    void          SetOverrideLights(unsigned char ucLights) { m_ucOverrideLights = ucLights; }
-
-    CVehicle* GetTowedVehicle() { return m_pTowedVehicle; }
-    bool      SetTowedVehicle(CVehicle* pVehicle);
-    CVehicle* GetTowedByVehicle() { return m_pTowedByVehicle; }
-    bool      SetTowedByVehicle(CVehicle* pVehicle);
-
-    const char* GetRegPlate() { return m_szRegPlate; }
-    void        SetRegPlate(const char* szRegPlate);
-    void        GenerateRegPlate();
-
-    unsigned char GetPaintjob() { return m_ucPaintjob; }
-    void          SetPaintjob(unsigned char ucPaintjob);
-
-    bool GetGunsEnabled() { return m_bGunsEnabled; }
-    void SetGunsEnabled(bool bGunsEnabled) { m_bGunsEnabled = bGunsEnabled; }
-    bool IsFuelTankExplodable() { return m_bFuelTankExplodable; }
-    void SetFuelTankExplodable(bool bFuelTankExplodable) { m_bFuelTankExplodable = bFuelTankExplodable; }
-
-    bool IsEngineOn() { return m_bEngineOn; }
-    void SetEngineOn(bool bEngineOn) { m_bEngineOn = bEngineOn; }
-
-    bool IsOnGround() { return m_bOnGround; };
-    void SetOnGround(bool bOnGround) { m_bOnGround = bOnGround; };
-
-    bool IsSmokeTrailEnabled() { return m_bSmokeTrail; }
-    void SetSmokeTrailEnabled(bool bEnabled) { m_bSmokeTrail = bEnabled; }
-
-    unsigned char GetAlpha() { return m_ucAlpha; }
-    void          SetAlpha(unsigned char ucAlpha) { m_ucAlpha = ucAlpha; }
-
-    void GetInitialDoorStates(SFixedArray<unsigned char, MAX_DOORS>& ucOutDoorStates);
-
-    CPlayer* GetJackingPlayer() { return m_pJackingPlayer; }
-    void     SetJackingPlayer(CPlayer* pPlayer);
-
-    bool IsInWater() { return m_bInWater; }
-    void SetInWater(bool bInWater) { m_bInWater = bInWater; }
-
-    bool IsDamageProof() { return m_bDamageProof; }
-    void SetDamageProof(bool bDamageProof) { m_bDamageProof = bDamageProof; }
-
-    bool IsDerailed() { return m_bDerailed; }
-    void SetDerailed(bool bDerailed) { m_bDerailed = bDerailed; }
-    bool IsDerailable() { return m_bIsDerailable; }
-    void SetDerailable(bool bDerailable) { m_bIsDerailable = bDerailable; }
-    bool GetTrainDirection() { return m_bTrainDirection; }
-    void SetTrainDirection(bool bDirection) { m_bTrainDirection = bDirection; }
-
-    float GetTrainSpeed() { return m_fTrainSpeed; }
-    void  SetTrainSpeed(float fSpeed) { m_fTrainSpeed = fSpeed; }
-
-    float GetTrainPosition() { return m_fTrainPosition; }
-    void  SetTrainPosition(float fPosition) { m_fTrainPosition = fPosition; }
-
-<<<<<<< HEAD
-    CTrainTrack* GetTrainTrack(void) { return m_pTrainTrack; }
-    void         SetTrainTrack(CTrainTrack* pTrainTrack) { m_pTrainTrack = pTrainTrack; }
-=======
-    uchar GetTrainTrack() { return m_ucTrackID; }
-    void  SetTrainTrack(uchar ucTrack) { m_ucTrackID = ucTrack; }
->>>>>>> 5c648b24
-
-    SColor GetHeadLightColor() { return m_HeadLightColor; }
-    void   SetHeadLightColor(const SColor color) { m_HeadLightColor = color; }
-
-    bool IsHeliSearchLightVisible() { return m_bHeliSearchLightVisible; }
-    void SetHeliSearchLightVisible(bool bVisible) { m_bHeliSearchLightVisible = bVisible; }
-
-    bool HasHandlingChanged() { return m_bHandlingChanged; }
-    void SetHasHandlingChanged(bool bChanged) { m_bHandlingChanged = bChanged; }
-
-    bool GetCollisionEnabled() { return m_bCollisionsEnabled; }
-    void SetCollisionEnabled(bool bCollisionEnabled) { m_bCollisionsEnabled = bCollisionEnabled; }
-
-    // Functions used to remember where this vehicle spawns
-    const CVector& GetRespawnPosition() { return m_vecRespawnPosition; };
-    const CVector& GetRespawnRotationDegrees() { return m_vecRespawnRotationDegrees; };
-    void           SetRespawnPosition(const CVector& vecPosition) { m_vecRespawnPosition = vecPosition; };
-    void           SetRespawnRotationDegrees(const CVector& vecRotation) { m_vecRespawnRotationDegrees = vecRotation; };
-    float          GetRespawnHealth() { return m_fRespawnHealth; };
-    void           SetRespawnHealth(float fHealth) { m_fRespawnHealth = fHealth; };
-    bool           GetRespawnEnabled() { return m_bRespawnEnabled; }
-    void           SetRespawnEnabled(bool bEnabled);
-    void           SetBlowRespawnInterval(unsigned long ulTime) { m_ulBlowRespawnInterval = ulTime; }
-    void           SetIdleRespawnInterval(unsigned long ulTime) { m_ulIdleRespawnInterval = ulTime; }
-
-    void SpawnAt(const CVector& vecPosition, const CVector& vecRotation);
-    void Respawn();
-
-    void            GenerateHandlingData();
-    CHandlingEntry* GetHandlingData() { return m_pHandlingEntry; }
-
-    uint GetTimeSinceLastPush() { return (uint)(CTickCount::Now(true) - m_LastPushedTime).ToLongLong(); }
-    void ResetLastPushTime() { m_LastPushedTime = CTickCount::Now(true); }
-
-    bool DoesVehicleHaveSirens() { return m_tSirenBeaconInfo.m_bOverrideSirens; }
-    void RemoveVehicleSirens();
-    void SetVehicleSirenPosition(unsigned char ucSirenID, CVector vecPos);
-    void SetVehicleSirenMinimumAlpha(unsigned char ucSirenID, DWORD dwPercentage);
-    void SetVehicleSirenColour(unsigned char ucSirenID, SColor tVehicleSirenColour);
-    void SetVehicleFlags(bool bEnable360, bool bEnableRandomiser, bool bEnableLOSCheck, bool bEnableSilent);
-
-    void ResetDoors();
-    void ResetDoorsWheelsPanelsLights();
-    void SetIsBlown(bool bBlown);
-    bool GetIsBlown();
-    bool IsBlowTimerFinished();
-    void StopIdleTimer();
-    void RestartIdleTimer();
-    bool IsIdleTimerRunning();
-    bool IsIdleTimerFinished();
-    bool IsStationary();
-    void OnRelayUnoccupiedSync();
-    void HandleDimensionResync();
-
-protected:
-    bool ReadSpecialData(const int iLine) override;
-
-private:
-    class CVehicleManager* m_pVehicleManager;
-
-    CPlayer*                              m_pSyncer;
-    SFixedArray<CPed*, MAX_VEHICLE_SEATS> m_pOccupants;
-
-    unsigned short m_usModel;
-    eVehicleType   m_eVehicleType;
-    CVector        m_vecPosition;
-    CVector        m_vecRotationDegrees;
-    CVector        m_vecVelocity;
-    CVector        m_vecVelocityMeters;
-    CVector        m_vecTurnSpeed;
-    float          m_fHealth;
-    float          m_fLastSyncedHealthHealth;
-    CTickCount     m_llBlowTime;
-    CTickCount     m_llIdleTime;
-
-    unsigned char m_ucMaxPassengersOverride;
-
-    CVehicleColor m_Color;
-
-    bool m_bIsFrozen;
-    bool m_bUnoccupiedSyncable;
-
-    CVehicleUpgrades* m_pUpgrades;
-
-    unsigned char m_ucOverrideLights;
-
-    CVehicle* m_pTowedVehicle;
-    CVehicle* m_pTowedByVehicle;
-
-    char          m_szRegPlate[9];
-    unsigned char m_ucPaintjob;
-
-    SFixedArray<float, 6> m_fDoorOpenRatio;
-    bool                  m_bLocked;
-    bool                  m_bDoorsUndamageable;
-    bool                  m_bEngineOn;
-    bool                  m_bGunsEnabled;
-    bool                  m_bFuelTankExplodable;
-    bool                  m_bOnGround;
-    bool                  m_bSmokeTrail;
-    unsigned char         m_ucAlpha;
-    bool                  m_bInWater;
-    CPlayer*              m_pJackingPlayer;
-    SColor                m_HeadLightColor;
-    bool                  m_bHeliSearchLightVisible;
-
-    // Train specific data
-    bool         m_bDerailed;
-    bool         m_bIsDerailable;
-    bool         m_bTrainDirection;
-    float        m_fTrainSpeed;
-    float        m_fTrainPosition;
-    CTrainTrack* m_pTrainTrack = nullptr;
-
-    // Used to remember where this vehicle spawns
-    CVector       m_vecRespawnPosition;
-    CVector       m_vecRespawnRotationDegrees;
-    float         m_fRespawnHealth;
-    bool          m_bRespawnEnabled;
-    unsigned long m_ulBlowRespawnInterval;
-    unsigned long m_ulIdleRespawnInterval;
-
-    // Vehicle specific data
-    float          m_fTurretPositionX;
-    float          m_fTurretPositionY;
-    bool           m_bSirenActive;
-    bool           m_bTaxiLightState;
-    bool           m_bLandingGearDown;
-    unsigned short m_usAdjustableProperty;
-    bool           m_bCollisionsEnabled;
-
-    CHandlingEntry* m_pHandlingEntry;
-    bool            m_bHandlingChanged;
-
-    unsigned char m_ucVariant;
-    unsigned char m_ucVariant2;
-
-    CTickCount m_LastPushedTime;
-    CVector    m_vecStationaryCheckPosition;
-    bool       m_bNeedsDimensionResync;
-    ushort     m_usLastUnoccupiedSyncDimension;
-
-public:            // 'Safe' variables (that have no need for accessors)
-    bool                                   m_bDamageProof;
-    uint                                   m_uiDamageInfoSendPhase;
-    SFixedArray<unsigned char, MAX_DOORS>  m_ucDoorStates;
-    SFixedArray<unsigned char, MAX_WHEELS> m_ucWheelStates;
-    SFixedArray<unsigned char, MAX_PANELS> m_ucPanelStates;
-    SFixedArray<unsigned char, MAX_LIGHTS> m_ucLightStates;
-    SSirenInfo                             m_tSirenBeaconInfo;
-    bool                                   m_bOccupantChanged;
-};
+/*****************************************************************************
+ *
+ *  PROJECT:     Multi Theft Auto v1.0
+ *  LICENSE:     See LICENSE in the top level directory
+ *  FILE:        mods/deathmatch/logic/CVehicle.h
+ *  PURPOSE:     Vehicle entity class
+ *
+ *  Multi Theft Auto is available from http://www.multitheftauto.com/
+ *
+ *****************************************************************************/
+
+class CVehicle;
+
+#pragma once
+
+#include "CCommon.h"
+#include "packets/CPacket.h"
+#include "CElement.h"
+#include "CEvents.h"
+#include "CVehicleUpgrades.h"
+#include "CHandlingEntry.h"
+
+#define MAX_VEHICLE_SEATS 9
+#define DEFAULT_VEHICLE_HEALTH 1000
+#define MAX_VEHICLE_HEALTH 10000
+
+class CTrainTrack;
+
+enum eWheelStatus
+{
+    DT_WHEEL_INTACT = 0,
+    DT_WHEEL_BURST,
+    DT_WHEEL_MISSING,
+    DT_WHEEL_INTACT_COLLISIONLESS,
+};
+
+enum eDoorStatus
+{
+    DT_DOOR_INTACT = 0,
+    DT_DOOR_SWINGING_FREE,
+    DT_DOOR_BASHED,
+    DT_DOOR_BASHED_AND_SWINGING_FREE,
+    DT_DOOR_MISSING
+};
+
+enum eComponentStatus
+{
+    DT_PANEL_INTACT = 0,
+    DT_PANEL_BASHED,
+    DT_PANEL_BASHED2,
+    DT_PANEL_MISSING
+};
+
+enum eLightStatus
+{
+    DT_LIGHT_OK = 0,
+    DT_LIGHT_SMASHED
+};
+
+enum eDoors
+{
+    BONNET = 0,
+    BOOT,
+    FRONT_LEFT_DOOR,
+    FRONT_RIGHT_DOOR,
+    REAR_LEFT_DOOR,
+    REAR_RIGHT_DOOR,
+    MAX_DOORS
+};
+
+enum eWheelPosition
+{
+    FRONT_LEFT_WHEEL = 0,
+    REAR_LEFT_WHEEL,
+    FRONT_RIGHT_WHEEL,
+    REAR_RIGHT_WHEEL,
+    MAX_WHEELS
+};
+
+enum ePanels
+{
+    FRONT_LEFT_PANEL = 0,
+    FRONT_RIGHT_PANEL,
+    REAR_LEFT_PANEL,
+    REAR_RIGHT_PANEL,
+    WINDSCREEN_PANEL,
+    FRONT_BUMPER,
+    REAR_BUMPER,
+    MAX_PANELS
+};
+
+enum eLights
+{
+    LEFT_HEADLIGHT = 0,
+    RIGHT_HEADLIGHT,
+    LEFT_TAIL_LIGHT,
+    RIGHT_TAIL_LIGHT,
+    MAX_LIGHTS
+};
+
+enum eVehicleType
+{
+    VEHICLE_NONE = 0,
+    VEHICLE_CAR,
+    VEHICLE_BOAT,
+    VEHICLE_TRAIN,
+    VEHICLE_HELI,
+    VEHICLE_PLANE,
+    VEHICLE_BIKE,
+    VEHICLE_MONSTERTRUCK,
+    VEHICLE_QUADBIKE,
+    VEHICLE_BMX,
+    VEHICLE_TRAILER
+};
+
+#define SIREN_TYPE_FIRST 1
+#define SIREN_TYPE_LAST 6
+#define SIREN_ID_MAX 7
+#define SIREN_COUNT_MAX 8
+
+struct SSirenBeaconInfo
+{
+    CVector m_vecSirenPositions;
+    SColor  m_RGBBeaconColour;
+    DWORD   m_dwMinSirenAlpha;
+};
+struct SSirenInfo
+{
+    // Flags
+    bool m_b360Flag;
+    bool m_bDoLOSCheck;
+    bool m_bUseRandomiser;
+    bool m_bSirenSilent;
+    // End of flags
+    bool                             m_bOverrideSirens;
+    unsigned char                    m_ucSirenType;
+    unsigned char                    m_ucSirenCount;
+    SFixedArray<SSirenBeaconInfo, 8> m_tSirenInfo;
+};
+
+class CVehicle : public CElement
+{
+    friend class CPlayer;
+
+public:
+    ZERO_ON_NEW
+    CVehicle(class CVehicleManager* pVehicleManager, CElement* pParent, unsigned short usModel, unsigned char ucVariant, unsigned char ucVariant2);
+    ~CVehicle();
+    CElement* Clone(bool* bAddEntity, CResource* pResource) override;
+
+    bool IsEntity() { return true; }
+
+    void Unlink();
+
+    void DoPulse();
+
+    unsigned short GetModel() { return m_usModel; };
+    void           SetModel(unsigned short usModel);
+    bool           HasValidModel();
+
+    unsigned char GetVariant() { return m_ucVariant; };
+    unsigned char GetVariant2() { return m_ucVariant2; };
+
+    void SetVariants(unsigned char ucVariant, unsigned char ucVariant2);
+
+    eVehicleType GetVehicleType() { return m_eVehicleType; };
+
+    CVehicleColor& GetColor() { return m_Color; };
+    void           SetColor(const CVehicleColor& Color) { m_Color = Color; };
+
+    bool IsFrozen() { return m_bIsFrozen; };
+    void SetFrozen(bool bIsFrozen) { m_bIsFrozen = bIsFrozen; };
+
+    const CVector& GetPosition();
+    void           SetPosition(const CVector& vecPosition);
+    void           GetRotation(CVector& vecRotation);
+    void           GetRotationDegrees(CVector& vecRotation);
+    void           SetRotationDegrees(const CVector& vecRotation);
+    void           GetMatrix(CMatrix& matrix);
+    void           SetMatrix(const CMatrix& matrix);
+
+    const CVector& GetVelocity() { return m_vecVelocity; };
+    void           SetVelocity(const CVector& vecVelocity) { m_vecVelocity = vecVelocity; };
+    const CVector& GetVelocityMeters() { return m_vecVelocityMeters; };
+    void           SetVelocityMeters(const CVector& vecVelocityMeters) { m_vecVelocityMeters = vecVelocityMeters; };
+    const CVector& GetTurnSpeed() { return m_vecTurnSpeed; };
+    void           SetTurnSpeed(const CVector& vecTurnSpeed) { m_vecTurnSpeed = vecTurnSpeed; };
+
+    float GetHealth() { return m_fHealth; };
+    void  SetHealth(float fHealth) { m_fHealth = fHealth; };
+    float GetLastSyncedHealth() { return m_fLastSyncedHealthHealth; };
+    void  SetLastSyncedHealth(float fHealth) { m_fLastSyncedHealthHealth = fHealth; };
+
+    CVehicleColor& RandomizeColor();
+
+    float GetDoorOpenRatio(unsigned char ucDoor) const;
+    void  SetDoorOpenRatio(unsigned char ucDoor, float fRatio);
+    bool  IsLocked() { return m_bLocked; };
+    void  SetLocked(bool bLocked) { m_bLocked = bLocked; };
+
+    bool AreDoorsUndamageable() { return m_bDoorsUndamageable; };
+    void SetDoorsUndamageable(bool bUndamageable) { m_bDoorsUndamageable = bUndamageable; };
+
+    float GetTurretPositionX() { return m_fTurretPositionX; };
+    float GetTurretPositionY() { return m_fTurretPositionY; };
+    void  GetTurretPosition(float& fPositionX, float& fPositionY);
+    void  SetTurretPosition(float fPositionX, float fPositionY);
+
+    bool IsSirenActive() { return m_bSirenActive; };
+    void SetSirenActive(bool bSirenActive) { m_bSirenActive = bSirenActive; };
+    void SetTaxiLightOn(bool bTaxiLightState) { m_bTaxiLightState = bTaxiLightState; };
+    bool IsTaxiLightOn() { return m_bTaxiLightState; };
+
+    bool IsLandingGearDown() { return m_bLandingGearDown; };
+    void SetLandingGearDown(bool bLandingGearDown) { m_bLandingGearDown = bLandingGearDown; };
+
+    unsigned short GetAdjustableProperty() { return m_usAdjustableProperty; };
+    void           SetAdjustableProperty(unsigned short usAdjustable) { m_usAdjustableProperty = usAdjustable; };
+
+    CPed* GetOccupant(unsigned int uiSeat);
+    CPed* GetFirstOccupant();
+    bool  SetOccupant(CPed* pPed, unsigned int uiSeat);
+    CPed* GetController();
+
+    class CPlayer* GetSyncer() { return m_pSyncer; };
+    void           SetSyncer(class CPlayer* pPlayer);
+
+    bool IsUnoccupiedSyncable() { return m_bUnoccupiedSyncable; };
+    void SetUnoccupiedSyncable(bool bUnoccupiedSynced) { m_bUnoccupiedSyncable = bUnoccupiedSynced; };
+
+    unsigned char GetMaxPassengers();
+    unsigned char GetFreePassengerSeat();
+
+    void SetMaxPassengers(unsigned char ucPassengers) { m_ucMaxPassengersOverride = ucPassengers; };
+
+    CVehicleUpgrades* GetUpgrades() { return m_pUpgrades; }
+    void              SetUpgrades(CVehicleUpgrades* pUpgrades);
+
+    unsigned char GetOverrideLights() { return m_ucOverrideLights; }
+    void          SetOverrideLights(unsigned char ucLights) { m_ucOverrideLights = ucLights; }
+
+    CVehicle* GetTowedVehicle() { return m_pTowedVehicle; }
+    bool      SetTowedVehicle(CVehicle* pVehicle);
+    CVehicle* GetTowedByVehicle() { return m_pTowedByVehicle; }
+    bool      SetTowedByVehicle(CVehicle* pVehicle);
+
+    const char* GetRegPlate() { return m_szRegPlate; }
+    void        SetRegPlate(const char* szRegPlate);
+    void        GenerateRegPlate();
+
+    unsigned char GetPaintjob() { return m_ucPaintjob; }
+    void          SetPaintjob(unsigned char ucPaintjob);
+
+    bool GetGunsEnabled() { return m_bGunsEnabled; }
+    void SetGunsEnabled(bool bGunsEnabled) { m_bGunsEnabled = bGunsEnabled; }
+    bool IsFuelTankExplodable() { return m_bFuelTankExplodable; }
+    void SetFuelTankExplodable(bool bFuelTankExplodable) { m_bFuelTankExplodable = bFuelTankExplodable; }
+
+    bool IsEngineOn() { return m_bEngineOn; }
+    void SetEngineOn(bool bEngineOn) { m_bEngineOn = bEngineOn; }
+
+    bool IsOnGround() { return m_bOnGround; };
+    void SetOnGround(bool bOnGround) { m_bOnGround = bOnGround; };
+
+    bool IsSmokeTrailEnabled() { return m_bSmokeTrail; }
+    void SetSmokeTrailEnabled(bool bEnabled) { m_bSmokeTrail = bEnabled; }
+
+    unsigned char GetAlpha() { return m_ucAlpha; }
+    void          SetAlpha(unsigned char ucAlpha) { m_ucAlpha = ucAlpha; }
+
+    void GetInitialDoorStates(SFixedArray<unsigned char, MAX_DOORS>& ucOutDoorStates);
+
+    CPlayer* GetJackingPlayer() { return m_pJackingPlayer; }
+    void     SetJackingPlayer(CPlayer* pPlayer);
+
+    bool IsInWater() { return m_bInWater; }
+    void SetInWater(bool bInWater) { m_bInWater = bInWater; }
+
+    bool IsDamageProof() { return m_bDamageProof; }
+    void SetDamageProof(bool bDamageProof) { m_bDamageProof = bDamageProof; }
+
+    bool IsDerailed() { return m_bDerailed; }
+    void SetDerailed(bool bDerailed) { m_bDerailed = bDerailed; }
+    bool IsDerailable() { return m_bIsDerailable; }
+    void SetDerailable(bool bDerailable) { m_bIsDerailable = bDerailable; }
+    bool GetTrainDirection() { return m_bTrainDirection; }
+    void SetTrainDirection(bool bDirection) { m_bTrainDirection = bDirection; }
+
+    float GetTrainSpeed() { return m_fTrainSpeed; }
+    void  SetTrainSpeed(float fSpeed) { m_fTrainSpeed = fSpeed; }
+
+    float GetTrainPosition() { return m_fTrainPosition; }
+    void  SetTrainPosition(float fPosition) { m_fTrainPosition = fPosition; }
+
+    CTrainTrack* GetTrainTrack() { return m_pTrainTrack; }
+    void         SetTrainTrack(CTrainTrack* pTrainTrack) { m_pTrainTrack = pTrainTrack; }
+
+    SColor GetHeadLightColor() { return m_HeadLightColor; }
+    void   SetHeadLightColor(const SColor color) { m_HeadLightColor = color; }
+
+    bool IsHeliSearchLightVisible() { return m_bHeliSearchLightVisible; }
+    void SetHeliSearchLightVisible(bool bVisible) { m_bHeliSearchLightVisible = bVisible; }
+
+    bool HasHandlingChanged() { return m_bHandlingChanged; }
+    void SetHasHandlingChanged(bool bChanged) { m_bHandlingChanged = bChanged; }
+
+    bool GetCollisionEnabled() { return m_bCollisionsEnabled; }
+    void SetCollisionEnabled(bool bCollisionEnabled) { m_bCollisionsEnabled = bCollisionEnabled; }
+
+    // Functions used to remember where this vehicle spawns
+    const CVector& GetRespawnPosition() { return m_vecRespawnPosition; };
+    const CVector& GetRespawnRotationDegrees() { return m_vecRespawnRotationDegrees; };
+    void           SetRespawnPosition(const CVector& vecPosition) { m_vecRespawnPosition = vecPosition; };
+    void           SetRespawnRotationDegrees(const CVector& vecRotation) { m_vecRespawnRotationDegrees = vecRotation; };
+    float          GetRespawnHealth() { return m_fRespawnHealth; };
+    void           SetRespawnHealth(float fHealth) { m_fRespawnHealth = fHealth; };
+    bool           GetRespawnEnabled() { return m_bRespawnEnabled; }
+    void           SetRespawnEnabled(bool bEnabled);
+    void           SetBlowRespawnInterval(unsigned long ulTime) { m_ulBlowRespawnInterval = ulTime; }
+    void           SetIdleRespawnInterval(unsigned long ulTime) { m_ulIdleRespawnInterval = ulTime; }
+
+    void SpawnAt(const CVector& vecPosition, const CVector& vecRotation);
+    void Respawn();
+
+    void            GenerateHandlingData();
+    CHandlingEntry* GetHandlingData() { return m_pHandlingEntry; }
+
+    uint GetTimeSinceLastPush() { return (uint)(CTickCount::Now(true) - m_LastPushedTime).ToLongLong(); }
+    void ResetLastPushTime() { m_LastPushedTime = CTickCount::Now(true); }
+
+    bool DoesVehicleHaveSirens() { return m_tSirenBeaconInfo.m_bOverrideSirens; }
+    void RemoveVehicleSirens();
+    void SetVehicleSirenPosition(unsigned char ucSirenID, CVector vecPos);
+    void SetVehicleSirenMinimumAlpha(unsigned char ucSirenID, DWORD dwPercentage);
+    void SetVehicleSirenColour(unsigned char ucSirenID, SColor tVehicleSirenColour);
+    void SetVehicleFlags(bool bEnable360, bool bEnableRandomiser, bool bEnableLOSCheck, bool bEnableSilent);
+
+    void ResetDoors();
+    void ResetDoorsWheelsPanelsLights();
+    void SetIsBlown(bool bBlown);
+    bool GetIsBlown();
+    bool IsBlowTimerFinished();
+    void StopIdleTimer();
+    void RestartIdleTimer();
+    bool IsIdleTimerRunning();
+    bool IsIdleTimerFinished();
+    bool IsStationary();
+    void OnRelayUnoccupiedSync();
+    void HandleDimensionResync();
+
+protected:
+    bool ReadSpecialData(const int iLine) override;
+
+private:
+    class CVehicleManager* m_pVehicleManager;
+
+    CPlayer*                              m_pSyncer;
+    SFixedArray<CPed*, MAX_VEHICLE_SEATS> m_pOccupants;
+
+    unsigned short m_usModel;
+    eVehicleType   m_eVehicleType;
+    CVector        m_vecPosition;
+    CVector        m_vecRotationDegrees;
+    CVector        m_vecVelocity;
+    CVector        m_vecVelocityMeters;
+    CVector        m_vecTurnSpeed;
+    float          m_fHealth;
+    float          m_fLastSyncedHealthHealth;
+    CTickCount     m_llBlowTime;
+    CTickCount     m_llIdleTime;
+
+    unsigned char m_ucMaxPassengersOverride;
+
+    CVehicleColor m_Color;
+
+    bool m_bIsFrozen;
+    bool m_bUnoccupiedSyncable;
+
+    CVehicleUpgrades* m_pUpgrades;
+
+    unsigned char m_ucOverrideLights;
+
+    CVehicle* m_pTowedVehicle;
+    CVehicle* m_pTowedByVehicle;
+
+    char          m_szRegPlate[9];
+    unsigned char m_ucPaintjob;
+
+    SFixedArray<float, 6> m_fDoorOpenRatio;
+    bool                  m_bLocked;
+    bool                  m_bDoorsUndamageable;
+    bool                  m_bEngineOn;
+    bool                  m_bGunsEnabled;
+    bool                  m_bFuelTankExplodable;
+    bool                  m_bOnGround;
+    bool                  m_bSmokeTrail;
+    unsigned char         m_ucAlpha;
+    bool                  m_bInWater;
+    CPlayer*              m_pJackingPlayer;
+    SColor                m_HeadLightColor;
+    bool                  m_bHeliSearchLightVisible;
+
+    // Train specific data
+    bool         m_bDerailed;
+    bool         m_bIsDerailable;
+    bool         m_bTrainDirection;
+    float        m_fTrainSpeed;
+    float        m_fTrainPosition;
+    CTrainTrack* m_pTrainTrack = nullptr;
+
+    // Used to remember where this vehicle spawns
+    CVector       m_vecRespawnPosition;
+    CVector       m_vecRespawnRotationDegrees;
+    float         m_fRespawnHealth;
+    bool          m_bRespawnEnabled;
+    unsigned long m_ulBlowRespawnInterval;
+    unsigned long m_ulIdleRespawnInterval;
+
+    // Vehicle specific data
+    float          m_fTurretPositionX;
+    float          m_fTurretPositionY;
+    bool           m_bSirenActive;
+    bool           m_bTaxiLightState;
+    bool           m_bLandingGearDown;
+    unsigned short m_usAdjustableProperty;
+    bool           m_bCollisionsEnabled;
+
+    CHandlingEntry* m_pHandlingEntry;
+    bool            m_bHandlingChanged;
+
+    unsigned char m_ucVariant;
+    unsigned char m_ucVariant2;
+
+    CTickCount m_LastPushedTime;
+    CVector    m_vecStationaryCheckPosition;
+    bool       m_bNeedsDimensionResync;
+    ushort     m_usLastUnoccupiedSyncDimension;
+
+public:            // 'Safe' variables (that have no need for accessors)
+    bool                                   m_bDamageProof;
+    uint                                   m_uiDamageInfoSendPhase;
+    SFixedArray<unsigned char, MAX_DOORS>  m_ucDoorStates;
+    SFixedArray<unsigned char, MAX_WHEELS> m_ucWheelStates;
+    SFixedArray<unsigned char, MAX_PANELS> m_ucPanelStates;
+    SFixedArray<unsigned char, MAX_LIGHTS> m_ucLightStates;
+    SSirenInfo                             m_tSirenBeaconInfo;
+    bool                                   m_bOccupantChanged;
+};