--- conflicted
+++ resolved
@@ -1,897 +1,446 @@
-<<<<<<< HEAD
-/*****************************************************************************
-*
-*  PROJECT:     Multi Theft Auto v1.0
-*  LICENSE:     See LICENSE in the top level directory
-*  FILE:        mods/deathmatch/logic/CVehicle.h
-*  PURPOSE:     Vehicle entity class
-*  DEVELOPERS:  Christian Myhre Lundheim <>
-*               Jax <>
-*               Florian Busse <flobu@gmx.net>
-*
-*  Multi Theft Auto is available from http://www.multitheftauto.com/
-*
-*****************************************************************************/
-
-class CVehicle;
-
-#ifndef __CVEHICLE_H
-#define __CVEHICLE_H
-
-#include "CCommon.h"
-#include "packets/CPacket.h"
-#include "CElement.h"
-#include "CEvents.h"
-#include "CVehicleUpgrades.h"
-#include "CHandlingEntry.h"
-
-#define MAX_VEHICLE_SEATS 9
-#define DEFAULT_VEHICLE_HEALTH 1000
-#define MAX_VEHICLE_HEALTH 10000
-
-class CTrainTrack;
-
-enum eWheelStatus {
-    DT_WHEEL_INTACT=0,
-    DT_WHEEL_BURST,
-    DT_WHEEL_MISSING,
-    DT_WHEEL_INTACT_COLLISIONLESS,
-};
-
-enum eDoorStatus
-{
-    DT_DOOR_INTACT = 0,
-    DT_DOOR_SWINGING_FREE,
-    DT_DOOR_BASHED,
-    DT_DOOR_BASHED_AND_SWINGING_FREE,
-    DT_DOOR_MISSING
-};
-
-enum eComponentStatus 
-{
-    DT_PANEL_INTACT = 0,
-    DT_PANEL_BASHED,
-    DT_PANEL_BASHED2,
-    DT_PANEL_MISSING
-};
-
-enum eLightStatus 
-{
-    DT_LIGHT_OK=0,
-    DT_LIGHT_SMASHED
-};
-
-enum eDoors
-{
-    BONNET = 0,
-    BOOT,
-    FRONT_LEFT_DOOR,
-    FRONT_RIGHT_DOOR,
-    REAR_LEFT_DOOR,
-    REAR_RIGHT_DOOR,
-    MAX_DOORS
-};
-
-enum eWheels
-{
-    FRONT_LEFT_WHEEL = 0,
-    REAR_LEFT_WHEEL,
-    FRONT_RIGHT_WHEEL,
-    REAR_RIGHT_WHEEL,
-    MAX_WHEELS
-};
-
-enum ePanels
-{
-    FRONT_LEFT_PANEL = 0,
-    FRONT_RIGHT_PANEL,
-    REAR_LEFT_PANEL,
-    REAR_RIGHT_PANEL,
-    WINDSCREEN_PANEL,
-    FRONT_BUMPER,
-    REAR_BUMPER,
-    MAX_PANELS
-};
-
-enum eLights
-{
-    LEFT_HEADLIGHT = 0,
-    RIGHT_HEADLIGHT,
-    LEFT_TAIL_LIGHT,
-    RIGHT_TAIL_LIGHT,
-    MAX_LIGHTS
-};
-
-enum eVehicleType
-{
-    VEHICLE_NONE = 0,
-    VEHICLE_CAR,
-    VEHICLE_BOAT,
-    VEHICLE_TRAIN,
-    VEHICLE_HELI,
-    VEHICLE_PLANE,
-    VEHICLE_BIKE,
-    VEHICLE_MONSTERTRUCK,
-    VEHICLE_QUADBIKE,
-    VEHICLE_BMX,
-    VEHICLE_TRAILER
-};
-
-#define SIREN_TYPE_FIRST 1
-#define SIREN_TYPE_LAST 6
-#define SIREN_ID_MAX 7
-#define SIREN_COUNT_MAX 8
-
-struct SSirenBeaconInfo
-{
-    CVector                     m_vecSirenPositions;
-    SColor                      m_RGBBeaconColour;
-    DWORD                       m_dwMinSirenAlpha;
-};
-struct SSirenInfo
-{
-    // Flags
-    bool                        m_b360Flag;
-    bool                        m_bDoLOSCheck;
-    bool                        m_bUseRandomiser;
-    bool                        m_bSirenSilent;
-    // End of flags
-    bool                        m_bOverrideSirens;
-    unsigned char               m_ucSirenType;
-    unsigned char               m_ucSirenCount;
-    SFixedArray < SSirenBeaconInfo, 8 >    m_tSirenInfo;
-};
-
-class CVehicle : public CElement
-{
-    friend class CPlayer;
-
-public:
-    ZERO_ON_NEW
-                                    CVehicle                ( class CVehicleManager* pVehicleManager, CElement* pParent, CXMLNode* pNode, unsigned short usModel, unsigned char ucVariant, unsigned char ucVariant2 );
-                                    ~CVehicle               ( void );
-
-    bool                            IsEntity                ( void )                        { return true; }
-
-    void                            Unlink                  ( void );
-    bool                            ReadSpecialData         ( void );
-
-    void                            DoPulse                 ( void );
-
-    inline unsigned short           GetModel            ( void )                        { return m_usModel; };
-    void                            SetModel            ( unsigned short usModel );
-    bool                            HasValidModel       ( void );
-
-    inline unsigned char            GetVariant              ( void )                        { return m_ucVariant; };
-    inline unsigned char            GetVariant2             ( void )                        { return m_ucVariant2; };
-
-    void                            SetVariants             ( unsigned char ucVariant, unsigned char ucVariant2 );
-
-    eVehicleType                    GetVehicleType          ( void )                        { return m_eVehicleType; };
-
-    inline CVehicleColor&           GetColor                ( void )                        { return m_Color; };
-    inline void                     SetColor                ( const CVehicleColor& Color )  { m_Color = Color; };
-
-    inline bool                     IsFrozen                ( void )                        { return m_bIsFrozen; };
-    inline void                     SetFrozen               ( bool bIsFrozen )              { m_bIsFrozen = bIsFrozen; };
-
-    const CVector&                  GetPosition             ( void );
-    void                            SetPosition             ( const CVector& vecPosition );
-    void                            GetRotation             ( CVector& vecRotation );
-    void                            GetRotationDegrees      ( CVector& vecRotation );
-    void                            SetRotationDegrees      ( const CVector& vecRotation );
-    void                            GetMatrix               ( CMatrix& matrix );
-    void                            SetMatrix               ( const CMatrix& matrix );
-
-    inline const CVector&           GetVelocity             ( void )                        { return m_vecVelocity; };
-    inline void                     SetVelocity             ( const CVector& vecVelocity )  { m_vecVelocity = vecVelocity; };
-    inline const CVector&           GetVelocityMeters       ( void )                        { return m_vecVelocityMeters; };
-    inline void                     SetVelocityMeters       ( const CVector& vecVelocityMeters ) { m_vecVelocityMeters = vecVelocityMeters; };
-    inline const CVector&           GetTurnSpeed            ( void )                        { return m_vecTurnSpeed; };
-    inline void                     SetTurnSpeed            ( const CVector& vecTurnSpeed ) { m_vecTurnSpeed = vecTurnSpeed; };
-
-    inline float                    GetHealth               ( void )                        { return m_fHealth; };
-    inline void                     SetHealth               ( float fHealth )               { m_fHealth = fHealth; };
-    inline float                    GetLastSyncedHealth     ( void )                        { return m_fLastSyncedHealthHealth; };
-    inline void                     SetLastSyncedHealth     ( float fHealth )               { m_fLastSyncedHealthHealth = fHealth; };
-    
-    CVehicleColor&                  RandomizeColor          ( void );
-
-    float                           GetDoorOpenRatio        ( unsigned char ucDoor ) const;
-    void                            SetDoorOpenRatio        ( unsigned char ucDoor, float fRatio );
-    inline bool                     IsLocked                ( void )                        { return m_bLocked; };
-    inline void                     SetLocked               ( bool bLocked )                { m_bLocked = bLocked; };
-
-    inline bool                     AreDoorsUndamageable    ( void )                        { return m_bDoorsUndamageable; };
-    inline void                     SetDoorsUndamageable    ( bool bUndamageable )          { m_bDoorsUndamageable = bUndamageable; };
-
-    inline float                    GetTurretPositionX      ( void )                        { return m_fTurretPositionX; };
-    inline float                    GetTurretPositionY      ( void )                        { return m_fTurretPositionY; };
-    void                            GetTurretPosition       ( float& fPositionX, float& fPositionY );
-    void                            SetTurretPosition       ( float fPositionX, float fPositionY );
-
-    inline bool                     IsSirenActive           ( void )                        { return m_bSirenActive; };
-    inline void                     SetSirenActive          ( bool bSirenActive )           { m_bSirenActive = bSirenActive; };
-    inline void                     SetTaxiLightOn          ( bool bTaxiLightState )        { m_bTaxiLightState = bTaxiLightState; };
-    inline bool                     IsTaxiLightOn           ( void )                        { return m_bTaxiLightState; };
-
-    inline bool                     IsLandingGearDown       ( void )                        { return m_bLandingGearDown; };
-    inline void                     SetLandingGearDown      ( bool bLandingGearDown )       { m_bLandingGearDown = bLandingGearDown; };
-
-    inline unsigned short           GetAdjustableProperty   ( void )                        { return m_usAdjustableProperty; };
-    inline void                     SetAdjustableProperty   ( unsigned short usAdjustable ) { m_usAdjustableProperty = usAdjustable; };
-
-    CPed*                           GetOccupant             ( unsigned int uiSeat );
-    CPed*                           GetFirstOccupant        ( void );
-    bool                            SetOccupant             ( CPed* pPed, unsigned int uiSeat );
-    CPed*                           GetController           ( void );
-
-    inline class CPlayer*           GetSyncer               ( void )                        { return m_pSyncer; };
-    void                            SetSyncer               ( class CPlayer* pPlayer );
-
-    bool                            IsUnoccupiedSyncable    ( void )                        { return m_bUnoccupiedSyncable; };
-    void                            SetUnoccupiedSyncable   ( bool bUnoccupiedSynced )      { m_bUnoccupiedSyncable = bUnoccupiedSynced; };
-
-    unsigned char                   GetMaxPassengers        ( void );
-    unsigned char                   GetFreePassengerSeat    ( void );
-
-    inline void                     SetMaxPassengers        ( unsigned char ucPassengers )  { m_ucMaxPassengersOverride = ucPassengers; };
-
-    inline CVehicleUpgrades*        GetUpgrades             ( void )                        { return m_pUpgrades; }
-    void                            SetUpgrades             ( CVehicleUpgrades* pUpgrades );
-
-    inline unsigned char            GetOverrideLights       ( void )                        { return m_ucOverrideLights; }
-    inline void                     SetOverrideLights       ( unsigned char ucLights )      { m_ucOverrideLights = ucLights; }
-
-    inline CVehicle*                GetTowedVehicle         ( void )                        { return m_pTowedVehicle; }
-    bool                            SetTowedVehicle         ( CVehicle* pVehicle );
-    inline CVehicle*                GetTowedByVehicle       ( void )                        { return m_pTowedByVehicle; }
-    bool                            SetTowedByVehicle       ( CVehicle* pVehicle );
-
-    inline const char*              GetRegPlate             ( void )                        { return m_szRegPlate; }
-    void                            SetRegPlate             ( const char* szRegPlate );
-    void                            GenerateRegPlate        ( void );
-
-    inline unsigned char            GetPaintjob             ( void )                        { return m_ucPaintjob; }
-    void                            SetPaintjob             ( unsigned char ucPaintjob );
-
-    inline bool                     GetGunsEnabled          ( void )                        { return m_bGunsEnabled; }
-    inline void                     SetGunsEnabled          ( bool bGunsEnabled )           { m_bGunsEnabled = bGunsEnabled; }
-    inline bool                     IsFuelTankExplodable    ( void )                        { return m_bFuelTankExplodable; }
-    inline void                     SetFuelTankExplodable   ( bool bFuelTankExplodable )    { m_bFuelTankExplodable = bFuelTankExplodable; }
-
-    inline bool                     IsEngineOn              ( void )                        { return m_bEngineOn; }
-    inline void                     SetEngineOn             ( bool bEngineOn )              { m_bEngineOn = bEngineOn; }
-
-    inline bool                     IsOnGround              ( void )                        { return m_bOnGround; };
-    inline void                     SetOnGround             ( bool bOnGround )              { m_bOnGround = bOnGround; };
-
-    inline bool                     IsSmokeTrailEnabled     ( void )                        { return m_bSmokeTrail; }
-    inline void                     SetSmokeTrailEnabled    ( bool bEnabled )               { m_bSmokeTrail = bEnabled; }
-
-    inline unsigned char            GetAlpha                ( void )                        { return m_ucAlpha; }
-    inline void                     SetAlpha                ( unsigned char ucAlpha )       { m_ucAlpha = ucAlpha; }
-
-    void                            GetInitialDoorStates    ( SFixedArray < unsigned char, MAX_DOORS >& ucOutDoorStates );
-
-    inline CPlayer *                GetJackingPlayer        ( void )                        { return m_pJackingPlayer; }
-    void                            SetJackingPlayer        ( CPlayer * pPlayer );
-
-    inline bool                     IsInWater               ( void )                        { return m_bInWater; }
-    inline void                     SetInWater              ( bool bInWater )               { m_bInWater = bInWater; }
-
-    inline bool                     IsDamageProof           ( void )                        { return m_bDamageProof; }
-    inline void                     SetDamageProof          ( bool bDamageProof )           { m_bDamageProof = bDamageProof; }
-
-    inline bool                     IsDerailed              ( void )                        { return m_bDerailed; }
-    inline void                     SetDerailed             ( bool bDerailed )              { m_bDerailed = bDerailed; }
-    inline bool                     IsDerailable            ( void )                        { return m_bIsDerailable; }
-    inline void                     SetDerailable           ( bool bDerailable )            { m_bIsDerailable = bDerailable; }
-    inline bool                     GetTrainDirection       ( void )                        { return m_bTrainDirection; }
-    inline void                     SetTrainDirection       ( bool bDirection )             { m_bTrainDirection = bDirection; }
-
-    inline float                    GetTrainSpeed           ( void )                        { return m_fTrainSpeed; }
-    inline void                     SetTrainSpeed           ( float fSpeed )                { m_fTrainSpeed = fSpeed; }
-
-    inline float                    GetTrainPosition        ( void )                        { return m_fTrainPosition; }
-    inline void                     SetTrainPosition        ( float fPosition )             { m_fTrainPosition = fPosition; }
-
-    inline CTrainTrack*             GetTrainTrack           ( void )                        { return m_pTrainTrack; }
-    inline void                     SetTrainTrack           (CTrainTrack* pTrainTrack)      { m_pTrainTrack = pTrainTrack; }
-
-    inline SColor                   GetHeadLightColor       ( void )                        { return m_HeadLightColor; }
-    inline void                     SetHeadLightColor       ( const SColor color )          { m_HeadLightColor = color; }
-
-    inline bool                     IsHeliSearchLightVisible ( void )                       { return m_bHeliSearchLightVisible; }
-    inline void                     SetHeliSearchLightVisible ( bool bVisible )             { m_bHeliSearchLightVisible = bVisible; }
-
-    inline bool                     HasHandlingChanged      ( void )                        { return m_bHandlingChanged; }
-    inline void                     SetHasHandlingChanged   ( bool bChanged )               { m_bHandlingChanged = bChanged; }
-
-    inline bool                     GetCollisionEnabled     ( void )                        { return m_bCollisionsEnabled; }
-    inline void                     SetCollisionEnabled     ( bool bCollisionEnabled )      { m_bCollisionsEnabled = bCollisionEnabled; }
-
-    // Functions used to remember where this vehicle spawns
-    inline const CVector&           GetRespawnPosition      ( void )                        { return m_vecRespawnPosition; };
-    inline void                     SetRespawnPosition      ( const CVector& vecPosition )  { m_vecRespawnPosition = vecPosition; };
-    inline void                     GetRespawnRotationDegrees ( CVector& vecRotation )      { vecRotation = m_vecRespawnRotationDegrees; };
-    inline void                     SetRespawnRotationDegrees ( const CVector& vecRotation ){ m_vecRespawnRotationDegrees = vecRotation; };
-    inline float                    GetRespawnHealth        ( void )                        { return m_fRespawnHealth; };
-    inline void                     SetRespawnHealth        ( float fHealth )               { m_fRespawnHealth = fHealth; };
-    inline bool                     GetRespawnEnabled       ( void )                        { return m_bRespawnEnabled; }
-    void                            SetRespawnEnabled       ( bool bEnabled );
-    void                            SetBlowRespawnInterval  ( unsigned long ulTime )        { m_ulBlowRespawnInterval = ulTime; }
-    void                            SetIdleRespawnInterval  ( unsigned long ulTime )        { m_ulIdleRespawnInterval = ulTime; }
-
-    void                            SpawnAt                 ( const CVector& vecPosition, const CVector& vecRotation );
-    void                            Respawn                 ( void );
-
-    void                            GenerateHandlingData    ( void );
-    CHandlingEntry*                 GetHandlingData         ( void )                      { return m_pHandlingEntry; }
-
-    uint                            GetTimeSinceLastPush    ( void )                      { return (uint)( CTickCount::Now ( true ) - m_LastPushedTime ).ToLongLong (); }
-    void                            ResetLastPushTime       ( void )                      { m_LastPushedTime = CTickCount::Now ( true ); }
-
-    inline bool                     DoesVehicleHaveSirens   ( void )                      { return m_tSirenBeaconInfo.m_bOverrideSirens; }
-    void                            RemoveVehicleSirens     ( void );
-    void                            SetVehicleSirenPosition     ( unsigned char ucSirenID, CVector vecPos );
-    void                            SetVehicleSirenMinimumAlpha ( unsigned char ucSirenID, DWORD dwPercentage );
-    void                            SetVehicleSirenColour       ( unsigned char ucSirenID, SColor tVehicleSirenColour );
-    void                            SetVehicleFlags             ( bool bEnable360, bool bEnableRandomiser, bool bEnableLOSCheck, bool bEnableSilent );
-
-    void                            ResetDoors              ( void );
-    void                            ResetDoorsWheelsPanelsLights ( void );
-    void                            SetIsBlown              ( bool bBlown );
-    bool                            GetIsBlown              ( void );
-    bool                            IsBlowTimerFinished     ( void );
-    void                            StopIdleTimer           ( void );
-    void                            RestartIdleTimer        ( void );
-    bool                            IsIdleTimerRunning      ( void );
-    bool                            IsIdleTimerFinished     ( void );
-    bool                            IsStationary            ( void );
-    void                            OnRelayUnoccupiedSync   ( void );
-    void                            HandleDimensionResync   ( void );
-
-private:
-    class CVehicleManager*          m_pVehicleManager;
-
-    CPlayer*                        m_pSyncer;
-    SFixedArray < CPed*, MAX_VEHICLE_SEATS >   m_pOccupants;
-
-    unsigned short                  m_usModel;
-    eVehicleType                    m_eVehicleType;
-    CVector                         m_vecPosition;
-    CVector                         m_vecRotationDegrees;
-    CVector                         m_vecVelocity;
-    CVector                         m_vecVelocityMeters;
-    CVector                         m_vecTurnSpeed;
-    float                           m_fHealth;
-    float                           m_fLastSyncedHealthHealth;
-    CTickCount                      m_llBlowTime;
-    CTickCount                      m_llIdleTime;
-
-    unsigned char                   m_ucMaxPassengersOverride;
-
-    CVehicleColor                   m_Color;
-
-    bool                            m_bIsFrozen;    
-    bool                            m_bUnoccupiedSyncable;
-
-    CVehicleUpgrades*               m_pUpgrades;
-
-    unsigned char                   m_ucOverrideLights;
-
-    CVehicle*                       m_pTowedVehicle;
-    CVehicle*                       m_pTowedByVehicle;
-
-    char                            m_szRegPlate [9];
-    unsigned char                   m_ucPaintjob;
-
-    SFixedArray < float, 6 >        m_fDoorOpenRatio;
-    bool                            m_bLocked;
-    bool                            m_bDoorsUndamageable;
-    bool                            m_bEngineOn;
-    bool                            m_bGunsEnabled;
-    bool                            m_bFuelTankExplodable;
-    bool                            m_bOnGround;
-    bool                            m_bSmokeTrail;
-    unsigned char                   m_ucAlpha;
-    bool                            m_bInWater;
-    CPlayer *                       m_pJackingPlayer;
-    SColor                          m_HeadLightColor;
-    bool                            m_bHeliSearchLightVisible;
-
-    // Train specific data
-    bool                            m_bDerailed;
-    bool                            m_bIsDerailable;
-    bool                            m_bTrainDirection;
-    float                           m_fTrainSpeed;
-    float                           m_fTrainPosition;
-    CTrainTrack*                    m_pTrainTrack = nullptr;
-
-    // Used to remember where this vehicle spawns
-    CVector                         m_vecRespawnPosition;
-    CVector                         m_vecRespawnRotationDegrees;
-    float                           m_fRespawnHealth;
-    bool                            m_bRespawnEnabled;
-    unsigned long                   m_ulBlowRespawnInterval;
-    unsigned long                   m_ulIdleRespawnInterval;
-
-    // Vehicle specific data
-    float                           m_fTurretPositionX;
-    float                           m_fTurretPositionY;
-    bool                            m_bSirenActive;
-    bool                            m_bTaxiLightState;
-    bool                            m_bLandingGearDown;
-    unsigned short                  m_usAdjustableProperty;
-    bool                            m_bCollisionsEnabled;
-
-    CHandlingEntry*                 m_pHandlingEntry;
-    bool                            m_bHandlingChanged;
-
-    unsigned char                   m_ucVariant;
-    unsigned char                   m_ucVariant2;
-
-    CTickCount                      m_LastPushedTime;
-    CVector                         m_vecStationaryCheckPosition;
-    bool                            m_bNeedsDimensionResync;
-    ushort                          m_usLastUnoccupiedSyncDimension;
-
-public: // 'Safe' variables (that have no need for accessors)
-    bool                            m_bDamageProof;
-    uint                            m_uiDamageInfoSendPhase;
-    SFixedArray < unsigned char, MAX_DOORS >   m_ucDoorStates;
-    SFixedArray < unsigned char, MAX_WHEELS >  m_ucWheelStates;
-    SFixedArray < unsigned char, MAX_PANELS >  m_ucPanelStates;
-    SFixedArray < unsigned char, MAX_LIGHTS >  m_ucLightStates;
-    SSirenInfo                      m_tSirenBeaconInfo;
-    bool                            m_bOccupantChanged;
-};
-
-#endif
-=======
-/*****************************************************************************
- *
- *  PROJECT:     Multi Theft Auto v1.0
- *  LICENSE:     See LICENSE in the top level directory
- *  FILE:        mods/deathmatch/logic/CVehicle.h
- *  PURPOSE:     Vehicle entity class
- *
- *  Multi Theft Auto is available from http://www.multitheftauto.com/
- *
- *****************************************************************************/
-
-class CVehicle;
-
-#pragma once
-
-#include "CCommon.h"
-#include "packets/CPacket.h"
-#include "CElement.h"
-#include "CEvents.h"
-#include "CVehicleUpgrades.h"
-#include "CHandlingEntry.h"
-
-#define MAX_VEHICLE_SEATS 9
-#define DEFAULT_VEHICLE_HEALTH 1000
-#define MAX_VEHICLE_HEALTH 10000
-
-enum eWheelStatus
-{
-    DT_WHEEL_INTACT = 0,
-    DT_WHEEL_BURST,
-    DT_WHEEL_MISSING,
-    DT_WHEEL_INTACT_COLLISIONLESS,
-};
-
-enum eDoorStatus
-{
-    DT_DOOR_INTACT = 0,
-    DT_DOOR_SWINGING_FREE,
-    DT_DOOR_BASHED,
-    DT_DOOR_BASHED_AND_SWINGING_FREE,
-    DT_DOOR_MISSING
-};
-
-enum eComponentStatus
-{
-    DT_PANEL_INTACT = 0,
-    DT_PANEL_BASHED,
-    DT_PANEL_BASHED2,
-    DT_PANEL_MISSING
-};
-
-enum eLightStatus
-{
-    DT_LIGHT_OK = 0,
-    DT_LIGHT_SMASHED
-};
-
-enum eDoors
-{
-    BONNET = 0,
-    BOOT,
-    FRONT_LEFT_DOOR,
-    FRONT_RIGHT_DOOR,
-    REAR_LEFT_DOOR,
-    REAR_RIGHT_DOOR,
-    MAX_DOORS
-};
-
-enum eWheelPosition
-{
-    FRONT_LEFT_WHEEL = 0,
-    REAR_LEFT_WHEEL,
-    FRONT_RIGHT_WHEEL,
-    REAR_RIGHT_WHEEL,
-    MAX_WHEELS
-};
-
-enum ePanels
-{
-    FRONT_LEFT_PANEL = 0,
-    FRONT_RIGHT_PANEL,
-    REAR_LEFT_PANEL,
-    REAR_RIGHT_PANEL,
-    WINDSCREEN_PANEL,
-    FRONT_BUMPER,
-    REAR_BUMPER,
-    MAX_PANELS
-};
-
-enum eLights
-{
-    LEFT_HEADLIGHT = 0,
-    RIGHT_HEADLIGHT,
-    LEFT_TAIL_LIGHT,
-    RIGHT_TAIL_LIGHT,
-    MAX_LIGHTS
-};
-
-enum eVehicleType
-{
-    VEHICLE_NONE = 0,
-    VEHICLE_CAR,
-    VEHICLE_BOAT,
-    VEHICLE_TRAIN,
-    VEHICLE_HELI,
-    VEHICLE_PLANE,
-    VEHICLE_BIKE,
-    VEHICLE_MONSTERTRUCK,
-    VEHICLE_QUADBIKE,
-    VEHICLE_BMX,
-    VEHICLE_TRAILER
-};
-
-#define SIREN_TYPE_FIRST 1
-#define SIREN_TYPE_LAST 6
-#define SIREN_ID_MAX 7
-#define SIREN_COUNT_MAX 8
-
-struct SSirenBeaconInfo
-{
-    CVector m_vecSirenPositions;
-    SColor  m_RGBBeaconColour;
-    DWORD   m_dwMinSirenAlpha;
-};
-struct SSirenInfo
-{
-    // Flags
-    bool m_b360Flag;
-    bool m_bDoLOSCheck;
-    bool m_bUseRandomiser;
-    bool m_bSirenSilent;
-    // End of flags
-    bool                             m_bOverrideSirens;
-    unsigned char                    m_ucSirenType;
-    unsigned char                    m_ucSirenCount;
-    SFixedArray<SSirenBeaconInfo, 8> m_tSirenInfo;
-};
-
-class CVehicle : public CElement
-{
-    friend class CPlayer;
-
-public:
-    ZERO_ON_NEW
-    CVehicle(class CVehicleManager* pVehicleManager, CElement* pParent, CXMLNode* pNode, unsigned short usModel, unsigned char ucVariant,
-             unsigned char ucVariant2);
-    ~CVehicle(void);
-
-    bool IsEntity(void) { return true; }
-
-    void Unlink(void);
-    bool ReadSpecialData(void);
-
-    void DoPulse(void);
-
-    unsigned short GetModel(void) { return m_usModel; };
-    void           SetModel(unsigned short usModel);
-    bool           HasValidModel(void);
-
-    unsigned char GetVariant(void) { return m_ucVariant; };
-    unsigned char GetVariant2(void) { return m_ucVariant2; };
-
-    void SetVariants(unsigned char ucVariant, unsigned char ucVariant2);
-
-    eVehicleType GetVehicleType(void) { return m_eVehicleType; };
-
-    CVehicleColor& GetColor(void) { return m_Color; };
-    void           SetColor(const CVehicleColor& Color) { m_Color = Color; };
-
-    bool IsFrozen(void) { return m_bIsFrozen; };
-    void SetFrozen(bool bIsFrozen) { m_bIsFrozen = bIsFrozen; };
-
-    const CVector& GetPosition(void);
-    void           SetPosition(const CVector& vecPosition);
-    void           GetRotation(CVector& vecRotation);
-    void           GetRotationDegrees(CVector& vecRotation);
-    void           SetRotationDegrees(const CVector& vecRotation);
-    void           GetMatrix(CMatrix& matrix);
-    void           SetMatrix(const CMatrix& matrix);
-
-    const CVector& GetVelocity(void) { return m_vecVelocity; };
-    void           SetVelocity(const CVector& vecVelocity) { m_vecVelocity = vecVelocity; };
-    const CVector& GetVelocityMeters(void) { return m_vecVelocityMeters; };
-    void           SetVelocityMeters(const CVector& vecVelocityMeters) { m_vecVelocityMeters = vecVelocityMeters; };
-    const CVector& GetTurnSpeed(void) { return m_vecTurnSpeed; };
-    void           SetTurnSpeed(const CVector& vecTurnSpeed) { m_vecTurnSpeed = vecTurnSpeed; };
-
-    float GetHealth(void) { return m_fHealth; };
-    void  SetHealth(float fHealth) { m_fHealth = fHealth; };
-    float GetLastSyncedHealth(void) { return m_fLastSyncedHealthHealth; };
-    void  SetLastSyncedHealth(float fHealth) { m_fLastSyncedHealthHealth = fHealth; };
-
-    CVehicleColor& RandomizeColor(void);
-
-    float GetDoorOpenRatio(unsigned char ucDoor) const;
-    void  SetDoorOpenRatio(unsigned char ucDoor, float fRatio);
-    bool  IsLocked(void) { return m_bLocked; };
-    void  SetLocked(bool bLocked) { m_bLocked = bLocked; };
-
-    bool AreDoorsUndamageable(void) { return m_bDoorsUndamageable; };
-    void SetDoorsUndamageable(bool bUndamageable) { m_bDoorsUndamageable = bUndamageable; };
-
-    float GetTurretPositionX(void) { return m_fTurretPositionX; };
-    float GetTurretPositionY(void) { return m_fTurretPositionY; };
-    void  GetTurretPosition(float& fPositionX, float& fPositionY);
-    void  SetTurretPosition(float fPositionX, float fPositionY);
-
-    bool IsSirenActive(void) { return m_bSirenActive; };
-    void SetSirenActive(bool bSirenActive) { m_bSirenActive = bSirenActive; };
-    void SetTaxiLightOn(bool bTaxiLightState) { m_bTaxiLightState = bTaxiLightState; };
-    bool IsTaxiLightOn(void) { return m_bTaxiLightState; };
-
-    bool IsLandingGearDown(void) { return m_bLandingGearDown; };
-    void SetLandingGearDown(bool bLandingGearDown) { m_bLandingGearDown = bLandingGearDown; };
-
-    unsigned short GetAdjustableProperty(void) { return m_usAdjustableProperty; };
-    void           SetAdjustableProperty(unsigned short usAdjustable) { m_usAdjustableProperty = usAdjustable; };
-
-    CPed* GetOccupant(unsigned int uiSeat);
-    CPed* GetFirstOccupant(void);
-    bool  SetOccupant(CPed* pPed, unsigned int uiSeat);
-    CPed* GetController(void);
-
-    class CPlayer* GetSyncer(void) { return m_pSyncer; };
-    void           SetSyncer(class CPlayer* pPlayer);
-
-    bool IsUnoccupiedSyncable(void) { return m_bUnoccupiedSyncable; };
-    void SetUnoccupiedSyncable(bool bUnoccupiedSynced) { m_bUnoccupiedSyncable = bUnoccupiedSynced; };
-
-    unsigned char GetMaxPassengers(void);
-    unsigned char GetFreePassengerSeat(void);
-
-    void SetMaxPassengers(unsigned char ucPassengers) { m_ucMaxPassengersOverride = ucPassengers; };
-
-    CVehicleUpgrades* GetUpgrades(void) { return m_pUpgrades; }
-    void              SetUpgrades(CVehicleUpgrades* pUpgrades);
-
-    unsigned char GetOverrideLights(void) { return m_ucOverrideLights; }
-    void          SetOverrideLights(unsigned char ucLights) { m_ucOverrideLights = ucLights; }
-
-    CVehicle* GetTowedVehicle(void) { return m_pTowedVehicle; }
-    bool      SetTowedVehicle(CVehicle* pVehicle);
-    CVehicle* GetTowedByVehicle(void) { return m_pTowedByVehicle; }
-    bool      SetTowedByVehicle(CVehicle* pVehicle);
-
-    const char* GetRegPlate(void) { return m_szRegPlate; }
-    void        SetRegPlate(const char* szRegPlate);
-    void        GenerateRegPlate(void);
-
-    unsigned char GetPaintjob(void) { return m_ucPaintjob; }
-    void          SetPaintjob(unsigned char ucPaintjob);
-
-    bool GetGunsEnabled(void) { return m_bGunsEnabled; }
-    void SetGunsEnabled(bool bGunsEnabled) { m_bGunsEnabled = bGunsEnabled; }
-    bool IsFuelTankExplodable(void) { return m_bFuelTankExplodable; }
-    void SetFuelTankExplodable(bool bFuelTankExplodable) { m_bFuelTankExplodable = bFuelTankExplodable; }
-
-    bool IsEngineOn(void) { return m_bEngineOn; }
-    void SetEngineOn(bool bEngineOn) { m_bEngineOn = bEngineOn; }
-
-    bool IsOnGround(void) { return m_bOnGround; };
-    void SetOnGround(bool bOnGround) { m_bOnGround = bOnGround; };
-
-    bool IsSmokeTrailEnabled(void) { return m_bSmokeTrail; }
-    void SetSmokeTrailEnabled(bool bEnabled) { m_bSmokeTrail = bEnabled; }
-
-    unsigned char GetAlpha(void) { return m_ucAlpha; }
-    void          SetAlpha(unsigned char ucAlpha) { m_ucAlpha = ucAlpha; }
-
-    void GetInitialDoorStates(SFixedArray<unsigned char, MAX_DOORS>& ucOutDoorStates);
-
-    CPlayer* GetJackingPlayer(void) { return m_pJackingPlayer; }
-    void     SetJackingPlayer(CPlayer* pPlayer);
-
-    bool IsInWater(void) { return m_bInWater; }
-    void SetInWater(bool bInWater) { m_bInWater = bInWater; }
-
-    bool IsDamageProof(void) { return m_bDamageProof; }
-    void SetDamageProof(bool bDamageProof) { m_bDamageProof = bDamageProof; }
-
-    bool IsDerailed(void) { return m_bDerailed; }
-    void SetDerailed(bool bDerailed) { m_bDerailed = bDerailed; }
-    bool IsDerailable(void) { return m_bIsDerailable; }
-    void SetDerailable(bool bDerailable) { m_bIsDerailable = bDerailable; }
-    bool GetTrainDirection(void) { return m_bTrainDirection; }
-    void SetTrainDirection(bool bDirection) { m_bTrainDirection = bDirection; }
-
-    float GetTrainSpeed(void) { return m_fTrainSpeed; }
-    void  SetTrainSpeed(float fSpeed) { m_fTrainSpeed = fSpeed; }
-
-    float GetTrainPosition(void) { return m_fTrainPosition; }
-    void  SetTrainPosition(float fPosition) { m_fTrainPosition = fPosition; }
-
-    uchar GetTrainTrack(void) { return m_ucTrackID; }
-    void  SetTrainTrack(uchar ucTrack) { m_ucTrackID = ucTrack; }
-
-    SColor GetHeadLightColor(void) { return m_HeadLightColor; }
-    void   SetHeadLightColor(const SColor color) { m_HeadLightColor = color; }
-
-    bool IsHeliSearchLightVisible(void) { return m_bHeliSearchLightVisible; }
-    void SetHeliSearchLightVisible(bool bVisible) { m_bHeliSearchLightVisible = bVisible; }
-
-    bool HasHandlingChanged(void) { return m_bHandlingChanged; }
-    void SetHasHandlingChanged(bool bChanged) { m_bHandlingChanged = bChanged; }
-
-    bool GetCollisionEnabled(void) { return m_bCollisionsEnabled; }
-    void SetCollisionEnabled(bool bCollisionEnabled) { m_bCollisionsEnabled = bCollisionEnabled; }
-
-    // Functions used to remember where this vehicle spawns
-    const CVector& GetRespawnPosition(void) { return m_vecRespawnPosition; };
-    void           SetRespawnPosition(const CVector& vecPosition) { m_vecRespawnPosition = vecPosition; };
-    void           GetRespawnRotationDegrees(CVector& vecRotation) { vecRotation = m_vecRespawnRotationDegrees; };
-    void           SetRespawnRotationDegrees(const CVector& vecRotation) { m_vecRespawnRotationDegrees = vecRotation; };
-    float          GetRespawnHealth(void) { return m_fRespawnHealth; };
-    void           SetRespawnHealth(float fHealth) { m_fRespawnHealth = fHealth; };
-    bool           GetRespawnEnabled(void) { return m_bRespawnEnabled; }
-    void           SetRespawnEnabled(bool bEnabled);
-    void           SetBlowRespawnInterval(unsigned long ulTime) { m_ulBlowRespawnInterval = ulTime; }
-    void           SetIdleRespawnInterval(unsigned long ulTime) { m_ulIdleRespawnInterval = ulTime; }
-
-    void SpawnAt(const CVector& vecPosition, const CVector& vecRotation);
-    void Respawn(void);
-
-    void            GenerateHandlingData(void);
-    CHandlingEntry* GetHandlingData(void) { return m_pHandlingEntry; }
-
-    uint GetTimeSinceLastPush(void) { return (uint)(CTickCount::Now(true) - m_LastPushedTime).ToLongLong(); }
-    void ResetLastPushTime(void) { m_LastPushedTime = CTickCount::Now(true); }
-
-    bool DoesVehicleHaveSirens(void) { return m_tSirenBeaconInfo.m_bOverrideSirens; }
-    void RemoveVehicleSirens(void);
-    void SetVehicleSirenPosition(unsigned char ucSirenID, CVector vecPos);
-    void SetVehicleSirenMinimumAlpha(unsigned char ucSirenID, DWORD dwPercentage);
-    void SetVehicleSirenColour(unsigned char ucSirenID, SColor tVehicleSirenColour);
-    void SetVehicleFlags(bool bEnable360, bool bEnableRandomiser, bool bEnableLOSCheck, bool bEnableSilent);
-
-    void ResetDoors(void);
-    void ResetDoorsWheelsPanelsLights(void);
-    void SetIsBlown(bool bBlown);
-    bool GetIsBlown(void);
-    bool IsBlowTimerFinished(void);
-    void StopIdleTimer(void);
-    void RestartIdleTimer(void);
-    bool IsIdleTimerRunning(void);
-    bool IsIdleTimerFinished(void);
-    bool IsStationary(void);
-    void OnRelayUnoccupiedSync(void);
-    void HandleDimensionResync(void);
-
-private:
-    class CVehicleManager* m_pVehicleManager;
-
-    CPlayer*                              m_pSyncer;
-    SFixedArray<CPed*, MAX_VEHICLE_SEATS> m_pOccupants;
-
-    unsigned short m_usModel;
-    eVehicleType   m_eVehicleType;
-    CVector        m_vecPosition;
-    CVector        m_vecRotationDegrees;
-    CVector        m_vecVelocity;
-    CVector        m_vecVelocityMeters;
-    CVector        m_vecTurnSpeed;
-    float          m_fHealth;
-    float          m_fLastSyncedHealthHealth;
-    CTickCount     m_llBlowTime;
-    CTickCount     m_llIdleTime;
-
-    unsigned char m_ucMaxPassengersOverride;
-
-    CVehicleColor m_Color;
-
-    bool m_bIsFrozen;
-    bool m_bUnoccupiedSyncable;
-
-    CVehicleUpgrades* m_pUpgrades;
-
-    unsigned char m_ucOverrideLights;
-
-    CVehicle* m_pTowedVehicle;
-    CVehicle* m_pTowedByVehicle;
-
-    char          m_szRegPlate[9];
-    unsigned char m_ucPaintjob;
-
-    SFixedArray<float, 6> m_fDoorOpenRatio;
-    bool                  m_bLocked;
-    bool                  m_bDoorsUndamageable;
-    bool                  m_bEngineOn;
-    bool                  m_bGunsEnabled;
-    bool                  m_bFuelTankExplodable;
-    bool                  m_bOnGround;
-    bool                  m_bSmokeTrail;
-    unsigned char         m_ucAlpha;
-    bool                  m_bInWater;
-    CPlayer*              m_pJackingPlayer;
-    SColor                m_HeadLightColor;
-    bool                  m_bHeliSearchLightVisible;
-
-    // Train specific data
-    bool  m_bDerailed;
-    bool  m_bIsDerailable;
-    bool  m_bTrainDirection;
-    float m_fTrainSpeed;
-    float m_fTrainPosition;
-    uchar m_ucTrackID;
-
-    // Used to remember where this vehicle spawns
-    CVector       m_vecRespawnPosition;
-    CVector       m_vecRespawnRotationDegrees;
-    float         m_fRespawnHealth;
-    bool          m_bRespawnEnabled;
-    unsigned long m_ulBlowRespawnInterval;
-    unsigned long m_ulIdleRespawnInterval;
-
-    // Vehicle specific data
-    float          m_fTurretPositionX;
-    float          m_fTurretPositionY;
-    bool           m_bSirenActive;
-    bool           m_bTaxiLightState;
-    bool           m_bLandingGearDown;
-    unsigned short m_usAdjustableProperty;
-    bool           m_bCollisionsEnabled;
-
-    CHandlingEntry* m_pHandlingEntry;
-    bool            m_bHandlingChanged;
-
-    unsigned char m_ucVariant;
-    unsigned char m_ucVariant2;
-
-    CTickCount m_LastPushedTime;
-    CVector    m_vecStationaryCheckPosition;
-    bool       m_bNeedsDimensionResync;
-    ushort     m_usLastUnoccupiedSyncDimension;
-
-public:            // 'Safe' variables (that have no need for accessors)
-    bool                                   m_bDamageProof;
-    uint                                   m_uiDamageInfoSendPhase;
-    SFixedArray<unsigned char, MAX_DOORS>  m_ucDoorStates;
-    SFixedArray<unsigned char, MAX_WHEELS> m_ucWheelStates;
-    SFixedArray<unsigned char, MAX_PANELS> m_ucPanelStates;
-    SFixedArray<unsigned char, MAX_LIGHTS> m_ucLightStates;
-    SSirenInfo                             m_tSirenBeaconInfo;
-    bool                                   m_bOccupantChanged;
-};
->>>>>>> 3b68f4c6
+/*****************************************************************************
+ *
+ *  PROJECT:     Multi Theft Auto v1.0
+ *  LICENSE:     See LICENSE in the top level directory
+ *  FILE:        mods/deathmatch/logic/CVehicle.h
+ *  PURPOSE:     Vehicle entity class
+ *
+ *  Multi Theft Auto is available from http://www.multitheftauto.com/
+ *
+ *****************************************************************************/
+
+class CVehicle;
+
+#pragma once
+
+#include "CCommon.h"
+#include "packets/CPacket.h"
+#include "CElement.h"
+#include "CEvents.h"
+#include "CVehicleUpgrades.h"
+#include "CHandlingEntry.h"
+
+#define MAX_VEHICLE_SEATS 9
+#define DEFAULT_VEHICLE_HEALTH 1000
+#define MAX_VEHICLE_HEALTH 10000
+
+class CTrainTrack;
+
+enum eWheelStatus
+{
+    DT_WHEEL_INTACT = 0,
+    DT_WHEEL_BURST,
+    DT_WHEEL_MISSING,
+    DT_WHEEL_INTACT_COLLISIONLESS,
+};
+
+enum eDoorStatus
+{
+    DT_DOOR_INTACT = 0,
+    DT_DOOR_SWINGING_FREE,
+    DT_DOOR_BASHED,
+    DT_DOOR_BASHED_AND_SWINGING_FREE,
+    DT_DOOR_MISSING
+};
+
+enum eComponentStatus
+{
+    DT_PANEL_INTACT = 0,
+    DT_PANEL_BASHED,
+    DT_PANEL_BASHED2,
+    DT_PANEL_MISSING
+};
+
+enum eLightStatus
+{
+    DT_LIGHT_OK = 0,
+    DT_LIGHT_SMASHED
+};
+
+enum eDoors
+{
+    BONNET = 0,
+    BOOT,
+    FRONT_LEFT_DOOR,
+    FRONT_RIGHT_DOOR,
+    REAR_LEFT_DOOR,
+    REAR_RIGHT_DOOR,
+    MAX_DOORS
+};
+
+enum eWheelPosition
+{
+    FRONT_LEFT_WHEEL = 0,
+    REAR_LEFT_WHEEL,
+    FRONT_RIGHT_WHEEL,
+    REAR_RIGHT_WHEEL,
+    MAX_WHEELS
+};
+
+enum ePanels
+{
+    FRONT_LEFT_PANEL = 0,
+    FRONT_RIGHT_PANEL,
+    REAR_LEFT_PANEL,
+    REAR_RIGHT_PANEL,
+    WINDSCREEN_PANEL,
+    FRONT_BUMPER,
+    REAR_BUMPER,
+    MAX_PANELS
+};
+
+enum eLights
+{
+    LEFT_HEADLIGHT = 0,
+    RIGHT_HEADLIGHT,
+    LEFT_TAIL_LIGHT,
+    RIGHT_TAIL_LIGHT,
+    MAX_LIGHTS
+};
+
+enum eVehicleType
+{
+    VEHICLE_NONE = 0,
+    VEHICLE_CAR,
+    VEHICLE_BOAT,
+    VEHICLE_TRAIN,
+    VEHICLE_HELI,
+    VEHICLE_PLANE,
+    VEHICLE_BIKE,
+    VEHICLE_MONSTERTRUCK,
+    VEHICLE_QUADBIKE,
+    VEHICLE_BMX,
+    VEHICLE_TRAILER
+};
+
+#define SIREN_TYPE_FIRST 1
+#define SIREN_TYPE_LAST 6
+#define SIREN_ID_MAX 7
+#define SIREN_COUNT_MAX 8
+
+struct SSirenBeaconInfo
+{
+    CVector m_vecSirenPositions;
+    SColor  m_RGBBeaconColour;
+    DWORD   m_dwMinSirenAlpha;
+};
+struct SSirenInfo
+{
+    // Flags
+    bool m_b360Flag;
+    bool m_bDoLOSCheck;
+    bool m_bUseRandomiser;
+    bool m_bSirenSilent;
+    // End of flags
+    bool                             m_bOverrideSirens;
+    unsigned char                    m_ucSirenType;
+    unsigned char                    m_ucSirenCount;
+    SFixedArray<SSirenBeaconInfo, 8> m_tSirenInfo;
+};
+
+class CVehicle : public CElement
+{
+    friend class CPlayer;
+
+public:
+    ZERO_ON_NEW
+    CVehicle(class CVehicleManager* pVehicleManager, CElement* pParent, CXMLNode* pNode, unsigned short usModel, unsigned char ucVariant,
+             unsigned char ucVariant2);
+    ~CVehicle(void);
+
+    bool IsEntity(void) { return true; }
+
+    void Unlink(void);
+    bool ReadSpecialData(void);
+
+    void DoPulse(void);
+
+    unsigned short GetModel(void) { return m_usModel; };
+    void           SetModel(unsigned short usModel);
+    bool           HasValidModel(void);
+
+    unsigned char GetVariant(void) { return m_ucVariant; };
+    unsigned char GetVariant2(void) { return m_ucVariant2; };
+
+    void SetVariants(unsigned char ucVariant, unsigned char ucVariant2);
+
+    eVehicleType GetVehicleType(void) { return m_eVehicleType; };
+
+    CVehicleColor& GetColor(void) { return m_Color; };
+    void           SetColor(const CVehicleColor& Color) { m_Color = Color; };
+
+    bool IsFrozen(void) { return m_bIsFrozen; };
+    void SetFrozen(bool bIsFrozen) { m_bIsFrozen = bIsFrozen; };
+
+    const CVector& GetPosition(void);
+    void           SetPosition(const CVector& vecPosition);
+    void           GetRotation(CVector& vecRotation);
+    void           GetRotationDegrees(CVector& vecRotation);
+    void           SetRotationDegrees(const CVector& vecRotation);
+    void           GetMatrix(CMatrix& matrix);
+    void           SetMatrix(const CMatrix& matrix);
+
+    const CVector& GetVelocity(void) { return m_vecVelocity; };
+    void           SetVelocity(const CVector& vecVelocity) { m_vecVelocity = vecVelocity; };
+    const CVector& GetVelocityMeters(void) { return m_vecVelocityMeters; };
+    void           SetVelocityMeters(const CVector& vecVelocityMeters) { m_vecVelocityMeters = vecVelocityMeters; };
+    const CVector& GetTurnSpeed(void) { return m_vecTurnSpeed; };
+    void           SetTurnSpeed(const CVector& vecTurnSpeed) { m_vecTurnSpeed = vecTurnSpeed; };
+
+    float GetHealth(void) { return m_fHealth; };
+    void  SetHealth(float fHealth) { m_fHealth = fHealth; };
+    float GetLastSyncedHealth(void) { return m_fLastSyncedHealthHealth; };
+    void  SetLastSyncedHealth(float fHealth) { m_fLastSyncedHealthHealth = fHealth; };
+
+    CVehicleColor& RandomizeColor(void);
+
+    float GetDoorOpenRatio(unsigned char ucDoor) const;
+    void  SetDoorOpenRatio(unsigned char ucDoor, float fRatio);
+    bool  IsLocked(void) { return m_bLocked; };
+    void  SetLocked(bool bLocked) { m_bLocked = bLocked; };
+
+    bool AreDoorsUndamageable(void) { return m_bDoorsUndamageable; };
+    void SetDoorsUndamageable(bool bUndamageable) { m_bDoorsUndamageable = bUndamageable; };
+
+    float GetTurretPositionX(void) { return m_fTurretPositionX; };
+    float GetTurretPositionY(void) { return m_fTurretPositionY; };
+    void  GetTurretPosition(float& fPositionX, float& fPositionY);
+    void  SetTurretPosition(float fPositionX, float fPositionY);
+
+    bool IsSirenActive(void) { return m_bSirenActive; };
+    void SetSirenActive(bool bSirenActive) { m_bSirenActive = bSirenActive; };
+    void SetTaxiLightOn(bool bTaxiLightState) { m_bTaxiLightState = bTaxiLightState; };
+    bool IsTaxiLightOn(void) { return m_bTaxiLightState; };
+
+    bool IsLandingGearDown(void) { return m_bLandingGearDown; };
+    void SetLandingGearDown(bool bLandingGearDown) { m_bLandingGearDown = bLandingGearDown; };
+
+    unsigned short GetAdjustableProperty(void) { return m_usAdjustableProperty; };
+    void           SetAdjustableProperty(unsigned short usAdjustable) { m_usAdjustableProperty = usAdjustable; };
+
+    CPed* GetOccupant(unsigned int uiSeat);
+    CPed* GetFirstOccupant(void);
+    bool  SetOccupant(CPed* pPed, unsigned int uiSeat);
+    CPed* GetController(void);
+
+    class CPlayer* GetSyncer(void) { return m_pSyncer; };
+    void           SetSyncer(class CPlayer* pPlayer);
+
+    bool IsUnoccupiedSyncable(void) { return m_bUnoccupiedSyncable; };
+    void SetUnoccupiedSyncable(bool bUnoccupiedSynced) { m_bUnoccupiedSyncable = bUnoccupiedSynced; };
+
+    unsigned char GetMaxPassengers(void);
+    unsigned char GetFreePassengerSeat(void);
+
+    void SetMaxPassengers(unsigned char ucPassengers) { m_ucMaxPassengersOverride = ucPassengers; };
+
+    CVehicleUpgrades* GetUpgrades(void) { return m_pUpgrades; }
+    void              SetUpgrades(CVehicleUpgrades* pUpgrades);
+
+    unsigned char GetOverrideLights(void) { return m_ucOverrideLights; }
+    void          SetOverrideLights(unsigned char ucLights) { m_ucOverrideLights = ucLights; }
+
+    CVehicle* GetTowedVehicle(void) { return m_pTowedVehicle; }
+    bool      SetTowedVehicle(CVehicle* pVehicle);
+    CVehicle* GetTowedByVehicle(void) { return m_pTowedByVehicle; }
+    bool      SetTowedByVehicle(CVehicle* pVehicle);
+
+    const char* GetRegPlate(void) { return m_szRegPlate; }
+    void        SetRegPlate(const char* szRegPlate);
+    void        GenerateRegPlate(void);
+
+    unsigned char GetPaintjob(void) { return m_ucPaintjob; }
+    void          SetPaintjob(unsigned char ucPaintjob);
+
+    bool GetGunsEnabled(void) { return m_bGunsEnabled; }
+    void SetGunsEnabled(bool bGunsEnabled) { m_bGunsEnabled = bGunsEnabled; }
+    bool IsFuelTankExplodable(void) { return m_bFuelTankExplodable; }
+    void SetFuelTankExplodable(bool bFuelTankExplodable) { m_bFuelTankExplodable = bFuelTankExplodable; }
+
+    bool IsEngineOn(void) { return m_bEngineOn; }
+    void SetEngineOn(bool bEngineOn) { m_bEngineOn = bEngineOn; }
+
+    bool IsOnGround(void) { return m_bOnGround; };
+    void SetOnGround(bool bOnGround) { m_bOnGround = bOnGround; };
+
+    bool IsSmokeTrailEnabled(void) { return m_bSmokeTrail; }
+    void SetSmokeTrailEnabled(bool bEnabled) { m_bSmokeTrail = bEnabled; }
+
+    unsigned char GetAlpha(void) { return m_ucAlpha; }
+    void          SetAlpha(unsigned char ucAlpha) { m_ucAlpha = ucAlpha; }
+
+    void GetInitialDoorStates(SFixedArray<unsigned char, MAX_DOORS>& ucOutDoorStates);
+
+    CPlayer* GetJackingPlayer(void) { return m_pJackingPlayer; }
+    void     SetJackingPlayer(CPlayer* pPlayer);
+
+    bool IsInWater(void) { return m_bInWater; }
+    void SetInWater(bool bInWater) { m_bInWater = bInWater; }
+
+    bool IsDamageProof(void) { return m_bDamageProof; }
+    void SetDamageProof(bool bDamageProof) { m_bDamageProof = bDamageProof; }
+
+    bool IsDerailed(void) { return m_bDerailed; }
+    void SetDerailed(bool bDerailed) { m_bDerailed = bDerailed; }
+    bool IsDerailable(void) { return m_bIsDerailable; }
+    void SetDerailable(bool bDerailable) { m_bIsDerailable = bDerailable; }
+    bool GetTrainDirection(void) { return m_bTrainDirection; }
+    void SetTrainDirection(bool bDirection) { m_bTrainDirection = bDirection; }
+
+    float GetTrainSpeed(void) { return m_fTrainSpeed; }
+    void  SetTrainSpeed(float fSpeed) { m_fTrainSpeed = fSpeed; }
+
+    float GetTrainPosition(void) { return m_fTrainPosition; }
+    void  SetTrainPosition(float fPosition) { m_fTrainPosition = fPosition; }
+
+    CTrainTrack* GetTrainTrack(void) { return m_pTrainTrack; }
+    void         SetTrainTrack(CTrainTrack* pTrainTrack) { m_pTrainTrack = pTrainTrack; }
+
+    SColor GetHeadLightColor(void) { return m_HeadLightColor; }
+    void   SetHeadLightColor(const SColor color) { m_HeadLightColor = color; }
+
+    bool IsHeliSearchLightVisible(void) { return m_bHeliSearchLightVisible; }
+    void SetHeliSearchLightVisible(bool bVisible) { m_bHeliSearchLightVisible = bVisible; }
+
+    bool HasHandlingChanged(void) { return m_bHandlingChanged; }
+    void SetHasHandlingChanged(bool bChanged) { m_bHandlingChanged = bChanged; }
+
+    bool GetCollisionEnabled(void) { return m_bCollisionsEnabled; }
+    void SetCollisionEnabled(bool bCollisionEnabled) { m_bCollisionsEnabled = bCollisionEnabled; }
+
+    // Functions used to remember where this vehicle spawns
+    const CVector& GetRespawnPosition(void) { return m_vecRespawnPosition; };
+    void           SetRespawnPosition(const CVector& vecPosition) { m_vecRespawnPosition = vecPosition; };
+    void           GetRespawnRotationDegrees(CVector& vecRotation) { vecRotation = m_vecRespawnRotationDegrees; };
+    void           SetRespawnRotationDegrees(const CVector& vecRotation) { m_vecRespawnRotationDegrees = vecRotation; };
+    float          GetRespawnHealth(void) { return m_fRespawnHealth; };
+    void           SetRespawnHealth(float fHealth) { m_fRespawnHealth = fHealth; };
+    bool           GetRespawnEnabled(void) { return m_bRespawnEnabled; }
+    void           SetRespawnEnabled(bool bEnabled);
+    void           SetBlowRespawnInterval(unsigned long ulTime) { m_ulBlowRespawnInterval = ulTime; }
+    void           SetIdleRespawnInterval(unsigned long ulTime) { m_ulIdleRespawnInterval = ulTime; }
+
+    void SpawnAt(const CVector& vecPosition, const CVector& vecRotation);
+    void Respawn(void);
+
+    void            GenerateHandlingData(void);
+    CHandlingEntry* GetHandlingData(void) { return m_pHandlingEntry; }
+
+    uint GetTimeSinceLastPush(void) { return (uint)(CTickCount::Now(true) - m_LastPushedTime).ToLongLong(); }
+    void ResetLastPushTime(void) { m_LastPushedTime = CTickCount::Now(true); }
+
+    bool DoesVehicleHaveSirens(void) { return m_tSirenBeaconInfo.m_bOverrideSirens; }
+    void RemoveVehicleSirens(void);
+    void SetVehicleSirenPosition(unsigned char ucSirenID, CVector vecPos);
+    void SetVehicleSirenMinimumAlpha(unsigned char ucSirenID, DWORD dwPercentage);
+    void SetVehicleSirenColour(unsigned char ucSirenID, SColor tVehicleSirenColour);
+    void SetVehicleFlags(bool bEnable360, bool bEnableRandomiser, bool bEnableLOSCheck, bool bEnableSilent);
+
+    void ResetDoors(void);
+    void ResetDoorsWheelsPanelsLights(void);
+    void SetIsBlown(bool bBlown);
+    bool GetIsBlown(void);
+    bool IsBlowTimerFinished(void);
+    void StopIdleTimer(void);
+    void RestartIdleTimer(void);
+    bool IsIdleTimerRunning(void);
+    bool IsIdleTimerFinished(void);
+    bool IsStationary(void);
+    void OnRelayUnoccupiedSync(void);
+    void HandleDimensionResync(void);
+
+private:
+    class CVehicleManager* m_pVehicleManager;
+
+    CPlayer*                              m_pSyncer;
+    SFixedArray<CPed*, MAX_VEHICLE_SEATS> m_pOccupants;
+
+    unsigned short m_usModel;
+    eVehicleType   m_eVehicleType;
+    CVector        m_vecPosition;
+    CVector        m_vecRotationDegrees;
+    CVector        m_vecVelocity;
+    CVector        m_vecVelocityMeters;
+    CVector        m_vecTurnSpeed;
+    float          m_fHealth;
+    float          m_fLastSyncedHealthHealth;
+    CTickCount     m_llBlowTime;
+    CTickCount     m_llIdleTime;
+
+    unsigned char m_ucMaxPassengersOverride;
+
+    CVehicleColor m_Color;
+
+    bool m_bIsFrozen;
+    bool m_bUnoccupiedSyncable;
+
+    CVehicleUpgrades* m_pUpgrades;
+
+    unsigned char m_ucOverrideLights;
+
+    CVehicle* m_pTowedVehicle;
+    CVehicle* m_pTowedByVehicle;
+
+    char          m_szRegPlate[9];
+    unsigned char m_ucPaintjob;
+
+    SFixedArray<float, 6> m_fDoorOpenRatio;
+    bool                  m_bLocked;
+    bool                  m_bDoorsUndamageable;
+    bool                  m_bEngineOn;
+    bool                  m_bGunsEnabled;
+    bool                  m_bFuelTankExplodable;
+    bool                  m_bOnGround;
+    bool                  m_bSmokeTrail;
+    unsigned char         m_ucAlpha;
+    bool                  m_bInWater;
+    CPlayer*              m_pJackingPlayer;
+    SColor                m_HeadLightColor;
+    bool                  m_bHeliSearchLightVisible;
+
+    // Train specific data
+    bool         m_bDerailed;
+    bool         m_bIsDerailable;
+    bool         m_bTrainDirection;
+    float        m_fTrainSpeed;
+    float        m_fTrainPosition;
+    CTrainTrack* m_pTrainTrack = nullptr;
+
+    // Used to remember where this vehicle spawns
+    CVector       m_vecRespawnPosition;
+    CVector       m_vecRespawnRotationDegrees;
+    float         m_fRespawnHealth;
+    bool          m_bRespawnEnabled;
+    unsigned long m_ulBlowRespawnInterval;
+    unsigned long m_ulIdleRespawnInterval;
+
+    // Vehicle specific data
+    float          m_fTurretPositionX;
+    float          m_fTurretPositionY;
+    bool           m_bSirenActive;
+    bool           m_bTaxiLightState;
+    bool           m_bLandingGearDown;
+    unsigned short m_usAdjustableProperty;
+    bool           m_bCollisionsEnabled;
+
+    CHandlingEntry* m_pHandlingEntry;
+    bool            m_bHandlingChanged;
+
+    unsigned char m_ucVariant;
+    unsigned char m_ucVariant2;
+
+    CTickCount m_LastPushedTime;
+    CVector    m_vecStationaryCheckPosition;
+    bool       m_bNeedsDimensionResync;
+    ushort     m_usLastUnoccupiedSyncDimension;
+
+public:            // 'Safe' variables (that have no need for accessors)
+    bool                                   m_bDamageProof;
+    uint                                   m_uiDamageInfoSendPhase;
+    SFixedArray<unsigned char, MAX_DOORS>  m_ucDoorStates;
+    SFixedArray<unsigned char, MAX_WHEELS> m_ucWheelStates;
+    SFixedArray<unsigned char, MAX_PANELS> m_ucPanelStates;
+    SFixedArray<unsigned char, MAX_LIGHTS> m_ucLightStates;
+    SSirenInfo                             m_tSirenBeaconInfo;
+    bool                                   m_bOccupantChanged;
+};